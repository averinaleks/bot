--- conflicted
+++ resolved
@@ -9,11 +9,7 @@
    ```bash
    ./scripts/install-test-deps.sh
    ```
-<<<<<<< HEAD
-2. Run `python -m flake8` and `pytest` before submitting a pull request. These tests are
-=======
-2. Run `flake8` and `pytest` before submitting a pull request. These tests are
->>>>>>> 81e8df68
+
    also executed automatically by `pre-commit`.
 
 ## CI troubleshooting
