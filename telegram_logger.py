--- conflicted
+++ resolved
@@ -102,13 +102,6 @@
 
     async def _send(self, message: str, chat_id: int | str, urgent: bool) -> None:
         async with self.message_lock:
-<<<<<<< HEAD
-            if (
-                not urgent
-                and time.time() - self.last_message_time < self.message_interval
-            ):
-=======
->>>>>>> a699463f
                 logger.debug(
                     "Сообщение Telegram пропущено из-за интервала: %s...",
                     message[:100],
