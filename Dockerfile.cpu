--- conflicted
+++ resolved
@@ -14,15 +14,6 @@
     curl \
     python3 python3-venv python3-dev \
     zlib1g-dev \
-<<<<<<< HEAD
-    && apt-get install -y --no-install-recommends --only-upgrade gnupg dirmngr \
-    && apt-get clean && rm -rf /var/lib/apt/lists/* \
-    && gpg --version \
-    && dirmngr --version
-=======
-    coreutils libgcrypt20 login passwd tar \
-    && apt-get clean && rm -rf /var/lib/apt/lists/*
->>>>>>> 676811b0
 
 WORKDIR /app
 
