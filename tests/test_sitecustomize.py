"""Tests for CodeQL and CI specific behaviour in :mod:`sitecustomize`."""

from __future__ import annotations

import importlib
from types import ModuleType


def _reload_sitecustomize() -> ModuleType:
    """Reload :mod:`sitecustomize` to pick up environment changes."""

    module = importlib.import_module("sitecustomize")  # type: ignore[import-untyped]
    return importlib.reload(module)
<<<<<<< HEAD
=======

>>>>>>> 9ac49e2e

sitecustomize_module = _reload_sitecustomize()

def test_ensure_packages_skips_in_github_actions(monkeypatch):
    """Auto-install hooks should be disabled on GitHub Actions runners."""


    monkeypatch.setenv("GITHUB_ACTIONS", "true")
    monkeypatch.delenv("BOT_AUTO_INSTALL_DISABLED", raising=False)
    monkeypatch.delenv("CODEQL_DIST", raising=False)

    # ``sitecustomize`` caches the CodeQL detection helper at import time, so
    # ensure the reload sees the adjusted environment variables.

    sitecustomize_module = _reload_sitecustomize()

    calls: list[str] = []
    monkeypatch.setattr(sitecustomize_module, "_run_pip_install", calls.append)

    sitecustomize_module._ensure_packages([("definitely_missing", "package>=1.0")])

    assert calls == []
<|MERGE_RESOLUTION|>--- conflicted
+++ resolved
@@ -11,10 +11,6 @@
 
     module = importlib.import_module("sitecustomize")  # type: ignore[import-untyped]
     return importlib.reload(module)
-<<<<<<< HEAD
-=======
-
->>>>>>> 9ac49e2e
 
 sitecustomize_module = _reload_sitecustomize()
 
