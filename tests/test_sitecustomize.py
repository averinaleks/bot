"""Tests for CodeQL and CI specific behaviour in :mod:`sitecustomize`."""

from __future__ import annotations

import importlib
from types import ModuleType


def _reload_sitecustomize() -> ModuleType:
    """Reload :mod:`sitecustomize` to pick up environment changes."""

    module = importlib.import_module("sitecustomize")  # type: ignore[import-untyped]

<<<<<<< HEAD
    return importlib.reload(sitecustomize)
=======
    return importlib.reload(module)
>>>>>>> 8959179d


def test_ensure_packages_skips_in_github_actions(monkeypatch):
    """Auto-install hooks should be disabled on GitHub Actions runners."""

<<<<<<< HEAD
    sitecustomize = importlib.import_module("sitecustomize")  # type: ignore[import-untyped]
=======
    sitecustomize_module = importlib.import_module(
        "sitecustomize"
    )  # type: ignore[import-untyped]
>>>>>>> 8959179d

    monkeypatch.setenv("GITHUB_ACTIONS", "true")
    monkeypatch.delenv("BOT_AUTO_INSTALL_DISABLED", raising=False)
    monkeypatch.delenv("CODEQL_DIST", raising=False)

    # ``sitecustomize`` caches the CodeQL detection helper at import time, so
    # ensure the reload sees the adjusted environment variables.
<<<<<<< HEAD
    sitecustomize = _reload_sitecustomize()
=======
    sitecustomize_module = _reload_sitecustomize()
>>>>>>> 8959179d

    calls: list[str] = []
    monkeypatch.setattr(sitecustomize_module, "_run_pip_install", calls.append)

    sitecustomize_module._ensure_packages([("definitely_missing", "package>=1.0")])

    assert calls == []
<|MERGE_RESOLUTION|>--- conflicted
+++ resolved
@@ -11,23 +11,11 @@
 
     module = importlib.import_module("sitecustomize")  # type: ignore[import-untyped]
 
-<<<<<<< HEAD
-    return importlib.reload(sitecustomize)
-=======
-    return importlib.reload(module)
->>>>>>> 8959179d
 
 
 def test_ensure_packages_skips_in_github_actions(monkeypatch):
     """Auto-install hooks should be disabled on GitHub Actions runners."""
 
-<<<<<<< HEAD
-    sitecustomize = importlib.import_module("sitecustomize")  # type: ignore[import-untyped]
-=======
-    sitecustomize_module = importlib.import_module(
-        "sitecustomize"
-    )  # type: ignore[import-untyped]
->>>>>>> 8959179d
 
     monkeypatch.setenv("GITHUB_ACTIONS", "true")
     monkeypatch.delenv("BOT_AUTO_INSTALL_DISABLED", raising=False)
@@ -35,11 +23,6 @@
 
     # ``sitecustomize`` caches the CodeQL detection helper at import time, so
     # ensure the reload sees the adjusted environment variables.
-<<<<<<< HEAD
-    sitecustomize = _reload_sitecustomize()
-=======
-    sitecustomize_module = _reload_sitecustomize()
->>>>>>> 8959179d
 
     calls: list[str] = []
     monkeypatch.setattr(sitecustomize_module, "_run_pip_install", calls.append)
