"""Tests for CodeQL and CI specific behaviour in :mod:`sitecustomize`."""

from __future__ import annotations

import importlib
import sys
from types import ModuleType


def _reload_sitecustomize() -> ModuleType:
    """Reload :mod:`sitecustomize` to pick up environment changes."""

<<<<<<< HEAD
    module_name = "sitecustomize"
    sys.modules.pop(module_name, None)
    return importlib.import_module(module_name)  # type: ignore[import-untyped]
=======
    module = importlib.import_module("sitecustomize")  # type: ignore[import-untyped]
    return importlib.reload(module)
>>>>>>> 2e0a7f7f

sitecustomize_module = _reload_sitecustomize()

def test_ensure_packages_skips_in_github_actions(monkeypatch):
    """Auto-install hooks should be disabled on GitHub Actions runners."""


    monkeypatch.setenv("GITHUB_ACTIONS", "true")
    monkeypatch.delenv("BOT_AUTO_INSTALL_DISABLED", raising=False)
    monkeypatch.delenv("CODEQL_DIST", raising=False)

    # ``sitecustomize`` caches the CodeQL detection helper at import time, so
    # ensure the reload sees the adjusted environment variables.

    sitecustomize_module = _reload_sitecustomize()

    calls: list[str] = []
    monkeypatch.setattr(sitecustomize_module, "_run_pip_install", calls.append)

    sitecustomize_module._ensure_packages([("definitely_missing", "package>=1.0")])

    assert calls == []
<|MERGE_RESOLUTION|>--- conflicted
+++ resolved
@@ -10,14 +10,6 @@
 def _reload_sitecustomize() -> ModuleType:
     """Reload :mod:`sitecustomize` to pick up environment changes."""
 
-<<<<<<< HEAD
-    module_name = "sitecustomize"
-    sys.modules.pop(module_name, None)
-    return importlib.import_module(module_name)  # type: ignore[import-untyped]
-=======
-    module = importlib.import_module("sitecustomize")  # type: ignore[import-untyped]
-    return importlib.reload(module)
->>>>>>> 2e0a7f7f
 
 sitecustomize_module = _reload_sitecustomize()
 
