--- conflicted
+++ resolved
@@ -4,306 +4,6 @@
 import pandas as pd
 import asyncio
 
-<<<<<<< HEAD
-
-# Provide a minimal TestClient compatible with httpx>=0.28.  The version of
-# Starlette bundled with this repository expects an older httpx API which
-# results in ``TypeError: object.__init__() takes exactly one argument`` when
-# instantiating ``fastapi.testclient.TestClient``.  To keep tests lightweight
-# and avoid pinning dependencies, we supply a tiny implementation here.
-import asyncio
-import httpx
-
-
-class _TestClient:
-    """Minimal sync wrapper around ``httpx.AsyncClient`` for tests."""
-
-    def __init__(self, app, base_url: str = "http://testserver") -> None:
-        transport = httpx.ASGITransport(app=app)
-        self._client = httpx.AsyncClient(transport=transport, base_url=base_url)
-
-    def __enter__(self):  # pragma: no cover - context manager support
-        return self
-
-    def __exit__(self, *exc):  # pragma: no cover - context manager support
-        asyncio.run(self._client.aclose())
-        return False
-
-    def post(self, *args, **kwargs):
-        return asyncio.run(self._client.post(*args, **kwargs))
-
-    def get(self, *args, **kwargs):  # pragma: no cover - rarely used
-        return asyncio.run(self._client.get(*args, **kwargs))
-
-    def request(self, *args, **kwargs):  # pragma: no cover - generic fallback
-        return asyncio.run(self._client.request(*args, **kwargs))
-
-
-sys.modules.setdefault("fastapi.testclient", types.SimpleNamespace(TestClient=_TestClient))
-
-# Register a marker for tests requiring scikit-learn
-def pytest_configure(config):
-    config.addinivalue_line(
-        "markers",
-        "requires_sklearn: mark test that needs the scikit-learn package",
-    )
-
-
-
-def pytest_runtest_setup(item):
-    if not HAVE_SKLEARN and item.get_closest_marker("requires_sklearn"):
-        pytest.skip("scikit-learn not installed")
-
-# Ensure the project root and its parent are available before tests import project modules
-ROOT = os.path.abspath(os.path.join(os.path.dirname(__file__), os.pardir))
-PARENT = os.path.dirname(ROOT)
-for path in (PARENT, ROOT):
-    if path not in sys.path:
-        sys.path.insert(0, path)
-
-
-def _stub_modules():
-    """Insert lightweight stubs for optional heavy dependencies."""
-    numba_mod = types.ModuleType("numba")
-    numba_mod.cuda = types.SimpleNamespace(is_available=lambda: False)
-    numba_mod.jit = lambda *a, **k: (lambda f: f)
-    numba_mod.prange = range
-    sys.modules.setdefault("numba", numba_mod)
-    sys.modules.setdefault("numba.cuda", numba_mod.cuda)
-
-    pybit_mod = types.ModuleType("pybit")
-    ut_mod = types.ModuleType("unified_trading")
-    ut_mod.HTTP = object
-    pybit_mod.unified_trading = ut_mod
-    sys.modules.setdefault("pybit", pybit_mod)
-    sys.modules.setdefault("pybit.unified_trading", ut_mod)
-
-    try:  # use real httpx when available so integration tests can perform HTTP calls
-        import httpx as real_httpx
-        if getattr(real_httpx, "AsyncClient", None):
-            sys.modules.setdefault("httpx", real_httpx)
-        else:
-            raise ImportError
-    except Exception:  # pragma: no cover - optional dependency
-        httpx_mod = types.ModuleType("httpx")
-        class HTTPError(Exception):
-            pass
-        httpx_mod.HTTPError = HTTPError
-        sys.modules.setdefault("httpx", httpx_mod)
-    telegram_error_mod = types.ModuleType("telegram.error")
-    telegram_error_mod.RetryAfter = Exception
-    sys.modules.setdefault("telegram", types.ModuleType("telegram"))
-    sys.modules.setdefault("telegram.error", telegram_error_mod)
-
-    psutil_mod = types.ModuleType("psutil")
-    psutil_mod.cpu_percent = lambda interval=1: 0
-    psutil_mod.virtual_memory = lambda: type("mem", (), {"percent": 0})
-    sys.modules.setdefault("psutil", psutil_mod)
-
-    sys.modules.setdefault("websockets", types.ModuleType("websockets"))
-
-    optimizer_mod = types.ModuleType("optimizer")
-    class _PO:
-        def __init__(self, *a, **k):
-            pass
-    optimizer_mod.ParameterOptimizer = _PO
-    sys.modules.setdefault("optimizer", optimizer_mod)
-    sys.modules.setdefault("bot.optimizer", optimizer_mod)
-
-    strategy_mod = types.ModuleType("strategy_optimizer")
-    class _SO:
-        def __init__(self, *a, **k):
-            pass
-    strategy_mod.StrategyOptimizer = _SO
-    sys.modules.setdefault("strategy_optimizer", strategy_mod)
-    sys.modules.setdefault("bot.strategy_optimizer", strategy_mod)
-
-    class _RayRemoteFunction:
-        def __init__(self, func):
-            self._function = func
-
-        def remote(self, *args, **kwargs):
-            return self._function(*args, **kwargs)
-
-        def options(self, *args, **kwargs):
-            return self
-
-    def _ray_remote(func=None, **remote_kwargs):
-        if func is None:
-            def wrapper(f):
-                return _RayRemoteFunction(f)
-            return wrapper
-        return _RayRemoteFunction(func)
-
-    ray_mod = types.ModuleType("ray")
-    _ray_state = {"initialized": False}
-    def _init(*a, **k):
-        _ray_state["initialized"] = True
-    def _is_initialized():
-        return _ray_state["initialized"]
-    def _shutdown():
-        _ray_state["initialized"] = False
-    ray_mod.remote = _ray_remote
-    ray_mod.get = lambda x: x
-    ray_mod.init = _init
-    ray_mod.is_initialized = _is_initialized
-    ray_mod.shutdown = _shutdown
-    sys.modules.setdefault("ray", ray_mod)
-
-    optuna_mod = types.ModuleType("optuna")
-    optuna_samplers = types.ModuleType("optuna.samplers")
-    class _TPESampler:
-        def __init__(self, *a, **k):
-            pass
-    optuna_samplers.TPESampler = _TPESampler
-    optuna_mod.samplers = optuna_samplers
-
-    def _create_study_stub(*a, **k):
-        class _Trial:
-            def __init__(self, number: int):
-                self.number = number
-                self.params: dict = {}
-
-            def suggest_int(self, name, low, high):
-                self.params[name] = low
-                return low
-
-            def suggest_float(self, name, low, high):
-                self.params[name] = low
-                return low
-
-        class _Study:
-            def __init__(self):
-                self.trials = []
-                self.best_params = {}
-                self.best_value = 0.0
-
-            def ask(self):
-                trial = _Trial(len(self.trials))
-                self.trials.append(trial)
-                return trial
-
-            def tell(self, trial, value):
-                if value is not None and value > self.best_value:
-                    self.best_value = value
-                    self.best_params = getattr(trial, "params", {})
-
-            def optimize(self, *a, **k):
-                pass
-
-        return _Study()
-
-    optuna_mod.create_study = _create_study_stub
-    optuna_integration = types.ModuleType("optuna.integration.mlflow")
-    optuna_integration.MLflowCallback = object
-    optuna_exceptions = types.ModuleType("optuna.exceptions")
-    class _ExpWarn(Warning):
-        pass
-    optuna_exceptions.ExperimentalWarning = _ExpWarn
-    optuna_mod.exceptions = optuna_exceptions
-    sys.modules["optuna"] = optuna_mod
-    sys.modules["optuna.samplers"] = optuna_samplers
-    sys.modules["optuna.integration.mlflow"] = optuna_integration
-    sys.modules["optuna.exceptions"] = optuna_exceptions
-
-    tenacity_mod = types.ModuleType("tenacity")
-    tenacity_mod.retry = lambda *a, **k: (lambda f: f)
-    tenacity_mod.wait_exponential = lambda *a, **k: None
-    tenacity_mod.stop_after_attempt = lambda *a, **k: (lambda f: f)
-    sys.modules.setdefault("tenacity", tenacity_mod)
-
-
-    try:  # use real joblib when available
-        import joblib  # noqa: F401
-    except Exception:  # pragma: no cover - optional dependency
-        joblib_mod = types.ModuleType("joblib")
-        joblib_mod.dump = lambda *a, **k: None
-        joblib_mod.load = lambda *a, **k: {}
-        sys.modules.setdefault("joblib", joblib_mod)
-
-    dotenv_mod = types.ModuleType("dotenv")
-    dotenv_mod.load_dotenv = lambda *a, **k: None
-    dotenv_mod.dotenv_values = lambda *a, **k: {}
-    sys.modules.setdefault("dotenv", dotenv_mod)
-    sys.modules.setdefault("dotenv.main", dotenv_mod)
-
-    try:  # use real Flask if available
-        import flask  # noqa: F401
-    except Exception:  # pragma: no cover - optional dependency missing
-        flask_mod = types.ModuleType("flask")
-
-        class _Flask:
-            def __init__(self, name):
-                self.name = name
-                self._routes: dict[str, list[tuple[str, callable]]] = {}
-                self._before: list[callable] = []
-
-            def route(self, rule: str, methods: list[str] | None = None):
-                methods = methods or ["GET"]
-
-                def decorator(func):
-                    for m in methods:
-                        self._routes.setdefault(m.upper(), []).append((rule, func))
-                    return func
-
-                return decorator
-
-            def before_request(self, func):
-                self._before.append(func)
-                return func
-
-            def run(self, *a, **k):
-                pass
-
-            def _match(self, method: str, path: str):
-                for rule, func in self._routes.get(method.upper(), []):
-                    parts = rule.strip("/").split("/")
-                    vals = path.strip("/").split("/")
-                    if len(parts) != len(vals):
-                        continue
-                    kwargs = {}
-                    for p, v in zip(parts, vals):
-                        if p.startswith("<") and p.endswith(">"):
-                            kwargs[p[1:-1]] = v
-                        elif p != v:
-                            break
-                    else:
-                        return func, kwargs
-                return None, {}
-
-            class _TestResponse:
-                def __init__(self, data: dict | None, status: int = 200):
-                    self.status_code = status
-                    self.json = data
-
-                def get_json(self):
-                    return self.json
-
-            class _TestClient:
-                def __init__(self, app: "_Flask"):
-                    self.app = app
-
-                def __enter__(self):
-                    return self
-
-                def __exit__(self, exc_type, exc, tb):
-                    return False
-
-                def _request(self, method: str, path: str, json: dict | None = None):
-                    for func in self.app._before:
-                        func()
-                    request_ctx.json_data = json or {}
-                    func, kwargs = self.app._match(method, path)
-                    if func is None:
-                        return _Flask._TestResponse(None, 404)
-                    result = func(**kwargs)
-                    status = 200
-                    data = result
-                    if isinstance(result, tuple):
-                        data, status = result[0], result[1]
-                    return _Flask._TestResponse(data, status)
-=======
->>>>>>> 3a60b084
 
 
 @pytest.fixture
@@ -329,36 +29,5 @@
 
 @pytest.fixture
 def fast_sleep(monkeypatch):
-<<<<<<< HEAD
-    """Replace time.sleep with a stub that records calls without delaying."""
-    calls = {"count": 0, "total": 0.0}
-    real_sleep = time.sleep
-
-    def _sleep(seconds: float):
-        calls["count"] += 1
-        calls["total"] += seconds
-        real_sleep(0)
-
-    monkeypatch.setattr(time, "sleep", _sleep)
-    return calls
-
-
-@pytest.fixture(autouse=True)
-async def _cleanup_async_http_client():
-    try:
-        yield
-    finally:
-        from bot.http_client import close_async_http_client
-        await close_async_http_client()
-
-
-@pytest.fixture
-def csrf_secret(monkeypatch):
-    """Ensure CSRF secret is available for server tests."""
-    monkeypatch.setenv("CSRF_SECRET", "testsecret")
-    yield "testsecret"
-    monkeypatch.delenv("CSRF_SECRET", raising=False)
-=======
     async def _sleep(_delay):
         return None
->>>>>>> 3a60b084
