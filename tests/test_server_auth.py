--- conflicted
+++ resolved
@@ -9,15 +9,6 @@
 from fastapi.testclient import TestClient
 
 
-<<<<<<< HEAD
-@contextmanager
-=======
-@pytest.fixture
-def csrf_secret(monkeypatch):
-    monkeypatch.setenv("CSRF_SECRET", "testsecret")
-
-
->>>>>>> 02ace526
 def make_client(monkeypatch):
     def dummy_load_model():
         server.model_manager.tokenizer = object()
