import logging

import pytest
import bcrypt

from password_utils import (
    MAX_PASSWORD_LENGTH,
    MIN_PASSWORD_LENGTH,
    validate_password_length,
    hash_password,
    verify_password,
    get_bcrypt_rounds,
)


VALID_PASSWORD = "Aa1!" + "a" * (MIN_PASSWORD_LENGTH - 4)
VALID_PASSWORD_NON_ASCII = "Aa1€" + "a" * (MIN_PASSWORD_LENGTH - 4)
WEAK_PASSWORDS = [
    ("aaaaaaaa", ["uppercase", "digit", "special"]),
    ("AAAAAAAA", ["lowercase", "digit", "special"]),
    ("AAAAaaaa", ["digit", "special"]),
    ("AAAAaaa1", ["special"]),
    ("AAAA!aaa", ["digit"]),
]

<<<<<<< HEAD
WEAK_PASSWORDS_WITH_EXPECTED = [
    ("aaaaaaaa", ["верхнего регистра", "цифра", "спецсимвол"]),
    ("AAAAAAAA", ["нижнего регистра", "цифра", "спецсимвол"]),
    ("AAAAaaaa", ["цифра", "спецсимвол"]),
    ("AAAAaaa1", ["спецсимвол"]),
    ("AAAA!aaa", ["цифра"]),
]
=======
WEAK_PASSWORD_STRINGS = [p for p, _ in WEAK_PASSWORDS]
>>>>>>> e541122a


def test_validate_password_length_accepts_valid_length():
    validate_password_length("a" * MIN_PASSWORD_LENGTH)


@pytest.mark.parametrize(
    "password, message",
    [
        ("a" * (MIN_PASSWORD_LENGTH - 1), "Password too short"),
        ("a" * (MAX_PASSWORD_LENGTH + 1), "Password exceeds maximum length"),
    ],
)
def test_validate_password_length_rejects_invalid_length(password, message):
    with pytest.raises(ValueError, match=message):
        validate_password_length(password)


def test_hash_password_allows_short_password():
    password = "Aa1!" + "a" * (MAX_PASSWORD_LENGTH - 4)
    hashed = hash_password(password)
    rounds = get_bcrypt_rounds()
    assert hashed.startswith(f"$2b${rounds:02d}$")
    assert verify_password(password, hashed)


def test_verify_password_success():
    hashed = hash_password(VALID_PASSWORD)
    assert verify_password(VALID_PASSWORD, hashed)


def test_hash_password_accepts_non_ascii_special_char():
    hashed = hash_password(VALID_PASSWORD_NON_ASCII)
    assert verify_password(VALID_PASSWORD_NON_ASCII, hashed)


def test_hash_password_rejects_long_password():
    long_password = "Aa1!" + "a" * (MAX_PASSWORD_LENGTH - 3)
    with pytest.raises(ValueError, match="Password exceeds maximum length"):
        hash_password(long_password)


def test_verify_password_rejects_long_password():
    hashed = hash_password(VALID_PASSWORD)
    long_password = "Aa1!" + "a" * (MAX_PASSWORD_LENGTH - 3)
    assert not verify_password(long_password, hashed)


@pytest.mark.parametrize("password", ["", "a" * (MIN_PASSWORD_LENGTH - 1)])
def test_hash_password_rejects_short_password(password):
    with pytest.raises(ValueError, match="Password too short"):
        hash_password(password)


@pytest.mark.parametrize("password", ["", "a" * (MIN_PASSWORD_LENGTH - 1)])
def test_verify_password_rejects_short_password(password):
    hashed = hash_password(VALID_PASSWORD)
    assert not verify_password(password, hashed)


def test_hash_password_generates_unique_hashes():
    assert hash_password(VALID_PASSWORD) != hash_password(VALID_PASSWORD)


<<<<<<< HEAD
@pytest.mark.parametrize("weak_password, expected_parts", WEAK_PASSWORDS_WITH_EXPECTED)
def test_hash_password_rejects_weak_passwords(weak_password, expected_parts):
    with pytest.raises(ValueError) as exc:
=======
@pytest.mark.parametrize("weak_password, violations", WEAK_PASSWORDS)
def test_hash_password_rejects_weak_passwords(weak_password, violations):
    msg = ", ".join(violations)
    with pytest.raises(
        ValueError,
        match=f"Пароль не соответствует требованиям сложности: {msg}",
    ):
>>>>>>> e541122a
        hash_password(weak_password)
    message = str(exc.value)
    assert message.startswith("Пароль не соответствует требованиям сложности:")
    for part in expected_parts:
        assert part in message


@pytest.mark.parametrize("weak_password", WEAK_PASSWORD_STRINGS)
def test_verify_password_accepts_existing_weak_hashes(weak_password):
    stored_hash = bcrypt.hashpw(weak_password.encode(), bcrypt.gensalt()).decode()
    assert verify_password(weak_password, stored_hash)


def test_invalid_bcrypt_rounds_env_uses_default(monkeypatch, caplog):
    import password_utils as pu

    monkeypatch.setenv("BCRYPT_ROUNDS", "32")
    with caplog.at_level(logging.WARNING):
        assert pu.get_bcrypt_rounds() == pu.DEFAULT_BCRYPT_ROUNDS
        pu.get_bcrypt_rounds()
    assert caplog.text.count("BCRYPT_ROUNDS") == 2
    monkeypatch.delenv("BCRYPT_ROUNDS", raising=False)


def test_env_change_affects_rounds(monkeypatch):
    import password_utils as pu

    monkeypatch.setenv("BCRYPT_ROUNDS", "04")
    hashed_low = pu.hash_password(VALID_PASSWORD)
    assert hashed_low.startswith("$2b$04$")

    monkeypatch.setenv("BCRYPT_ROUNDS", "05")
    hashed_high = pu.hash_password(VALID_PASSWORD)
    assert hashed_high.startswith("$2b$05$")
<|MERGE_RESOLUTION|>--- conflicted
+++ resolved
@@ -23,17 +23,6 @@
     ("AAAA!aaa", ["digit"]),
 ]
 
-<<<<<<< HEAD
-WEAK_PASSWORDS_WITH_EXPECTED = [
-    ("aaaaaaaa", ["верхнего регистра", "цифра", "спецсимвол"]),
-    ("AAAAAAAA", ["нижнего регистра", "цифра", "спецсимвол"]),
-    ("AAAAaaaa", ["цифра", "спецсимвол"]),
-    ("AAAAaaa1", ["спецсимвол"]),
-    ("AAAA!aaa", ["цифра"]),
-]
-=======
-WEAK_PASSWORD_STRINGS = [p for p, _ in WEAK_PASSWORDS]
->>>>>>> e541122a
 
 
 def test_validate_password_length_accepts_valid_length():
@@ -98,19 +87,6 @@
     assert hash_password(VALID_PASSWORD) != hash_password(VALID_PASSWORD)
 
 
-<<<<<<< HEAD
-@pytest.mark.parametrize("weak_password, expected_parts", WEAK_PASSWORDS_WITH_EXPECTED)
-def test_hash_password_rejects_weak_passwords(weak_password, expected_parts):
-    with pytest.raises(ValueError) as exc:
-=======
-@pytest.mark.parametrize("weak_password, violations", WEAK_PASSWORDS)
-def test_hash_password_rejects_weak_passwords(weak_password, violations):
-    msg = ", ".join(violations)
-    with pytest.raises(
-        ValueError,
-        match=f"Пароль не соответствует требованиям сложности: {msg}",
-    ):
->>>>>>> e541122a
         hash_password(weak_password)
     message = str(exc.value)
     assert message.startswith("Пароль не соответствует требованиям сложности:")
