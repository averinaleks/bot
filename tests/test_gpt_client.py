--- conflicted
+++ resolved
@@ -166,15 +166,6 @@
 def test_query_gpt_private_fqdn_allowed(monkeypatch):
     monkeypatch.setenv("GPT_OSS_API", "http://foo.local")
 
-<<<<<<< HEAD
-    def fake_getaddrinfo(host, *args, **kwargs):
-        assert host == "foo.local"
-        return [(socket.AF_INET, socket.SOCK_STREAM, 6, '', ('10.0.0.1', 0))]
-=======
-    def fake_getaddrinfo(host, port, family=0, type=0, proto=0, flags=0):
-        assert host == "foo.local"
-        return [(socket.AF_INET, socket.SOCK_STREAM, 6, "", ("10.0.0.1", 0))]
->>>>>>> 9649a706
 
     monkeypatch.setattr(socket, "getaddrinfo", fake_getaddrinfo)
 
@@ -188,33 +179,6 @@
 def test_query_gpt_dns_error(monkeypatch):
     monkeypatch.setenv("GPT_OSS_API", "http://foo.local")
 
-<<<<<<< HEAD
-    def fake_getaddrinfo(host, *args, **kwargs):
-        raise socket.gaierror("boom")
-
-    monkeypatch.setattr(socket, "getaddrinfo", fake_getaddrinfo)
-=======
-    def fake_getaddrinfo(*args, **kwargs):
-        raise socket.gaierror("boom")
-
-    monkeypatch.setattr(socket, "getaddrinfo", fake_getaddrinfo)
-
-    with pytest.raises(GPTClientError):
-        query_gpt("hi")
-
-
-def test_query_gpt_multiple_dns_results_public_blocked(monkeypatch):
-    monkeypatch.setenv("GPT_OSS_API", "http://foo.local")
-
-    def fake_getaddrinfo(host, port, family=0, type=0, proto=0, flags=0):
-        assert host == "foo.local"
-        return [
-            (socket.AF_INET, socket.SOCK_STREAM, 6, "", ("10.0.0.1", 0)),
-            (socket.AF_INET, socket.SOCK_STREAM, 6, "", ("8.8.8.8", 0)),
-        ]
-
-    monkeypatch.setattr(socket, "getaddrinfo", fake_getaddrinfo)
->>>>>>> 9649a706
 
     with pytest.raises(GPTClientError):
         query_gpt("hi")
