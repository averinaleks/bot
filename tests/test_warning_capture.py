import warnings
import pytest


<<<<<<< HEAD
=======
def api_v1():
    """Legacy API now delegates to :func:`api_v2` without emitting warnings."""
    return api_v2()


>>>>>>> ef788f7f
def api_v2():
    """Replacement for :func:`api_v1` that does not emit warnings."""
    return 1


def test_api_v2_no_warning():
    with warnings.catch_warnings(record=True) as captured:
        warnings.simplefilter("error")
        assert api_v2() == 1
<<<<<<< HEAD
=======
        assert not captured


def test_api_v1_no_warning():
    with warnings.catch_warnings(record=True) as captured:
        warnings.simplefilter("error")
        assert api_v1() == 1
>>>>>>> ef788f7f
        assert not captured<|MERGE_RESOLUTION|>--- conflicted
+++ resolved
@@ -2,14 +2,7 @@
 import pytest
 
 
-<<<<<<< HEAD
-=======
-def api_v1():
-    """Legacy API now delegates to :func:`api_v2` without emitting warnings."""
-    return api_v2()
-
-
->>>>>>> ef788f7f
+main
 def api_v2():
     """Replacement for :func:`api_v1` that does not emit warnings."""
     return 1
@@ -19,14 +12,5 @@
     with warnings.catch_warnings(record=True) as captured:
         warnings.simplefilter("error")
         assert api_v2() == 1
-<<<<<<< HEAD
-=======
         assert not captured
-
-
-def test_api_v1_no_warning():
-    with warnings.catch_warnings(record=True) as captured:
-        warnings.simplefilter("error")
-        assert api_v1() == 1
->>>>>>> ef788f7f
-        assert not captured+main