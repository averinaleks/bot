--- conflicted
+++ resolved
@@ -9,11 +9,6 @@
 import pytest
 
 from tests.helpers import get_free_port, service_process
-<<<<<<< HEAD
-from bot.utils import validate_host
-=======
-from bot.utils import validate_host_port
->>>>>>> b4a24c4e
 
 pytestmark = pytest.mark.integration
 
@@ -83,31 +78,16 @@
 
 def _run_dh(port: int):
     signal.signal(signal.SIGTERM, _shutdown)
-<<<<<<< HEAD
-    host = validate_host()
-=======
-    host, _ = validate_host_port("HOST", "PORT", port)
->>>>>>> b4a24c4e
     dh_app.run(host=host, port=port)  # nosec B104  # host validated above
 
 
 def _run_mb(port: int):
     signal.signal(signal.SIGTERM, _shutdown)
-<<<<<<< HEAD
-    host = validate_host()
-=======
-    host, _ = validate_host_port("HOST", "PORT", port)
->>>>>>> b4a24c4e
     mb_app.run(host=host, port=port)  # nosec B104  # host validated above
 
 
 def _run_tm(port: int):
     signal.signal(signal.SIGTERM, _shutdown)
-<<<<<<< HEAD
-    host = validate_host()
-=======
-    host, _ = validate_host_port("HOST", "PORT", port)
->>>>>>> b4a24c4e
     tm_app.run(host=host, port=port)  # nosec B104  # host validated above
 
 
