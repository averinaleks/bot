#!/usr/bin/env sh
set -e
# Install Python packages needed for running the test suite.
REPO_ROOT="$(cd "$(dirname "$0")/.." && pwd)"

<<<<<<< HEAD
# Always install test requirements.
python -m pip install -r "$REPO_ROOT/requirements-ci.txt"

# Install GPU requirements only when explicitly requested.
if [ "${INSTALL_GPU_DEPS:-0}" -eq 1 ]; then
  python -m pip install -r "$REPO_ROOT/requirements-gpu.txt"
fi
=======
# Always install base requirements.
python -m pip install --no-cache-dir -r "$REPO_ROOT/requirements.txt"

# Install GPU requirements only when explicitly requested.
if [ "${INSTALL_GPU_DEPS:-0}" -eq 1 ]; then
  python -m pip install --no-cache-dir -r "$REPO_ROOT/requirements-gpu.txt"
fi

python -m pip install --no-cache-dir flake8 pytest
>>>>>>> 5f2d6e1d
<|MERGE_RESOLUTION|>--- conflicted
+++ resolved
@@ -3,22 +3,8 @@
 # Install Python packages needed for running the test suite.
 REPO_ROOT="$(cd "$(dirname "$0")/.." && pwd)"
 
-<<<<<<< HEAD
-# Always install test requirements.
-python -m pip install -r "$REPO_ROOT/requirements-ci.txt"
-
-# Install GPU requirements only when explicitly requested.
-if [ "${INSTALL_GPU_DEPS:-0}" -eq 1 ]; then
-  python -m pip install -r "$REPO_ROOT/requirements-gpu.txt"
-fi
-=======
-# Always install base requirements.
-python -m pip install --no-cache-dir -r "$REPO_ROOT/requirements.txt"
 
 # Install GPU requirements only when explicitly requested.
 if [ "${INSTALL_GPU_DEPS:-0}" -eq 1 ]; then
   python -m pip install --no-cache-dir -r "$REPO_ROOT/requirements-gpu.txt"
-fi
-
-python -m pip install --no-cache-dir flake8 pytest
->>>>>>> 5f2d6e1d
+fi