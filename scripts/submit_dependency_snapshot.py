#!/usr/bin/env python3
"""Generate and submit a dependency snapshot to GitHub."""
from __future__ import annotations

import json
import os
import sys
from collections import OrderedDict
from datetime import datetime, timezone
from pathlib import Path
<<<<<<< HEAD
from typing import Dict, Iterable, TypedDict
from urllib.error import HTTPError
from urllib.request import Request, urlopen
=======
from typing import Dict, Iterable
from urllib.parse import urlparse

import requests
>>>>>>> 19bbe138

MANIFEST_PATTERNS = ("requirements*.txt", "requirements*.in", "requirements*.out")


def _iter_requirement_files(root: Path) -> Iterable[Path]:
    for pattern in MANIFEST_PATTERNS:
        for path in sorted(root.glob(pattern)):
            if path.is_file():
                yield path


def _normalise_name(name: str) -> str:
    return name.replace("_", "-").lower()


def _derive_scope(manifest_name: str) -> str:
    lowered = manifest_name.lower()
    if any(token in lowered for token in ("dev", "test", "ci", "health")):
        return "development"
    return "runtime"


class ResolvedDependency(TypedDict):
    package_url: str
    relationship: str
    scope: str
    dependencies: list[str]


class ManifestFile(TypedDict):
    source_location: str


class Manifest(TypedDict):
    name: str
    file: ManifestFile
    resolved: Dict[str, ResolvedDependency]


def _parse_requirements(path: Path) -> Dict[str, ResolvedDependency]:
    scope = _derive_scope(path.name)
    resolved: Dict[str, ResolvedDependency] = OrderedDict()
    for raw_line in path.read_text().splitlines():
        line = raw_line.strip()
        if not line or line.startswith("#"):
            continue
        if line.startswith(("-r", "--", "-c")):
            # Skip include/constraint directives.
            continue
        requirement_part = line.split(";", 1)[0].strip()
        if not requirement_part or "==" not in requirement_part:
            continue
        name, version = (segment.strip() for segment in requirement_part.split("==", 1))
        if not name or not version:
            continue
        # Remove extras if present, e.g. package[extra]==1.0.0
        if "[" in name and "]" in name:
            name = name.split("[", 1)[0]
        package_name = _normalise_name(name)
        package_url = f"pkg:pypi/{package_name}@{version}"
        resolved[package_url] = {
            "package_url": package_url,
            "relationship": "direct",
            "scope": scope,
            "dependencies": [],
        }
    return resolved


def _build_manifests(root: Path) -> Dict[str, Manifest]:
    manifests: Dict[str, Manifest] = OrderedDict()
    for manifest in _iter_requirement_files(root):
        resolved = _parse_requirements(manifest)
        if not resolved:
            continue
        manifests[str(manifest)] = {
            "name": manifest.name,
            "file": {"source_location": str(manifest)},
            "resolved": resolved,
        }
    return manifests


def _env(name: str) -> str:
    value = os.getenv(name)
    if not value:
        print(f"Missing required environment variable: {name}", file=sys.stderr)
        sys.exit(1)
    return value

def submit_dependency_snapshot() -> None:
    repository = _env("GITHUB_REPOSITORY")
    token = _env("GITHUB_TOKEN")
    sha = _env("GITHUB_SHA")
    ref = _env("GITHUB_REF")

    manifests = _build_manifests(Path("."))
    if not manifests:
        print("No dependency manifests found.")
        return

    workflow = os.getenv("GITHUB_WORKFLOW", "dependency-graph")
    job = os.getenv("GITHUB_JOB", "submit")
    run_id = os.getenv("GITHUB_RUN_ID", str(int(datetime.now(timezone.utc).timestamp())))
    run_attempt = os.getenv("GITHUB_RUN_ATTEMPT", "1")

    payload = {
        "version": 0,
        "sha": sha,
        "ref": ref,
        "job": {
            "correlator": f"{workflow}-{job}",
            "id": f"{run_id}-{run_attempt}",
        },
        "detector": {
            "name": "requirements-parser",
            "version": "1.0.0",
            "url": "https://github.com/averinaleks/bot",
        },
        "metadata": {
            "dependency_count": sum(len(entry["resolved"]) for entry in manifests.values()),
        },
        "manifests": manifests,
    }

    url = f"https://api.github.com/repos/{repository}/dependency-graph/snapshots"
    parsed_url = urlparse(url)
    if parsed_url.scheme != "https" or not parsed_url.netloc:
        raise RuntimeError("Запрос зависимостей разрешён только по HTTPS")
    body = json.dumps(payload).encode()
    headers = {
        "Authorization": f"Bearer {token}",
        "Accept": "application/vnd.github+json",
        "Content-Type": "application/json",
        "User-Agent": "dependency-snapshot-script",
    }

    try:
        response = requests.post(url, data=body, headers=headers, timeout=30)
    except requests.RequestException as exc:
        raise RuntimeError(f"Не удалось отправить snapshot зависимостей: {exc}") from exc

    if response.status_code >= 400:
        message = response.text or response.reason
        print(
            f"Failed to submit dependency snapshot: HTTP {response.status_code}: {message}",
            file=sys.stderr,
        )
        raise RuntimeError("GitHub отклонил snapshot зависимостей")

    print(f"Dependency snapshot submitted: HTTP {response.status_code}")


if __name__ == "__main__":
    submit_dependency_snapshot()<|MERGE_RESOLUTION|>--- conflicted
+++ resolved
@@ -8,16 +8,6 @@
 from collections import OrderedDict
 from datetime import datetime, timezone
 from pathlib import Path
-<<<<<<< HEAD
-from typing import Dict, Iterable, TypedDict
-from urllib.error import HTTPError
-from urllib.request import Request, urlopen
-=======
-from typing import Dict, Iterable
-from urllib.parse import urlparse
-
-import requests
->>>>>>> 19bbe138
 
 MANIFEST_PATTERNS = ("requirements*.txt", "requirements*.in", "requirements*.out")
 
