--- conflicted
+++ resolved
@@ -26,27 +26,6 @@
 from http.server import BaseHTTPRequestHandler, ThreadingHTTPServer
 from typing import Any, Iterable, Sequence
 
-<<<<<<< HEAD
-from dataclasses import dataclass
-from pathlib import Path
-
-if __package__ in {None, ""}:
-    package_root = Path(__file__).resolve().parent.parent
-    package_root_str = str(package_root)
-    if package_root_str not in sys.path:
-        sys.path.insert(0, package_root_str)
-
-from scripts._filesystem import write_secure_text  # noqa: E402
-=======
-try:
-    from scripts._filesystem import write_secure_text
-except ModuleNotFoundError:  # pragma: no cover - fallback for script execution
-    # When executed as ``python scripts/gptoss_mock_server.py`` the "scripts"
-    # package is not automatically importable.  Extending ``sys.path`` ensures
-    # the helper module is still available without requiring installation.
-    sys.path.append(str(Path(__file__).resolve().parent.parent))
-    from scripts._filesystem import write_secure_text
->>>>>>> e1aad1b5
 
 _MODEL_NAME = os.getenv("MODEL_NAME", "gptoss-mock")
 _RESPONSE_LIMIT = 4000  # characters
