"""Collects market data and serves it through a Flask REST API."""

from __future__ import annotations

import asyncio
import json
import time
import os
import types
<<<<<<< HEAD
import logging
=======
import threading
>>>>>>> 1b33e90e

try:  # pragma: no cover - optional dependency
    import pandas as pd  # type: ignore
except ImportError as exc:  # allow missing pandas
    logging.getLogger("TradingBot").warning("pandas import failed: %s", exc)
    pd = types.ModuleType("pandas")
    pd.DataFrame = dict
    pd.Series = list
    pd.Timestamp = lambda *a, **k: None
    pd.Index = list
    pd.MultiIndex = types.SimpleNamespace(from_arrays=lambda *a, **k: [])

import numpy as np  # type: ignore
import httpx

try:  # optional dependency
    import polars as pl  # type: ignore
except ImportError as exc:  # pragma: no cover - allow missing polars
    logging.getLogger("TradingBot").warning("polars import failed: %s", exc)
    pl = None

try:  # pragma: no cover - optional dependency
    import websockets  # type: ignore
except ImportError as exc:  # allow missing websockets
    logging.getLogger("TradingBot").warning("websockets import failed: %s", exc)
    websockets = types.ModuleType("websockets")

    async def _dummy_connect(*args, **kwargs):  # type: ignore[override]
        class _DummyWS:
            async def send(self, *a, **k):
                pass

            async def recv(self):
                return ""

            async def __aenter__(self):
                return self

            async def __aexit__(self, exc_type, exc, tb):
                return False

        return _DummyWS()

    websockets.connect = _dummy_connect
from bot.utils import (
    BybitSDKAsync,
    logger,
    check_dataframe_empty,
    HistoricalDataCache,
    filter_outliers_zscore,
    TelegramLogger,
    calculate_volume_profile as utils_volume_profile,
    safe_api_call,
    bybit_interval,
    is_cuda_available,
)
from tenacity import retry, wait_exponential
from typing import List, Dict, TYPE_CHECKING, Any, Callable, Awaitable
import functools
from bot.config import BotConfig
try:  # pragma: no cover - optional dependency
    import ta  # type: ignore
except ImportError as exc:  # allow missing ta
    logging.getLogger("TradingBot").warning("ta import failed: %s", exc)
    ta = types.ModuleType("ta")

try:  # pragma: no cover - optional dependency
    import joblib  # type: ignore
except ImportError as exc:  # allow missing joblib
    logging.getLogger("TradingBot").warning("joblib import failed: %s", exc)
    joblib = types.SimpleNamespace(dump=lambda *a, **k: None, load=lambda *a, **k: {})

try:  # pragma: no cover - optional dependency
    import psutil  # type: ignore
except ImportError as exc:  # allow missing psutil
    logging.getLogger("TradingBot").warning("psutil import failed: %s", exc)
    psutil = types.SimpleNamespace(
        cpu_percent=lambda interval=1: 0,
        virtual_memory=lambda: type("mem", (), {"percent": 0}),
    )

try:
    import ray
except ImportError as exc:  # pragma: no cover - optional dependency missing
    logging.getLogger("TradingBot").warning("ray import failed: %s", exc)
    ray = types.ModuleType("ray")

    class _RayRemoteFunction:
        def __init__(self, func):
            self._function = func

        def remote(self, *args, **kwargs):
            return self._function(*args, **kwargs)

        def options(self, *args, **kwargs):
            return self

    def _ray_remote(func=None, **_kwargs):
        if func is None:
            def wrapper(f):
                return _RayRemoteFunction(f)
            return wrapper
        return _RayRemoteFunction(func)

    ray.remote = _ray_remote
    ray.get = lambda x: x
    ray.init = lambda *a, **k: None
    ray.is_initialized = lambda: False
from flask import Flask, jsonify
from bot.optimizer import ParameterOptimizer
from bot.strategy_optimizer import StrategyOptimizer
from dotenv import load_dotenv

PROFILE_DATA_HANDLER = os.getenv("DATA_HANDLER_PROFILE") == "1"


def _profile_async(func: Callable) -> Callable:
    if not PROFILE_DATA_HANDLER:
        return func

    async def wrapper(*args, **kwargs):
        start = asyncio.get_running_loop().time()
        try:
            return await func(*args, **kwargs)
        finally:
            elapsed = asyncio.get_running_loop().time() - start
            logger.info("profile %s took %.4fs", func.__qualname__, elapsed)

    return functools.wraps(func)(wrapper)


def _instrument_methods(cls: type) -> type:
    if not PROFILE_DATA_HANDLER:
        return cls

    for name, attr in list(cls.__dict__.items()):
        if asyncio.iscoroutinefunction(attr):
            setattr(cls, name, _profile_async(attr))
    return cls

if TYPE_CHECKING:  # pragma: no cover - for type checkers only
    import ccxtpro

# GPU availability is determined lazily to avoid initializing CUDA in every
# Ray worker at import time. Track whether initialization has already
# occurred so we only attempt it once per process.
GPU_AVAILABLE = False
GPU_INITIALIZED = False
cp = np  # type: ignore
_cuda_init_lock = threading.Lock()


def _init_cuda() -> None:
    """Initialize GPU support if available."""

    global GPU_AVAILABLE, cp, GPU_INITIALIZED

    with _cuda_init_lock:
        if GPU_INITIALIZED:
            return

        if os.environ.get("FORCE_CPU") == "1":
            GPU_AVAILABLE = False
            cp = np  # type: ignore
            GPU_INITIALIZED = True
            return

        GPU_AVAILABLE = is_cuda_available()
        if GPU_AVAILABLE:
            try:
                import cupy as cupy_mod  # type: ignore

<<<<<<< HEAD
            cp = cupy_mod
        except ImportError as e:  # pragma: no cover - allow missing cupy
            logger.warning("CuPy import failed: %s", e)
            logger.warning(
                "GPU detected but CuPy is not installed. Install it with"
                " 'pip install cupy-cuda12x' for CUDA 12.x or the appropriate"
                " package for your CUDA version to enable GPU support. See"
                " README.md for installation details."
            )
            GPU_AVAILABLE = False
=======
                cp = cupy_mod
            except Exception as e:  # pragma: no cover - allow missing cupy
                logger.warning("CuPy import failed: %s", e)
                logger.warning(
                    "GPU detected but CuPy is not installed. Install it with"
                    " 'pip install cupy-cuda12x' for CUDA 12.x or the appropriate"
                    " package for your CUDA version to enable GPU support. See"
                    " README.md for installation details."
                )
                GPU_AVAILABLE = False
                cp = np  # type: ignore
        else:
>>>>>>> 1b33e90e
            cp = np  # type: ignore

        GPU_INITIALIZED = True


def create_exchange() -> BybitSDKAsync:
    """Create an authenticated Bybit SDK instance.

    Raises
    ------
    RuntimeError
        If required API credentials are missing.
    """
    if os.getenv("TEST_MODE") == "1":
        class _DummyEx:
            async def load_markets(self) -> dict:
                return {}

            async def fetch_ticker(self, symbol: str) -> dict:
                return {"last": 100.0, "quoteVolume": 1.0}

            async def fetch_ohlcv(self, symbol: str, timeframe: str, limit: int = 200, since: int | None = None):
                return generate_synthetic_ohlcv(timeframe, limit)

            async def fetch_order_book(self, symbol: str, limit: int = 10) -> dict:
                return {"bids": [[100.0, 1.0]], "asks": [[101.0, 1.0]]}

            async def fetch_funding_rate(self, symbol: str) -> dict:
                return {"fundingRate": 0.0}

            async def fetch_open_interest(self, symbol: str) -> dict:
                return {"openInterest": 0.0}

        return _DummyEx()  # type: ignore[return-value]

    api_key = os.environ.get("BYBIT_API_KEY", "")
    api_secret = os.environ.get("BYBIT_API_SECRET", "")
    if not api_key or not api_secret:
        raise RuntimeError(
            "BYBIT_API_KEY and BYBIT_API_SECRET must be set for DataHandler"
        )
    return BybitSDKAsync(api_key=api_key, api_secret=api_secret)


def _parse_timeframe_ms(timeframe: str) -> int:
    """Convert a timeframe string (e.g. "1m", "2h") to milliseconds."""

    units = {
        "s": 1_000,
        "m": 60_000,
        "h": 3_600_000,
        "d": 86_400_000,
        "w": 604_800_000,
    }
    try:
        return int(timeframe[:-1]) * units[timeframe[-1]]
    except (KeyError, ValueError) as exc:
        raise ValueError(f"Unsupported timeframe: {timeframe}") from exc


def generate_synthetic_ohlcv(timeframe: str, limit: int) -> list[list[float]]:
    """Return random OHLCV data for testing."""
    interval_ms = _parse_timeframe_ms(timeframe)
    start = int(time.time() * 1000) - limit * interval_ms
    prices = 100 + np.cumsum(np.random.randn(limit))
    result = []
    for i in range(limit):
        ts = start + i * interval_ms
        open_p = prices[i]
        high_p = open_p + abs(np.random.randn())
        low_p = open_p - abs(np.random.randn())
        close_p = open_p + np.random.randn() * 0.5
        volume = abs(np.random.randn()) * 10
        result.append([ts, float(open_p), float(high_p), float(low_p), float(close_p), float(volume)])
    return result


def ema_fast(values: np.ndarray, window: int, wilder: bool = False) -> np.ndarray:
    """Compute EMA using CuPy when CUDA is available, otherwise NumPy."""

    values = np.asarray(values, dtype=np.float64)
    alpha = (1 / window) if wilder else 2 / (window + 1)

    if GPU_AVAILABLE and len(values) >= 1024:
        v_gpu = cp.asarray(values)
        result_gpu = cp.empty_like(v_gpu)
        result_gpu[0] = v_gpu[0]
        for i in range(1, len(v_gpu)):
            result_gpu[i] = alpha * v_gpu[i] + (1 - alpha) * result_gpu[i - 1]
        return cp.asnumpy(result_gpu)

    result = np.empty_like(values)
    result[0] = values[0]
    for i in range(1, len(values)):
        result[i] = alpha * values[i] + (1 - alpha) * result[i - 1]
    return result


def atr_fast(
    high: np.ndarray, low: np.ndarray, close: np.ndarray, window: int
) -> np.ndarray:
    """Compute ATR using a rolling mean with ``min_periods=1``."""

    high = np.asarray(high, dtype=np.float64)
    low = np.asarray(low, dtype=np.float64)
    close = np.asarray(close, dtype=np.float64)
    prev_close = np.concatenate(([close[0]], close[:-1]))
    tr1 = high - low
    tr2 = np.abs(high - prev_close)
    tr3 = np.abs(low - prev_close)
    tr = np.maximum.reduce([tr1, tr2, tr3])

    if GPU_AVAILABLE and len(tr) >= 1024:
        tr_gpu = cp.asarray(tr)
        cumsum = cp.cumsum(tr_gpu)
        atr_gpu = cp.empty_like(tr_gpu)
        for i in range(len(tr_gpu)):
            start = max(0, i - window + 1)
            count = i - start + 1
            atr_gpu[i] = (cumsum[i] - (cumsum[start - 1] if start > 0 else 0)) / count
        return cp.asnumpy(atr_gpu)

    cumsum = np.cumsum(tr)
    atr = np.empty_like(tr)
    for i in range(len(tr)):
        start = max(0, i - window + 1)
        count = i - start + 1
        atr[i] = (cumsum[i] - (cumsum[start - 1] if start > 0 else 0)) / count
    return atr


def calculate_imbalance(orderbook: Dict, n: int = 5) -> float:
    """Return the buy/sell volume imbalance of the orderbook."""

    bids = orderbook.get("bids", [])[:n]
    asks = orderbook.get("asks", [])[:n]
    bid_sum = sum(v for _, v in bids)
    ask_sum = sum(v for _, v in asks)
    denom = bid_sum + ask_sum
    if denom == 0:
        return 0.0
    return (bid_sum - ask_sum) / denom


def detect_clusters(
    orderbook: Dict, threshold: float, distance: float = 1.0
) -> List[tuple[float, float]]:
    """Group nearby price levels with large aggregated volume."""

    levels = orderbook.get("bids", []) + orderbook.get("asks", [])
    if not levels:
        return []
    levels.sort(key=lambda x: x[0])
    total_volume = sum(v for _, v in levels)
    clusters = []
    start_price, last_price = levels[0][0], levels[0][0]
    agg_volume = levels[0][1]
    for price, vol in levels[1:]:
        if abs(price - last_price) <= distance:
            agg_volume += vol
            last_price = price
        else:
            if agg_volume >= threshold * total_volume:
                clusters.append(((start_price + last_price) / 2, agg_volume))
            start_price = price
            last_price = price
            agg_volume = vol
    if agg_volume >= threshold * total_volume:
        clusters.append(((start_price + last_price) / 2, agg_volume))
    return clusters


def _rsi_update_cpu(
    prev_gain: float,
    prev_loss: float,
    prev_close: float,
    close: float,
    window: int,
) -> tuple[float, float, float]:
    """Incrementally update RSI using NumPy."""
    diff = close - prev_close
    gain = max(diff, 0.0)
    loss = max(-diff, 0.0)
    avg_gain = (prev_gain * (window - 1) + gain) / window
    avg_loss = (prev_loss * (window - 1) + loss) / window
    if avg_loss == 0:
        rsi = 100.0
    else:
        rs = avg_gain / avg_loss
        rsi = 100 - 100 / (1 + rs)
    return rsi, avg_gain, avg_loss


def _rsi_update_cupy(
    prev_gain: float,
    prev_loss: float,
    prev_close: float,
    close: float,
    window: int,
) -> tuple[float, float, float]:
    """Incrementally update RSI using CuPy."""
    diff = cp.float64(close - prev_close)
    gain = cp.maximum(diff, 0.0)
    loss = cp.maximum(-diff, 0.0)
    avg_gain = (prev_gain * (window - 1) + gain) / window
    avg_loss = (prev_loss * (window - 1) + loss) / window
    rsi = cp.where(avg_loss == 0, cp.float64(100.0), 100 - 100 / (1 + avg_gain / avg_loss))
    return float(rsi), float(avg_gain), float(avg_loss)


def _adx_update_cpu(
    prev_dm_plus: float,
    prev_dm_minus: float,
    prev_adx: float | None,
    prev_high: float,
    prev_low: float,
    high: float,
    low: float,
    atr: float,
    window: int,
) -> tuple[float, float, float]:
    """Incrementally update ADX using NumPy.

    Parameters
    ----------
    prev_dm_plus, prev_dm_minus : float
        Previous smoothed directional movement values.
    prev_adx : float | None
        Previous ADX value or ``None`` for the initial calculation.
    prev_high, prev_low : float
        Previous high and low prices.
    high, low : float
        Current high and low prices.
    atr : float
        Current Average True Range value.
    window : int
        ADX calculation window length.

    Returns
    -------
    tuple[float, float, float]
        The updated ADX, smoothed +DM, and smoothed -DM values.
    """
    up_move = high - prev_high
    down_move = prev_low - low
    plus_dm = up_move if up_move > down_move and up_move > 0 else 0.0
    minus_dm = down_move if down_move > up_move and down_move > 0 else 0.0
    dm_plus = (prev_dm_plus * (window - 1) + plus_dm) / window
    dm_minus = (prev_dm_minus * (window - 1) + minus_dm) / window
    tr_sum = atr * window
    plus_di = 0.0 if tr_sum == 0 else 100 * dm_plus / tr_sum
    minus_di = 0.0 if tr_sum == 0 else 100 * dm_minus / tr_sum
    denom = plus_di + minus_di
    dx = 0.0 if denom == 0 else 100 * abs(plus_di - minus_di) / denom
    adx = dx if prev_adx is None else (prev_adx * (window - 1) + dx) / window
    return adx, dm_plus, dm_minus


def _adx_update_cupy(
    prev_dm_plus: float,
    prev_dm_minus: float,
    prev_adx: float | None,
    prev_high: float,
    prev_low: float,
    high: float,
    low: float,
    atr: float,
    window: int,
) -> tuple[float, float, float]:
    """Incrementally update ADX using CuPy.

    This mirrors :func:`_adx_update_cpu` but uses CuPy arrays when GPU
    acceleration is available. See that function for parameter
    descriptions.
    """
    up_move = cp.float64(high - prev_high)
    down_move = cp.float64(prev_low - low)
    plus_dm = cp.where((up_move > down_move) & (up_move > 0), up_move, cp.float64(0.0))
    minus_dm = cp.where((down_move > up_move) & (down_move > 0), down_move, cp.float64(0.0))
    dm_plus = (prev_dm_plus * (window - 1) + plus_dm) / window
    dm_minus = (prev_dm_minus * (window - 1) + minus_dm) / window
    tr_sum = atr * window
    plus_di = 0.0 if tr_sum == 0 else 100 * dm_plus / tr_sum
    minus_di = 0.0 if tr_sum == 0 else 100 * dm_minus / tr_sum
    denom = plus_di + minus_di
    dx = 0.0 if denom == 0 else 100 * cp.abs(plus_di - minus_di) / denom
    adx = dx if prev_adx is None else (prev_adx * (window - 1) + dx) / window
    return float(adx), float(dm_plus), float(dm_minus)


class IndicatorsCache:
    """Container for computed technical indicators."""

    def __init__(
        self,
        df: pd.DataFrame,
        config: BotConfig,
        volatility: float,
        timeframe: str = "primary",
    ):
        self.df = df
        self.config = config
        self.volatility = volatility
        self.last_volume_profile_update = 0
        self.volume_profile_update_interval = config.get(
            "volume_profile_update_interval", 300
        )
        try:
            if timeframe == "primary":
                close_np = df["close"].to_numpy()
                high_np = df["high"].to_numpy()
                low_np = df["low"].to_numpy()
                self.ema30 = pd.Series(
                    ema_fast(close_np, config["ema30_period"]), index=df.index
                )
                self.ema100 = pd.Series(
                    ema_fast(close_np, config["ema100_period"]), index=df.index
                )
                self.ema200 = pd.Series(
                    ema_fast(close_np, config["ema200_period"]), index=df.index
                )
                self.atr = pd.Series(
                    atr_fast(high_np, low_np, close_np, config["atr_period_default"]),
                    index=df.index,
                )
                self._alpha_ema30 = 2 / (config["ema30_period"] + 1)
                self._alpha_ema100 = 2 / (config["ema100_period"] + 1)
                self._alpha_ema200 = 2 / (config["ema200_period"] + 1)
                self._atr_period = config["atr_period_default"]
                rsi_window = config.get("rsi_window", 14)
                self._rsi_window = rsi_window
                try:
                    self.rsi = ta.momentum.rsi(
                        df["close"], window=rsi_window, fillna=True
                    )

                    # Calculate smoothed gain/loss values for incremental RSI updates
                    diff = df["close"].diff().to_numpy()[1:]
                    gains = np.clip(diff, 0.0, None)
                    losses = np.clip(-diff, 0.0, None)
                    if len(gains) >= rsi_window:
                        avg_gain = gains[:rsi_window].mean()
                        avg_loss = losses[:rsi_window].mean()
                        for g, l in zip(gains[rsi_window:], losses[rsi_window:]):
                            avg_gain = (avg_gain * (rsi_window - 1) + g) / rsi_window
                            avg_loss = (avg_loss * (rsi_window - 1) + l) / rsi_window
                        self._rsi_avg_gain = float(avg_gain)
                        self._rsi_avg_loss = float(avg_loss)
                    else:
                        self._rsi_avg_gain = None
                        self._rsi_avg_loss = None
                except (KeyError, ValueError) as e:  # pragma: no cover - log and fallback
                    logger.error("RSI calculation failed: %s", e)
                    self.rsi = pd.Series(np.zeros(len(df)), index=df.index)
                    self._rsi_avg_gain = None
                    self._rsi_avg_loss = None

                adx_window = config.get("adx_window", 14)
                self._adx_window = adx_window
                # Require at least ``adx_window + 1`` values for ADX calculation
                if len(df) > adx_window:
                    self.adx = ta.trend.adx(
                        df["high"],
                        df["low"],
                        df["close"],
                        window=adx_window,
                        fillna=True,
                    )
                else:
                    self.adx = pd.Series([np.nan] * len(df), index=df.index)

                # Compute smoothed DM values for incremental ADX updates
                if len(df) >= 2:
                    high_np = df["high"].to_numpy()
                    low_np = df["low"].to_numpy()
                    up_move = high_np[1:] - high_np[:-1]
                    down_move = low_np[:-1] - low_np[1:]
                    plus_dm = np.where((up_move > down_move) & (up_move > 0), up_move, 0.0)
                    minus_dm = np.where((down_move > up_move) & (down_move > 0), down_move, 0.0)
                    dm_plus = plus_dm[:adx_window].sum()
                    dm_minus = minus_dm[:adx_window].sum()
                    for pdm, mdm in zip(plus_dm[adx_window:], minus_dm[adx_window:]):
                        dm_plus = (dm_plus * (adx_window - 1) + pdm) / adx_window
                        dm_minus = (dm_minus * (adx_window - 1) + mdm) / adx_window
                    self._dm_plus = float(dm_plus)
                    self._dm_minus = float(dm_minus)
                else:
                    self._dm_plus = None
                    self._dm_minus = None

                self.macd = ta.trend.macd_diff(
                    df["close"],
                    window_slow=config.get("macd_window_slow", 26),
                    window_fast=config.get("macd_window_fast", 12),
                    window_sign=config.get("macd_window_sign", 9),
                    fillna=True,
                )
                bb_window = config.get("bollinger_window", 20)
                bb = ta.volatility.BollingerBands(
                    df["close"], window=bb_window, fillna=True
                )
                self.bollinger_wband = bb.bollinger_wband()
                ui_window = config.get("ulcer_window", 14)
                self.ulcer_index = ta.volatility.ulcer_index(
                    df["close"], window=ui_window, fillna=True
                )
                df["ema30"] = self.ema30
                df["ema100"] = self.ema100
                df["ema200"] = self.ema200
                df["atr"] = self.atr
                df["rsi"] = self.rsi
                df["adx"] = self.adx
                df["macd"] = self.macd
                df["bollinger_wband"] = self.bollinger_wband
                df["ulcer_index"] = self.ulcer_index
            elif timeframe == "secondary":
                close_np = df["close"].to_numpy()
                self.ema30 = pd.Series(
                    ema_fast(close_np, config["ema30_period"]), index=df.index
                )
                self.ema100 = pd.Series(
                    ema_fast(close_np, config["ema100_period"]), index=df.index
                )
                self._alpha_ema30 = 2 / (config["ema30_period"] + 1)
                self._alpha_ema100 = 2 / (config["ema100_period"] + 1)
                df["ema30"] = self.ema30
                df["ema100"] = self.ema100
            self.volume_profile = None
            if (
                len(df) - self.last_volume_profile_update
                >= self.volume_profile_update_interval
            ):
                self.volume_profile = self.calculate_volume_profile(df)
                self.last_volume_profile_update = len(df)
            self.last_close = float(df["close"].iloc[-1]) if not df.empty else None
            self.last_ema30 = (
                float(self.ema30.iloc[-1]) if self.ema30 is not None else None
            )
            self.last_ema100 = (
                float(self.ema100.iloc[-1]) if self.ema100 is not None else None
            )
            self.last_ema200 = (
                float(self.ema200.iloc[-1])
                if hasattr(self, "ema200") and self.ema200 is not None
                else None
            )
            self.last_atr = (
                float(self.atr.iloc[-1])
                if hasattr(self, "atr") and self.atr is not None
                else None
            )
            self.last_high = float(df["high"].iloc[-1]) if "high" in df else None
            self.last_low = float(df["low"].iloc[-1]) if "low" in df else None
            self.last_rsi = float(self.rsi.iloc[-1]) if hasattr(self, "rsi") else None
            self.last_adx = float(self.adx.iloc[-1]) if hasattr(self, "adx") else None
            self.last_bollinger_wband = (
                float(self.bollinger_wband.iloc[-1])
                if hasattr(self, "bollinger_wband") and not self.bollinger_wband.empty
                else None
            )
            self.last_ulcer_index = (
                float(self.ulcer_index.iloc[-1])
                if hasattr(self, "ulcer_index") and not self.ulcer_index.empty
                else None
            )
        except (KeyError, ValueError, TypeError, IndexError) as e:
            logger.error("Ошибка расчета индикаторов (%s): %s", timeframe, e)
            self.ema30 = self.ema100 = self.ema200 = self.atr = self.rsi = self.adx = (
                self.macd
            ) = self.volume_profile = None
            raise

    def calculate_volume_profile(self, df: pd.DataFrame) -> pd.Series:
        try:
            prices = df["close"].to_numpy(dtype=np.float32)
            volumes = df["volume"].to_numpy(dtype=np.float32)
            vp = utils_volume_profile(prices, volumes, bins=50)
            price_bins = np.linspace(prices.min(), prices.max(), num=len(vp))
            return pd.Series(vp, index=price_bins)
        except (KeyError, ValueError, TypeError, IndexError) as e:
            logger.error("Ошибка расчета Volume Profile: %s", e)
            return None

    def _update_volume_profile(self) -> None:
        if (
            len(self.df) - self.last_volume_profile_update
            >= self.volume_profile_update_interval
        ):
            self.volume_profile = self.calculate_volume_profile(self.df)
            self.last_volume_profile_update = len(self.df)

    def update(self, new_df: pd.DataFrame) -> None:
        """Incrementally update EMA and ATR with ``new_df``."""
        if new_df.empty:
            return
        for ts, row in new_df.iterrows():
            close = float(row["close"])
            high = float(row.get("high", close))
            low = float(row.get("low", close))
            if self.last_ema30 is not None:
                self.last_ema30 = (
                    self._alpha_ema30 * close
                    + (1 - self._alpha_ema30) * self.last_ema30
                )
            else:
                self.last_ema30 = close
            if self.last_ema100 is not None:
                self.last_ema100 = (
                    self._alpha_ema100 * close
                    + (1 - self._alpha_ema100) * self.last_ema100
                )
            else:
                self.last_ema100 = close
            if hasattr(self, "_alpha_ema200"):
                if self.last_ema200 is not None:
                    self.last_ema200 = (
                        self._alpha_ema200 * close
                        + (1 - self._alpha_ema200) * self.last_ema200
                    )
                else:
                    self.last_ema200 = close
            if (
                hasattr(self, "_atr_period")
                and self.last_atr is not None
                and self.last_close is not None
            ):
                tr = max(
                    high - low, abs(high - self.last_close), abs(low - self.last_close)
                )
                self.last_atr = (
                    self.last_atr * (self._atr_period - 1) + tr
                ) / self._atr_period
            elif hasattr(self, "_atr_period"):
                self.last_atr = max(high - low, abs(high - close), abs(low - close))
            if self.ema30 is not None:
                self.ema30.loc[ts] = self.last_ema30
            if self.ema100 is not None:
                self.ema100.loc[ts] = self.last_ema100
            if hasattr(self, "ema200") and self.ema200 is not None:
                self.ema200.loc[ts] = self.last_ema200
            if (
                hasattr(self, "atr")
                and self.atr is not None
                and self.last_atr is not None
            ):
                self.atr.loc[ts] = self.last_atr
            new_df.loc[ts, "ema30"] = self.last_ema30
            new_df.loc[ts, "ema100"] = self.last_ema100
            if hasattr(self, "ema200"):
                new_df.loc[ts, "ema200"] = self.last_ema200
            if hasattr(self, "atr"):
                new_df.loc[ts, "atr"] = self.last_atr
            if hasattr(self, "_rsi_window") and self._rsi_avg_gain is not None and self._rsi_avg_loss is not None and self.last_close is not None:
                if GPU_AVAILABLE:
                    rsi_val, self._rsi_avg_gain, self._rsi_avg_loss = _rsi_update_cupy(
                        self._rsi_avg_gain,
                        self._rsi_avg_loss,
                        self.last_close,
                        close,
                        self._rsi_window,
                    )
                else:
                    rsi_val, self._rsi_avg_gain, self._rsi_avg_loss = _rsi_update_cpu(
                        self._rsi_avg_gain,
                        self._rsi_avg_loss,
                        self.last_close,
                        close,
                        self._rsi_window,
                    )
                self.last_rsi = rsi_val
            else:
                rsi_val = np.nan
            if hasattr(self, "rsi"):
                self.rsi.loc[ts] = rsi_val
                new_df.loc[ts, "rsi"] = rsi_val

            if (
                hasattr(self, "_adx_window")
                and self._dm_plus is not None
                and self._dm_minus is not None
                and self.last_high is not None
                and self.last_low is not None
                and self.last_atr is not None
            ):
                if GPU_AVAILABLE:
                    adx_val, self._dm_plus, self._dm_minus = _adx_update_cupy(
                        self._dm_plus,
                        self._dm_minus,
                        self.last_adx,
                        self.last_high,
                        self.last_low,
                        high,
                        low,
                        self.last_atr,
                        self._adx_window,
                    )
                else:
                    adx_val, self._dm_plus, self._dm_minus = _adx_update_cpu(
                        self._dm_plus,
                        self._dm_minus,
                        self.last_adx,
                        self.last_high,
                        self.last_low,
                        high,
                        low,
                        self.last_atr,
                        self._adx_window,
                    )
                self.last_adx = adx_val
            else:
                adx_val = np.nan
            if hasattr(self, "adx"):
                self.adx.loc[ts] = adx_val
                new_df.loc[ts, "adx"] = adx_val
            self.last_close = close
            self.last_high = high
            self.last_low = low
        # Append the new rows directly rather than using ``pd.concat``
        self.df = self.df.reindex(self.df.index.union(new_df.index))
        self.df.loc[new_df.index] = new_df
        self.df.sort_index(inplace=True)
        bb_window = self.config.get("bollinger_window", 20)
        bb = ta.volatility.BollingerBands(
            self.df["close"], window=bb_window, fillna=True
        )
        self.bollinger_wband = bb.bollinger_wband()
        self.df["bollinger_wband"] = self.bollinger_wband
        self.last_bollinger_wband = float(self.bollinger_wband.iloc[-1])

        ui_window = self.config.get("ulcer_window", 14)
        self.ulcer_index = ta.volatility.ulcer_index(
            self.df["close"], window=ui_window, fillna=True
        )
        self.df["ulcer_index"] = self.ulcer_index
        self.last_ulcer_index = float(self.ulcer_index.iloc[-1])
        self._update_volume_profile()



def _make_calc_indicators_remote(use_gpu: bool, gpu_initialized: bool = False):
    """Return a Ray remote function for indicator calculation."""

    @ray.remote(num_cpus=1, num_gpus=1 if use_gpu else 0)
    def _calc_indicators(
        df: pd.DataFrame | "pl.DataFrame",
        config: BotConfig,
        volatility: float,
        timeframe: str,
    ):
        nonlocal gpu_initialized
        if use_gpu and not gpu_initialized:
            # Lazily initialize CUDA on each Ray worker so the global
            # ``cp`` variable points to CuPy when GPU acceleration is
            # requested. This ensures GPU-based functions work correctly
            # even when workers are started on demand.
            _init_cuda()
            gpu_initialized = True
        if pl is not None and isinstance(df, pl.DataFrame):
            df = df.to_pandas().copy()
            df["timestamp"] = pd.to_datetime(df["timestamp"], utc=True)
            df = df.set_index("timestamp")
        return IndicatorsCache(df, config, volatility, timeframe)

    return _calc_indicators


class DataHandler:
    """Collects market data and exposes it via an HTTP API.

    Parameters
    ----------
    config : dict
        Bot configuration.
    telegram_bot : telegram.Bot or compatible
        Bot instance for sending notifications.
    chat_id : str | int
        Identifier of the Telegram chat for notifications.
    exchange : BybitSDKAsync, optional
        Preconfigured Bybit client.
    pro_exchange : "ccxtpro.bybit", optional
        ccxtpro client for WebSocket data.
    trade_callback : Callable[[str], Awaitable[None]], optional
        Function called after a candle has been processed.
    """

    def __init__(
        self,
        config: BotConfig,
        telegram_bot,
        chat_id,
        exchange: BybitSDKAsync | None = None,
        pro_exchange: "ccxtpro.bybit" | None = None,
        feature_callback: Callable[[str], Awaitable[Any]] | None = None,
        trade_callback: Callable[[str], Awaitable[None]] | None = None,
    ):
        _init_cuda()
        logger.info(
            "Starting DataHandler initialization: timeframe=%s, max_symbols=%s, GPU available=%s",
            config.timeframe,
            config.get("max_symbols"),
            GPU_AVAILABLE,
        )
        if not os.environ.get("TELEGRAM_BOT_TOKEN") or not os.environ.get(
            "TELEGRAM_CHAT_ID"
        ):
            logger.warning(
                "TELEGRAM_BOT_TOKEN or TELEGRAM_CHAT_ID not set; Telegram alerts will not be sent"
            )
        self.config = config
        self.exchange = exchange or create_exchange()
        self.pro_exchange = pro_exchange
        self.telegram_logger = TelegramLogger(
            telegram_bot,
            chat_id,
            max_queue_size=config.get("telegram_queue_size"),
        )
        self.feature_callback = feature_callback
        self.trade_callback = trade_callback
        self.cache = HistoricalDataCache(config["cache_dir"])
        self.calc_indicators = _make_calc_indicators_remote(GPU_AVAILABLE, False)
        self.use_polars = config.get("use_polars", False)
        if self.use_polars:
            if pl is None:
                raise RuntimeError("Polars is required when use_polars=True")
            self._ohlcv = pl.DataFrame()
            self._ohlcv_2h = pl.DataFrame()
        else:
            self._ohlcv = pd.DataFrame()
            self._ohlcv_2h = pd.DataFrame()
        self.funding_rates = {}
        self.open_interest = {}
        self.open_interest_change = {}
        self.orderbook = pd.DataFrame()
        self.orderbook_imbalance: Dict[str, float] = {}
        self.order_clusters: Dict[str, List[tuple[float, float]]] = {}
        self.indicators = {}
        self.indicators_cache = {}
        self.indicators_2h = {}
        self.indicators_cache_2h = {}
        self.usdt_pairs = []
        self.symbol_locks: Dict[str, asyncio.Lock] = {}
        self.ohlcv_lock = asyncio.Lock()
        self.ohlcv_2h_lock = asyncio.Lock()
        self.funding_lock = asyncio.Lock()
        self.oi_lock = asyncio.Lock()
        self.orderbook_lock = asyncio.Lock()
        self.cleanup_lock = asyncio.Lock()
        self.ws_rate_timestamps = []
        self.process_rate_timestamps = []
        self.ws_min_process_rate = config.get("ws_min_process_rate", 1)
        if self.ws_min_process_rate <= 1:
            tf_seconds = pd.Timedelta(config.timeframe).total_seconds()
            self.ws_min_process_rate = max(1, int(1800 / tf_seconds))
        self.process_rate_window = 1
        self.cleanup_task = None
        self.ws_queue = asyncio.PriorityQueue(
            maxsize=config.get("ws_queue_size", 10000)
        )
        # Use an asyncio.Queue so disk buffer operations never block the event loop
        self.disk_buffer: asyncio.Queue[str] = asyncio.Queue(
            maxsize=config.get("disk_buffer_size", 10000)
        )
        self.buffer_dir = os.path.join(config["cache_dir"], "ws_buffer")
        os.makedirs(self.buffer_dir, exist_ok=True)
        self.processed_timestamps = {}
        self.processed_timestamps_2h = {}
        self.symbol_priority = {}
        self.backup_ws_urls = config.get("backup_ws_urls", [])
        self.ws_latency = {}
        self.latency_log_interval = 3600
        self.restart_attempts = 0
        self.max_restart_attempts = 20
        self.ws_inactivity_timeout = config.get("ws_inactivity_timeout", 30)
        logger.info("DataHandler initialization complete")
        # Maximum number of symbols to work with overall
        self.max_symbols = config.get("max_symbols", 50)
        # Start with the configured limit for dynamic adjustments
        self.max_subscriptions = self.max_symbols
        # Number of symbols to subscribe per WebSocket connection
        # Number of symbols to subscribe per WebSocket connection. Prefer
        # ``ws_subscription_batch_size`` if present for backward compatibility
        # with the older ``max_subscriptions_per_connection`` option.
        self.ws_subscription_batch_size = config.get(
            "ws_subscription_batch_size",
            config.get("max_subscriptions_per_connection", 30),
        )
        self.active_subscriptions = 0
        self.load_threshold = config.get("load_threshold", 0.8)
        self.ws_pool = {}
        self.tasks = []
        self.parameter_optimizer = ParameterOptimizer(self.config, self)
        self.strategy_optimizer = (
            StrategyOptimizer(self.config, self)
            if self.config.get("use_strategy_optimizer", False)
            else None
        )

    def _get_symbol_lock(self, symbol: str) -> asyncio.Lock:
        lock = self.symbol_locks.get(symbol)
        if lock is None:
            lock = asyncio.Lock()
            self.symbol_locks[symbol] = lock
        return lock

    # ------------------------------------------------------------------
    # Properties to expose OHLCV data as pandas when using Polars
    @property
    def ohlcv(self) -> pd.DataFrame:
        if self.use_polars:
            if self._ohlcv.height == 0:
                return pd.DataFrame()
            df = self._ohlcv.to_pandas().copy()
            df["timestamp"] = pd.to_datetime(df["timestamp"], utc=True)
            return df.set_index(["symbol", "timestamp"]).sort_index()
        return self._ohlcv

    @ohlcv.setter
    def ohlcv(self, value: pd.DataFrame) -> None:
        if self.use_polars:
            self._ohlcv = (
                pl.from_pandas(value.reset_index())
                if isinstance(value, pd.DataFrame)
                else value
            )
        else:
            self._ohlcv = value

    @property
    def ohlcv_2h(self) -> pd.DataFrame:
        if self.use_polars:
            if self._ohlcv_2h.height == 0:
                return pd.DataFrame()
            df = self._ohlcv_2h.to_pandas().copy()
            df["timestamp"] = pd.to_datetime(df["timestamp"], utc=True)
            return df.set_index(["symbol", "timestamp"]).sort_index()
        return self._ohlcv_2h

    @ohlcv_2h.setter
    def ohlcv_2h(self, value: pd.DataFrame) -> None:
        if self.use_polars:
            self._ohlcv_2h = (
                pl.from_pandas(value.reset_index())
                if isinstance(value, pd.DataFrame)
                else value
            )
        else:
            self._ohlcv_2h = value

    async def get_atr(self, symbol: str) -> float:
        """Return the latest ATR value for a symbol, recalculating if missing."""
        async with self.ohlcv_lock:
            df = self.ohlcv
            if "symbol" in df.index.names and symbol in df.index.get_level_values("symbol"):
                sub_df = df.xs(symbol, level="symbol", drop_level=False)
            else:
                return 0.0
        if sub_df.empty:
            return 0.0
        if "atr" in sub_df.columns:
            try:
                value = float(sub_df["atr"].iloc[-1])
                if value > 0:
                    return value
            except (IndexError, ValueError) as exc:
                logger.error("get_atr failed for %s: %s", symbol, exc)
        try:
            new_ind = IndicatorsCache(
                sub_df.droplevel("symbol"),
                self.config,
                sub_df["close"].pct_change().std(),
                "primary",
            )
            self.indicators[symbol] = new_ind
            for col in new_ind.df.columns:
                if col not in sub_df.columns:
                    sub_df[col] = new_ind.df[col]
                else:
                    sub_df[col].update(new_ind.df[col])
            async with self.ohlcv_lock:
                self.ohlcv.loc[sub_df.index, sub_df.columns] = sub_df
            if "atr" in new_ind.df.columns and not new_ind.df["atr"].empty:
                return float(new_ind.df["atr"].iloc[-1])
        except (KeyError, ValueError) as e:
            logger.error("Ошибка расчета ATR для %s: %s", symbol, e)
        return 0.0

    async def is_data_fresh(
        self, symbol: str, timeframe: str = "primary", max_delay: float = 60
    ) -> bool:
        """Return True if the most recent candle is within ``max_delay`` seconds."""
        try:
            if symbol in LATEST_OHLCV:
                ts = LATEST_OHLCV[symbol]["timestamp"]
                age = pd.Timestamp.now(tz="UTC") - pd.to_datetime(ts, utc=True)
                if age.total_seconds() <= max_delay:
                    return True
            df_lock = self.ohlcv_lock if timeframe == "primary" else self.ohlcv_2h_lock
            df = self.ohlcv if timeframe == "primary" else self.ohlcv_2h
            async with df_lock:
                if "symbol" in df.index.names and symbol in df.index.get_level_values(
                    "symbol"
                ):
                    sub_df = df.xs(symbol, level="symbol", drop_level=False)
                else:
                    return False
            if sub_df.empty:
                return False
            last_ts = sub_df.index.get_level_values("timestamp")[-1]
            age = pd.Timestamp.now(tz="UTC") - last_ts
            return age.total_seconds() <= max_delay
        except (KeyError, ValueError) as e:
            logger.error("Error checking data freshness for %s: %s", symbol, e)
            return False

    async def load_initial(self):
        try:
            markets = await safe_api_call(self.exchange, "load_markets")
            self.usdt_pairs = await self.select_liquid_pairs(markets)
            if not self.usdt_pairs:
                raise RuntimeError("No liquid USDT pairs found")
            logger.info(
                "Найдено %s USDT-пар с высокой ликвидностью",
                len(self.usdt_pairs),
            )
            tasks = []
            history_tasks = []
            history_limit = self.config.get("min_data_length", 200)

            mem = psutil.virtual_memory()
            avail_bytes = getattr(mem, "available", 0)
            avail_gb = avail_bytes / (1024 ** 3)
            batch_size = self.config.get("history_batch_size", 10)
            batch_size = max(1, min(batch_size, int(max(1, avail_gb))))
            logger.info(
                "Исторические данные загружаются батчами по %s (%.1f GB available)",
                batch_size,
                avail_gb,
            )
            hist_sem = asyncio.Semaphore(batch_size)

            async def limited_history(sym: str, tf: str, prefix: str = "") -> tuple:
                async with hist_sem:
                    return await self.fetch_ohlcv_history(
                        sym,
                        tf,
                        history_limit,
                        cache_prefix=prefix,
                    )
            for symbol in self.usdt_pairs:
                orderbook = await self.fetch_orderbook(symbol)
                bid_volume = (
                    sum([bid[1] for bid in orderbook.get("bids", [])[:5]])
                    if orderbook.get("bids")
                    else 0
                )
                ask_volume = (
                    sum([ask[1] for ask in orderbook.get("asks", [])[:5]])
                    if orderbook.get("asks")
                    else 0
                )
                liquidity = min(bid_volume, ask_volume)
                self.symbol_priority[symbol] = -liquidity
                tasks.append(
                    asyncio.create_task(
                        limited_history(
                            symbol,
                            self.config["timeframe"],
                            "",
                        )
                    )
                )
                history_tasks.append((symbol, self.config["timeframe"]))
                if self.config["secondary_timeframe"] != self.config["timeframe"]:
                    tasks.append(
                        asyncio.create_task(
                            limited_history(
                                symbol,
                                self.config["secondary_timeframe"],
                                "2h_",
                            )
                        )
                    )
                    history_tasks.append(
                        (symbol, self.config["secondary_timeframe"])
                    )
                tasks.append(asyncio.create_task(self.fetch_funding_rate(symbol)))
                tasks.append(asyncio.create_task(self.fetch_open_interest(symbol)))
            results = await asyncio.gather(*tasks, return_exceptions=True)
            hist_idx = 0
            for result in results:
                if isinstance(result, tuple) and len(result) == 2:
                    symbol, df = result
                    symbol_tf = history_tasks[hist_idx]
                    hist_idx += 1
                    timeframe = symbol_tf[1]
                    if not check_dataframe_empty(
                        df, f"load_initial {symbol} {timeframe}"
                    ):
                        df["symbol"] = symbol
                        df = df.set_index(["symbol", df.index])
                        df.index.set_names(["symbol", "timestamp"], inplace=True)
                        await self.synchronize_and_update(
                            symbol,
                            df,
                            self.funding_rates.get(symbol, 0.0),
                            self.open_interest.get(symbol, 0.0),
                            {"imbalance": 0.0, "timestamp": time.time()},
                            timeframe=(
                                "primary"
                                if timeframe == self.config["timeframe"]
                                else "secondary"
                            ),
                        )
            await self.release_memory()
        except (KeyError, ValueError, TypeError, IndexError) as e:
            logger.error("Ошибка загрузки начальных данных: %s", e)
            await self.telegram_logger.send_telegram_message(
                f"Ошибка загрузки данных: {e}"
            )

    async def select_liquid_pairs(self, markets: Dict) -> List[str]:
        """Return top liquid USDT futures pairs only.

        Filters out spot markets by selecting futures symbols. Both plain
        notation like ``BTCUSDT`` and the colon-delimited form
        ``BTC/USDT:USDT`` are supported. Volume ranking and the configured
        top limit remain unchanged.
        """

        pair_volumes = []
        semaphore = asyncio.Semaphore(self.config.get("max_concurrent_requests", 10))

        async def fetch_volume(sym: str) -> tuple:
            async with semaphore:
                try:
                    ticker = await safe_api_call(self.exchange, "fetch_ticker", sym)
                    volume = float(ticker.get("quoteVolume") or 0)
                except (httpx.HTTPError, RuntimeError) as e:  # noqa: BLE001
                    logger.error("Ошибка получения тикера для %s: %s", sym, e)
                    volume = 0.0
                return sym, volume

        min_age = self.config.get("min_data_length", 0) * pd.Timedelta(
            self.config["timeframe"]
        ).total_seconds()
        now = pd.Timestamp.utcnow()
        tasks = []
        for symbol, market in markets.items():
            # Only consider active USDT-margined futures symbols
            if (
                market.get("active")
                and symbol.endswith("USDT")
                and ((":" in symbol) or ("/" not in symbol))
            ):
                launch_time = None
                info = market.get("info") or {}
                for key in (
                    "launchTime",
                    "launch_time",
                    "listingTime",
                    "listing_date",
                    "created",
                ):
                    raw = info.get(key) or market.get(key)
                    if raw:
                        try:
                            launch_time = pd.to_datetime(raw, unit="ms", utc=True)
                        except (ValueError, TypeError):  # noqa: BLE001
                            launch_time = pd.to_datetime(raw, utc=True, errors="coerce")
                        break
                if launch_time is not None:
                    age = (now - launch_time).total_seconds()
                    if age < min_age:
                        continue
                tasks.append(asyncio.create_task(fetch_volume(symbol)))

        if tasks:
            pair_volumes.extend(await asyncio.gather(*tasks))

        # Deduplicate entries using the canonical symbol
        highest = {}
        for sym, vol in pair_volumes:
            canon = self.fix_ws_symbol(sym)
            if canon not in highest or vol > highest[canon][1]:
                highest[canon] = (sym, vol)

        sorted_pairs = sorted(highest.values(), key=lambda x: x[1], reverse=True)
        min_liq = self.config.get("min_liquidity", 0)
        filtered = [p for p in sorted_pairs if p[1] >= min_liq]
        top_limit = self.config.get("max_symbols", 50)
        return [s for s, _ in filtered[:top_limit]]

    @retry(wait=wait_exponential(multiplier=1, min=4, max=10))
    async def fetch_ohlcv_single(
        self, symbol: str, timeframe: str, limit: int = 200, cache_prefix: str = ""
    ) -> tuple:
        try:
            if os.getenv("TEST_MODE") == "1":
                ohlcv = generate_synthetic_ohlcv(timeframe, limit)
            else:
                ohlcv = await safe_api_call(
                    self.exchange,
                    "fetch_ohlcv",
                    symbol,
                    timeframe,
                    limit=limit,
                )
            if not ohlcv or len(ohlcv) < limit * 0.8:
                logger.warning(
                    "Неполные данные OHLCV для %s (%s), получено %s из %s",
                    symbol,
                    timeframe,
                    len(ohlcv),
                    limit,
                )
                return symbol, pd.DataFrame()
            df = pd.DataFrame(
                ohlcv, columns=["timestamp", "open", "high", "low", "close", "volume"]
            )
            df["timestamp"] = pd.to_datetime(df["timestamp"], unit="ms", utc=True)
            df = df.set_index("timestamp")
            for col in ["open", "high", "low", "close", "volume"]:
                df[col] = df[col].astype(np.float32)
            if len(df) >= 3:
                df = filter_outliers_zscore(df, "close")
            if df["close"].isna().sum() / len(df) > 0.05:
                logger.warning(
                    "Слишком много пропусков в данных для %s (%s) (>5%), использование forward-fill",
                    symbol,
                    timeframe,
                )
                df = df.ffill()
            time_diffs = df.index.to_series().diff().dt.total_seconds()
            max_gap = pd.Timedelta(timeframe).total_seconds() * 2
            if time_diffs.max() > max_gap:
                logger.warning(
                    "Обнаружен значительный разрыв в данных для %s (%s): %.2f минут",
                    symbol,
                    timeframe,
                    time_diffs.max() / 60,
                )
                await self.telegram_logger.send_telegram_message(
                    f"⚠️ Разрыв в данных для {symbol} ({timeframe}): {time_diffs.max()/60:.2f} минут"
                )
                return symbol, pd.DataFrame()
            df = df.interpolate(method="time", limit_direction="both")
            if df.empty:
                logger.warning(
                    "Skipping cache for %s (%s) — no data",
                    symbol,
                    timeframe,
                )
            else:
                self.cache.save_cached_data(f"{cache_prefix}{symbol}", timeframe, df)
            return symbol, pd.DataFrame(df)
        except (KeyError, ValueError, TypeError, IndexError) as e:
            logger.error("Ошибка получения OHLCV для %s (%s): %s", symbol, timeframe, e)
            return symbol, pd.DataFrame()

    async def fetch_ohlcv_history(
        self, symbol: str, timeframe: str, total_limit: int, cache_prefix: str = ""
    ) -> tuple:
        """Fetch extended OHLCV history by performing multiple requests."""
        try:
            if os.getenv("TEST_MODE") == "1":
                df = pd.DataFrame(
                    generate_synthetic_ohlcv(timeframe, total_limit),
                    columns=["timestamp", "open", "high", "low", "close", "volume"],
                )
                df["timestamp"] = pd.to_datetime(df["timestamp"], unit="ms", utc=True)
                df = df.set_index("timestamp")
            else:
                all_data = []
                timeframe_ms = int(pd.Timedelta(timeframe).total_seconds() * 1000)
                since = None
                remaining = total_limit
                per_request = min(1000, total_limit)
                while remaining > 0:
                    limit = min(per_request, remaining)
                    ohlcv = await safe_api_call(
                        self.exchange,
                        "fetch_ohlcv",
                        symbol,
                        timeframe,
                        limit=limit,
                        since=since,
                    )
                    if not ohlcv:
                        break
                    df_part = pd.DataFrame(
                        ohlcv,
                        columns=["timestamp", "open", "high", "low", "close", "volume"],
                    )
                    df_part["timestamp"] = pd.to_datetime(df_part["timestamp"], unit="ms", utc=True)
                    df_part = df_part.set_index("timestamp")
                    all_data.append(df_part)
                    remaining -= len(df_part)
                    if len(df_part) < limit:
                        break
                    since = int(df_part.index[0].timestamp() * 1000) - timeframe_ms * limit
                if not all_data:
                    return symbol, pd.DataFrame()
                df = pd.concat(all_data).sort_index().drop_duplicates()
            if df.empty:
                logger.warning(
                    "Skipping cache for %s (%s) — no data",
                    symbol,
                    timeframe,
                )
            else:
                self.cache.save_cached_data(f"{cache_prefix}{symbol}", timeframe, df)
            return symbol, pd.DataFrame(df)
        except (KeyError, ValueError, TypeError, IndexError) as e:
            logger.error(
                "Ошибка получения расширенной истории OHLCV для %s (%s): %s",
                symbol,
                timeframe,
                e,
            )
            return symbol, pd.DataFrame()

    @retry(wait=wait_exponential(multiplier=1, min=4, max=10))
    async def fetch_funding_rate(self, symbol: str) -> float:
        try:
            futures_symbol = self.fix_symbol(symbol)
            funding = await safe_api_call(
                self.exchange,
                "fetch_funding_rate",
                futures_symbol,
            )
            rate = float(funding.get("fundingRate", 0.0))
            async with self.funding_lock:
                self.funding_rates[symbol] = rate
            return rate
        except (KeyError, ValueError) as e:
            logger.error("Ошибка получения ставки финансирования для %s: %s", symbol, e)
            return 0.0

    @retry(wait=wait_exponential(multiplier=1, min=4, max=10))
    async def fetch_open_interest(self, symbol: str) -> float:
        try:
            futures_symbol = self.fix_symbol(symbol)
            oi = await safe_api_call(
                self.exchange,
                "fetch_open_interest",
                futures_symbol,
            )
            interest = float(oi.get("openInterest", 0.0))
            async with self.oi_lock:
                prev = self.open_interest.get(symbol)
                if prev and prev != 0:
                    self.open_interest_change[symbol] = (interest - prev) / prev
                else:
                    self.open_interest_change[symbol] = 0.0
                self.open_interest[symbol] = interest
            return interest
        except (KeyError, ValueError) as e:
            logger.error("Ошибка получения открытого интереса для %s: %s", symbol, e)
            return 0.0

    @retry(wait=wait_exponential(multiplier=1, min=2, max=5))
    async def fetch_orderbook(self, symbol: str) -> Dict:
        try:
            orderbook = await safe_api_call(
                self.exchange,
                "fetch_order_book",
                symbol,
                limit=10,
            )
            if not orderbook["bids"] or not orderbook["asks"]:
                logger.warning(
                    "Пустая книга ордеров для %s, повторная попытка",
                    symbol,
                )
                raise Exception("Пустой ордербук")
            return orderbook
        except (KeyError, ValueError) as e:
            logger.error("Ошибка получения книги ордеров для %s: %s", symbol, e)
            return {"bids": [], "asks": []}

    async def synchronize_and_update(
        self,
        symbol: str,
        df: pd.DataFrame,
        funding_rate: float,
        open_interest: float,
        orderbook: dict,
        timeframe: str = "primary",
    ):
        try:
            if check_dataframe_empty(
                df, f"synchronize_and_update {symbol} {timeframe}"
            ):
                logger.warning(
                    "Пустой DataFrame для %s (%s), пропуск синхронизации",
                    symbol,
                    timeframe,
                )
                return
            if df["close"].isna().any() or (df["close"] <= 0).any():
                logger.warning(
                    "Некорректные данные для %s (%s), пропуск",
                    symbol,
                    timeframe,
                )
                return
            lock = self._get_symbol_lock(symbol)
            async with lock:
                if timeframe == "primary":
                    if self.use_polars:
                        df_pl = (
                            pl.from_pandas(df.reset_index())
                            if isinstance(df, pd.DataFrame)
                            else df
                        )
                        base = (
                            self._ohlcv.filter(pl.col("symbol") != symbol)
                            if self._ohlcv.height > 0
                            else self._ohlcv
                        )
                        self._ohlcv = (
                            pl.concat([base, df_pl]) if base.height > 0 else df_pl
                        )
                        self._ohlcv = self._ohlcv.sort(["symbol", "timestamp"])
                    else:
                        if isinstance(self.ohlcv.index, pd.MultiIndex):
                            base = self.ohlcv.drop(
                                symbol, level="symbol", errors="ignore"
                            )
                        else:
                            base = self.ohlcv
                        self.ohlcv = pd.concat([base, df], ignore_index=False).sort_index()
                else:
                    if self.use_polars:
                        df_pl = (
                            pl.from_pandas(df.reset_index())
                            if isinstance(df, pd.DataFrame)
                            else df
                        )
                        base = (
                            self._ohlcv_2h.filter(pl.col("symbol") != symbol)
                            if self._ohlcv_2h.height > 0
                            else self._ohlcv_2h
                        )
                        self._ohlcv_2h = (
                            pl.concat([base, df_pl]) if base.height > 0 else df_pl
                        )
                        self._ohlcv_2h = self._ohlcv_2h.sort(["symbol", "timestamp"])
                    else:
                        if isinstance(self.ohlcv_2h.index, pd.MultiIndex):
                            base = self.ohlcv_2h.drop(
                                symbol, level="symbol", errors="ignore"
                            )
                        else:
                            base = self.ohlcv_2h
                        self.ohlcv_2h = pd.concat([base, df], ignore_index=False).sort_index()
                self.funding_rates[symbol] = funding_rate
                prev = self.open_interest.get(symbol)
                if prev and prev != 0:
                    self.open_interest_change[symbol] = (open_interest - prev) / prev
                else:
                    self.open_interest_change[symbol] = 0.0
                self.open_interest[symbol] = open_interest
                orderbook_df = pd.DataFrame(
                    [orderbook | {"symbol": symbol, "timestamp": time.time()}]
                )
                self.orderbook = pd.concat(
                    [self.orderbook, orderbook_df], ignore_index=False
                )
                self.orderbook_imbalance[symbol] = calculate_imbalance(orderbook)
                self.order_clusters[symbol] = detect_clusters(
                    orderbook, DEFAULT_CLUSTER_THRESHOLD
                )
                LATEST_IMBALANCE[symbol] = self.orderbook_imbalance[symbol]
                LATEST_CLUSTERS[symbol] = self.order_clusters[symbol]
            volatility = df["close"].pct_change().std() if not df.empty else 0.02
            cache_key = f"{symbol}_{timeframe}"
            if timeframe == "primary":
                fetch_needed = False
                obj_ref = None
                async with self.ohlcv_lock:
                    if cache_key not in self.indicators_cache:
                        logger.debug(
                            "Dispatching calc_indicators for %s %s", symbol, timeframe
                        )
                        obj_ref = self.calc_indicators.remote(
                            df.droplevel("symbol"), self.config, volatility, "primary"
                        )
                        fetch_needed = True
                    else:
                        cache_obj = self.indicators_cache[cache_key]
                        cache_obj.update(df.droplevel("symbol"))
                        idx = df.droplevel("symbol").index
                        self.ohlcv.loc[
                            df.index, cache_obj.df.columns
                        ] = cache_obj.df.loc[idx, cache_obj.df.columns].to_numpy()
                        self.indicators[symbol] = cache_obj

                if fetch_needed and obj_ref is not None:
                    result = await asyncio.to_thread(ray.get, obj_ref)
                    logger.debug(
                        "calc_indicators completed for %s %s (key=%s)",
                        symbol,
                        timeframe,
                        cache_key,
                    )
                    # Deep copy the DataFrame and Series to avoid read-only
                    # buffers returned from Ray
                    result.df = result.df.copy(deep=True)
                    for attr in [
                        "ema30",
                        "ema100",
                        "ema200",
                        "atr",
                        "rsi",
                        "adx",
                        "macd",
                        "volume_profile",
                    ]:
                        if hasattr(result, attr) and getattr(result, attr) is not None:
                            series = getattr(result, attr)
                            if isinstance(series, (pd.Series, pd.DataFrame)):
                                setattr(result, attr, series.copy(deep=True))
                    async with self.ohlcv_lock:
                        self.indicators_cache[cache_key] = result
                        self.indicators[symbol] = result
                        idx = df.droplevel("symbol").index
                        self.ohlcv.loc[
                            df.index, result.df.columns
                        ] = result.df.loc[idx, result.df.columns].to_numpy()
            else:
                fetch_needed = False
                obj_ref = None
                async with self.ohlcv_2h_lock:
                    if cache_key not in self.indicators_cache_2h:
                        logger.debug(
                            "Dispatching calc_indicators for %s %s", symbol, timeframe
                        )
                        obj_ref = self.calc_indicators.remote(
                            df.droplevel("symbol"), self.config, volatility, "secondary"
                        )
                        fetch_needed = True
                    else:
                        cache_obj = self.indicators_cache_2h[cache_key]
                        cache_obj.update(df.droplevel("symbol"))
                        idx = df.droplevel("symbol").index
                        self.ohlcv_2h.loc[
                            df.index, cache_obj.df.columns
                        ] = cache_obj.df.loc[idx, cache_obj.df.columns].to_numpy()
                        self.indicators_2h[symbol] = cache_obj

                if fetch_needed and obj_ref is not None:
                    result = await asyncio.to_thread(ray.get, obj_ref)
                    logger.debug(
                        "calc_indicators completed for %s %s (key=%s)",
                        symbol,
                        timeframe,
                        cache_key,
                    )
                    async with self.ohlcv_2h_lock:
                        # Deep copy before caching to allow in-place updates
                        result.df = result.df.copy(deep=True)
                        for attr in [
                            "ema30",
                            "ema100",
                            "ema200",
                            "atr",
                            "rsi",
                            "adx",
                            "macd",
                            "volume_profile",
                        ]:
                            if hasattr(result, attr) and getattr(result, attr) is not None:
                                series = getattr(result, attr)
                                if isinstance(series, (pd.Series, pd.DataFrame)):
                                    setattr(result, attr, series.copy(deep=True))

                        self.indicators_cache_2h[cache_key] = result
                        self.indicators_2h[symbol] = result
                        idx = df.droplevel("symbol").index
                        self.ohlcv_2h.loc[
                            df.index, result.df.columns
                        ] = result.df.loc[idx, result.df.columns].to_numpy()
            if self.feature_callback:
                asyncio.create_task(self.feature_callback(symbol))
            if self.trade_callback:
                asyncio.create_task(self.trade_callback(symbol))
            self.cache.save_cached_data(f"{timeframe}_{symbol}", timeframe, df)
        except (KeyError, ValueError, TypeError, IndexError) as e:
            logger.error(
                "Ошибка синхронизации данных для %s (%s): %s", symbol, timeframe, e
            )

    async def cleanup_old_data(self):
        while True:
            try:
                async with self.cleanup_lock:
                    current_time = pd.Timestamp.now(tz="UTC")
                    async with self.ohlcv_lock:
                        if self.use_polars:
                            if self._ohlcv.height > 0:
                                threshold = (
                                    current_time
                                    - pd.Timedelta(seconds=self.config["forget_window"])
                                ).to_pydatetime()
                                if not hasattr(self._ohlcv, "dtypes") or self._ohlcv.dtypes[1] == pl.Object:
                                    self._ohlcv = pl.from_pandas(
                                        self._ohlcv.to_pandas()
                                    )
                                df_pd = self._ohlcv.to_pandas()
                                df_pd = df_pd[df_pd["timestamp"] >= threshold]
                                self._ohlcv = pl.from_pandas(df_pd)
                        elif not self.ohlcv.empty:
                            threshold = current_time - pd.Timedelta(
                                seconds=self.config["forget_window"]
                            )
                            self.ohlcv = self.ohlcv[
                                self.ohlcv.index.get_level_values("timestamp")
                                >= threshold
                            ]
                    async with self.ohlcv_2h_lock:
                        if self.use_polars:
                            if self._ohlcv_2h.height > 0:
                                threshold = (
                                    current_time
                                    - pd.Timedelta(seconds=self.config["forget_window"])
                                ).to_pydatetime()
                                if not hasattr(self._ohlcv_2h, "dtypes") or self._ohlcv_2h.dtypes[1] == pl.Object:
                                    self._ohlcv_2h = pl.from_pandas(
                                        self._ohlcv_2h.to_pandas()
                                    )
                                df2_pd = self._ohlcv_2h.to_pandas()
                                df2_pd = df2_pd[df2_pd["timestamp"] >= threshold]
                                self._ohlcv_2h = pl.from_pandas(df2_pd)
                        elif not self.ohlcv_2h.empty:
                            threshold = current_time - pd.Timedelta(
                                seconds=self.config["forget_window"]
                            )
                            self.ohlcv_2h = self.ohlcv_2h[
                                self.ohlcv_2h.index.get_level_values("timestamp")
                                >= threshold
                            ]
                    async with self.orderbook_lock:
                        if (
                            not self.orderbook.empty
                            and "timestamp" in self.orderbook.columns
                        ):
                            self.orderbook = self.orderbook[
                                self.orderbook["timestamp"]
                                >= time.time() - self.config["forget_window"]
                            ]
                    async with self.ohlcv_lock:
                        for symbol in list(self.processed_timestamps.keys()):
                            if symbol not in self.usdt_pairs:
                                del self.processed_timestamps[symbol]
                    async with self.ohlcv_2h_lock:
                        for symbol in list(self.processed_timestamps_2h.keys()):
                            if symbol not in self.usdt_pairs:
                                del self.processed_timestamps_2h[symbol]
                    logger.info("Старые данные очищены")
                await asyncio.sleep(self.config["data_cleanup_interval"] * 2)
            except asyncio.CancelledError:
                raise
            except (RuntimeError, ValueError, OSError) as e:
                logger.exception("Ошибка очистки данных: %s", e)
                await asyncio.sleep(1)
                continue

    async def release_memory(self) -> None:
        """Trim stored history to the configured number of recent bars."""
        retention = int(self.config.get("history_retention", 0))
        if retention <= 0:
            return
        try:
            async with self.ohlcv_lock:
                if self.use_polars:
                    df = self._ohlcv.to_pandas() if self._ohlcv.height > 0 else pd.DataFrame()
                else:
                    df = self._ohlcv
                if not df.empty:
                    df = df.groupby(level="symbol").tail(retention)
                if self.use_polars:
                    self._ohlcv = pl.from_pandas(df.reset_index()) if not df.empty else pl.DataFrame()
                else:
                    self._ohlcv = df
            async with self.ohlcv_2h_lock:
                if self.use_polars:
                    df2 = self._ohlcv_2h.to_pandas() if self._ohlcv_2h.height > 0 else pd.DataFrame()
                else:
                    df2 = self._ohlcv_2h
                if not df2.empty:
                    df2 = df2.groupby(level="symbol").tail(retention)
                if self.use_polars:
                    self._ohlcv_2h = pl.from_pandas(df2.reset_index()) if not df2.empty else pl.DataFrame()
                else:
                    self._ohlcv_2h = df2
            logger.info("История обрезана до последних %s баров", retention)
        except (OSError, ValueError) as e:  # pragma: no cover - best effort cleanup
            logger.exception("Не удалось освободить память: %s", e)

    async def save_to_disk_buffer(self, priority, item):
        try:
            filename = os.path.join(self.buffer_dir, f"buffer_{time.time()}.joblib")
            await asyncio.to_thread(joblib.dump, (priority, item), filename)
            try:
                self.disk_buffer.put_nowait(filename)
            except asyncio.QueueFull:
                logger.warning(
                    "Очередь дискового буфера переполнена, сообщение пропущено"
                )
                await asyncio.to_thread(os.remove, filename)
                return
            logger.info("Сообщение сохранено в дисковый буфер: %s", filename)
        except (OSError, ValueError) as e:
            logger.error("Ошибка сохранения в дисковый буфер: %s", e)

    async def load_from_disk_buffer(self):
        while not self.disk_buffer.empty():
            try:
                filename = self.disk_buffer.get_nowait()
            except asyncio.QueueEmpty:
                break
            try:
                priority, item = await asyncio.to_thread(joblib.load, filename)
                await self.ws_queue.put((priority, item))
                await asyncio.to_thread(os.remove, filename)
                logger.info("Сообщение загружено из дискового буфера: %s", filename)
            except (OSError, ValueError) as e:
                logger.error("Ошибка загрузки из дискового буфера: %s", e)
            finally:
                self.disk_buffer.task_done()

    async def load_from_disk_buffer_loop(self):
        while True:
            await self.load_from_disk_buffer()
            await asyncio.sleep(1)

    async def adjust_subscriptions(self):
        cpu_load = psutil.cpu_percent(interval=1)
        memory = psutil.virtual_memory()
        memory_load = memory.percent
        current_rate = (
            len(self.process_rate_timestamps) / self.process_rate_window
            if self.process_rate_timestamps
            else self.ws_min_process_rate
        )
        if (
            cpu_load > self.load_threshold * 100
            or memory_load > self.load_threshold * 100
        ):
            new_max = max(10, self.max_subscriptions // 2)
            logger.warning(
                "Высокая нагрузка (CPU: %s%%, Memory: %s%%), уменьшение подписок до %s",
                cpu_load,
                memory_load,
                new_max,
            )
            self.max_subscriptions = new_max
        elif current_rate < self.ws_min_process_rate:
            new_max = max(10, int(self.max_subscriptions * 0.8))
            logger.warning(
                "Низкая скорость обработки (%.2f/s), уменьшение подписок до %s",
                current_rate,
                new_max,
            )
            self.max_subscriptions = new_max
        elif (
            cpu_load < self.load_threshold * 50
            and memory_load < self.load_threshold * 50
            and current_rate > self.ws_min_process_rate * 1.5
        ):
            new_max = min(100, self.max_subscriptions * 2)
            logger.info(
                "Низкая нагрузка, увеличение подписок до %s",
                new_max,
            )
            self.max_subscriptions = new_max

    async def subscribe_to_klines(self, symbols: List[str]):
        """Subscribe to kline streams for multiple symbols.

        The ``symbols`` list is divided into chunks of
        ``max_subscriptions_per_connection`` and each chunk is handled by a
        dedicated WebSocket connection.
        """
        try:
            self.cleanup_task = asyncio.create_task(self.cleanup_old_data())
            self.tasks = []
            if self.pro_exchange:
                await self._subscribe_with_ccxtpro(symbols)
            else:
                chunk_size = self.ws_subscription_batch_size
                for i in range(0, len(symbols), chunk_size):
                    chunk = symbols[i : i + chunk_size]
                    t1 = asyncio.create_task(
                        self._subscribe_chunk(
                            chunk,
                            self.config["ws_url"],
                            self.config["ws_reconnect_interval"],
                            timeframe="primary",
                        )
                    )
                    self.tasks.append(t1)
                    if self.config["secondary_timeframe"] != self.config["timeframe"]:
                        t2 = asyncio.create_task(
                            self._subscribe_chunk(
                                chunk,
                                self.config["ws_url"],
                                self.config["ws_reconnect_interval"],
                                timeframe="secondary",
                            )
                        )
                        self.tasks.append(t2)
                self.tasks.append(asyncio.create_task(self._process_ws_queue()))
                self.tasks.append(
                    asyncio.create_task(self.load_from_disk_buffer_loop())
                )
                self.tasks.append(asyncio.create_task(self.monitor_load()))
                self.tasks.append(asyncio.create_task(self.funding_rate_loop()))
                self.tasks.append(asyncio.create_task(self.open_interest_loop()))
                await asyncio.gather(*self.tasks, return_exceptions=True)
        except (httpx.HTTPError, RuntimeError, ValueError) as e:
            logger.error("Ошибка подписки на WebSocket: %s", e)
            await self.telegram_logger.send_telegram_message(f"Ошибка WebSocket: {e}")
            raise

    async def monitor_load(self):
        while True:
            try:
                await self.adjust_subscriptions()
                await asyncio.sleep(300)
            except asyncio.CancelledError:
                raise
            except (RuntimeError, OSError, ValueError) as e:
                logger.exception("Ошибка мониторинга нагрузки: %s", e)
                await asyncio.sleep(1)
                continue

    async def funding_rate_loop(self):
        while True:
            try:
                for symbol in list(self.usdt_pairs):
                    await self.fetch_funding_rate(symbol)
                await asyncio.sleep(self.config.get("funding_update_interval", 300))
            except asyncio.CancelledError:
                raise
            except (httpx.HTTPError, RuntimeError, ValueError) as e:
                logger.exception("Ошибка обновления ставок финансирования: %s", e)
                await asyncio.sleep(1)
                continue

    async def open_interest_loop(self):
        while True:
            try:
                for symbol in list(self.usdt_pairs):
                    await self.fetch_open_interest(symbol)
                await asyncio.sleep(self.config.get("oi_update_interval", 300))
            except asyncio.CancelledError:
                raise
            except (httpx.HTTPError, RuntimeError, ValueError) as e:
                logger.exception("Ошибка обновления открытого интереса: %s", e)
                await asyncio.sleep(1)
                continue

    def fix_symbol(self, symbol: str) -> str:
        """Normalize symbol for Bybit futures REST requests.

        Parameters
        ----------
        symbol : str
            Symbol in one of the supported formats, e.g. ``BTCUSDT``,
            ``BTC/USDT`` or ``BTC/USDT:USDT``.

        Returns
        -------
        str
            ``BTCUSDT`` –> ``BTCUSDT``
            ``BTC/USDT`` –> ``BTC/USDT:USDT``
            ``BTC/USDT:USDT`` remains unchanged
        """

        if symbol.endswith("/USDT"):
            return f"{symbol}:USDT"
        return symbol

    def fix_ws_symbol(self, symbol: str) -> str:
        """Convert symbol to the format required by Bybit WebSocket.

        Removes any slashes and the ``:USDT`` suffix so that
        ``BTC/USDT:USDT`` becomes ``BTCUSDT``.
        """

        return symbol.replace("/", "").replace(":USDT", "")

    async def _subscribe_symbol_ccxtpro(self, symbol: str, timeframe: str, label: str):
        """Watch OHLCV updates for a single symbol using CCXT Pro with automatic reconnection."""
        reconnect_attempts = 0
        max_reconnect_attempts = self.config.get("max_reconnect_attempts", 10)
        limit_exceeded_logged = False
        while True:
            try:
                ohlcv = await self.pro_exchange.watch_ohlcv(symbol, timeframe)
                if not ohlcv:
                    continue
                last = ohlcv[-1]
                kline_timestamp = pd.to_datetime(int(last[0]), unit="ms", utc=True)
                df = pd.DataFrame(
                    [
                        {
                            "timestamp": kline_timestamp,
                            "open": np.float32(last[1]),
                            "high": np.float32(last[2]),
                            "low": np.float32(last[3]),
                            "close": np.float32(last[4]),
                            "volume": np.float32(last[5]),
                        }
                    ]
                )
                df["symbol"] = symbol
                df = df.set_index(["symbol", "timestamp"])
                await self.synchronize_and_update(
                    symbol,
                    df,
                    self.funding_rates.get(symbol, 0.0),
                    self.open_interest.get(symbol, 0.0),
                    {"imbalance": 0.0, "timestamp": time.time()},
                    timeframe=label,
                )
                reconnect_attempts = 0
                if limit_exceeded_logged:
                    logger.info(
                        "Подписка CCXT Pro для %s (%s) восстановлена",
                        symbol,
                        label,
                    )
                    limit_exceeded_logged = False
            except (httpx.HTTPError, RuntimeError, ValueError) as e:
                reconnect_attempts += 1
                delay = min(2**reconnect_attempts, 60)
                logger.error(
                    "Ошибка CCXT Pro для %s (%s), попытка %s/%s, ожидание %s секунд: %s",
                    symbol,
                    label,
                    reconnect_attempts,
                    max_reconnect_attempts,
                    delay,
                    e,
                )
                if (
                    reconnect_attempts == max_reconnect_attempts
                    and not limit_exceeded_logged
                ):
                    logger.warning(
                        "Превышено максимальное количество попыток CCXT Pro для %s (%s). Продолжаем попытки с экспоненциальной задержкой",
                        symbol,
                        label,
                    )
                    limit_exceeded_logged = True
                await asyncio.sleep(delay)

    async def _subscribe_with_ccxtpro(self, symbols: List[str]):
        self.tasks = []
        for symbol in symbols:
            t1 = asyncio.create_task(
                self._subscribe_symbol_ccxtpro(
                    symbol, self.config["timeframe"], "primary"
                )
            )
            self.tasks.append(t1)
            if self.config["secondary_timeframe"] != self.config["timeframe"]:
                t2 = asyncio.create_task(
                    self._subscribe_symbol_ccxtpro(
                        symbol,
                        self.config["secondary_timeframe"],
                        "secondary",
                    )
                )
                self.tasks.append(t2)
        self.tasks.append(asyncio.create_task(self.monitor_load()))
        await asyncio.gather(*self.tasks, return_exceptions=True)

    async def _connect_ws(self, url: str, connection_timeout: int):
        """Return an active WebSocket connection for ``url`` with retries."""
        attempts = 0
        max_attempts = self.config.get("max_reconnect_attempts", 10)
        while True:
            try:
                if url not in self.ws_pool:
                    self.ws_pool[url] = []
                ws = None
                while self.ws_pool[url]:
                    ws = self.ws_pool[url].pop(0)
                    if ws.open:
                        break
                    try:
                        await ws.close()
                    except (OSError, RuntimeError):
                        pass
                    ws = None
                if ws is None or not ws.open:
                    ws = await websockets.connect(
                        url,
                        ping_interval=20,
                        ping_timeout=30,
                        open_timeout=max(connection_timeout, 10),
                    )
                logger.info("Подключение к WebSocket %s", url)
                return ws
            except OSError as e:
                attempts += 1
                delay = min(2**attempts, 60)
                logger.error(
                    "Ошибка подключения к WebSocket %s, попытка %s/%s, ожидание %s секунд: %s",
                    url,
                    attempts,
                    max_attempts,
                    delay,
                    e,
                )
                if attempts >= max_attempts:
                    raise
                await asyncio.sleep(delay)

    async def _send_subscriptions(self, ws, symbols, timeframe: str):
        """Send subscription requests for ``symbols`` and confirm success."""
        attempts = 0
        max_attempts = self.config.get("max_reconnect_attempts", 10)
        selected_timeframe = (
            self.config["timeframe"]
            if timeframe == "primary"
            else self.config["secondary_timeframe"]
        )
        batch_size = self.ws_subscription_batch_size
        while True:
            try:
                for i in range(0, len(symbols), batch_size):
                    batch = symbols[i : i + batch_size]
                    for symbol in batch:
                        current_time = time.time()
                        self.ws_rate_timestamps.append(current_time)
                        self.ws_rate_timestamps = [
                            t for t in self.ws_rate_timestamps if current_time - t < 1
                        ]
                        if len(self.ws_rate_timestamps) > self.config["ws_rate_limit"]:
                            logger.warning(
                                "Превышен лимит подписок WebSocket, ожидание"
                            )
                            await asyncio.sleep(1)
                            self.ws_rate_timestamps = [
                                t
                                for t in self.ws_rate_timestamps
                                if current_time - t < 1
                            ]
                        ws_symbol = self.fix_ws_symbol(symbol)
                        interval = bybit_interval(selected_timeframe)
                        await ws.send(
                            json.dumps(
                                {
                                    "op": "subscribe",
                                    "args": [f"kline.{interval}.{ws_symbol}"],
                                }
                            )
                        )
                        rate = max(self.config.get("ws_rate_limit", 1), 1)
                        await asyncio.sleep(1 / rate)

                confirmations_needed = len(symbols)
                confirmations = 0
                startup_messages = []
                start_confirm = time.time()
                while (
                    confirmations < confirmations_needed
                    and time.time() - start_confirm < confirmations_needed * 5
                ):
                    try:
                        response = await asyncio.wait_for(ws.recv(), timeout=5)
                        data = json.loads(response)
                        if isinstance(data, dict) and data.get("success") is True:
                            confirmations += 1
                            continue
                        startup_messages.append(response)
                    except asyncio.TimeoutError:
                        continue
                if confirmations < confirmations_needed:
                    raise RuntimeError("Подписка не подтверждена")
                return startup_messages
            except (httpx.HTTPError, RuntimeError, ValueError) as e:
                attempts += 1
                delay = min(2**attempts, 60)
                logger.error(
                    "Ошибка подписки на WebSocket для %s (%s), попытка %s/%s, ожидание %s секунд: %s",
                    symbols,
                    timeframe,
                    attempts,
                    max_attempts,
                    delay,
                    e,
                )
                if attempts >= max_attempts:
                    raise
                await asyncio.sleep(delay)
                continue

    async def _read_messages(
        self,
        ws,
        symbols,
        timeframe: str,
        selected_timeframe: str,
        connection_timeout: int,
    ):
        """Read messages from ``ws`` and enqueue them for processing."""
        last_msg = time.time()
        while True:
            try:
                start_time = time.time()
                message = await asyncio.wait_for(ws.recv(), timeout=connection_timeout)
                last_msg = time.time()
                latency = last_msg - start_time
                for symbol in symbols:
                    self.ws_latency[symbol] = latency
                if latency > 5:
                    logger.warning(
                        "Высокая задержка WebSocket для %s (%s): %.2f сек",
                        symbols,
                        timeframe,
                        latency,
                    )
                    await self.telegram_logger.send_telegram_message(
                        f"⚠️ Высокая задержка WebSocket для {symbols} ({timeframe}): {latency:.2f} сек"
                    )
                    for symbol in symbols:
                        symbol_df = await self.fetch_ohlcv_single(
                            symbol,
                            selected_timeframe,
                            limit=1,
                            cache_prefix="2h_" if timeframe == "secondary" else "",
                        )
                        if isinstance(symbol_df, tuple) and len(symbol_df) == 2:
                            _, df = symbol_df
                            if not check_dataframe_empty(
                                df, f"subscribe_to_klines {symbol} {timeframe}"
                            ):
                                df["symbol"] = symbol
                                df = df.set_index(["symbol", df.index])
                                await self.synchronize_and_update(
                                    symbol,
                                    df,
                                    self.funding_rates.get(symbol, 0.0),
                                    self.open_interest.get(symbol, 0.0),
                                    {"imbalance": 0.0, "timestamp": time.time()},
                                    timeframe=timeframe,
                                )
                    break
                data = json.loads(message)
                topic = data.get("topic", "")
                symbol = topic.split(".")[-1] if isinstance(topic, str) else ""
                priority = self.symbol_priority.get(symbol, 0)
                try:
                    await asyncio.wait_for(
                        self.ws_queue.put((priority, (symbols, message, timeframe))),
                        timeout=5,
                    )
                except asyncio.TimeoutError:
                    logger.warning(
                        "Очередь WebSocket переполнена, сохранение в дисковый буфер"
                    )
                    await self.save_to_disk_buffer(
                        priority, (symbols, message, timeframe)
                    )
            except asyncio.TimeoutError:
                logger.warning(
                    "Тайм-аут WebSocket для %s (%s), отправка пинга",
                    symbols,
                    timeframe,
                )
                await ws.ping()
                if time.time() - last_msg > self.ws_inactivity_timeout:
                    await ws.close()
                    raise ConnectionError("WebSocket inactivity")
                continue
            except websockets.exceptions.ConnectionClosed as e:
                logger.error(
                    "WebSocket соединение закрыто для %s (%s): %s",
                    symbols,
                    timeframe,
                    e,
                )
                break
            except (ValueError, RuntimeError, OSError) as e:
                logger.exception(
                    "Ошибка обработки WebSocket сообщения для %s (%s): %s",
                    symbols,
                    timeframe,
                    e,
                )
                raise

    async def _subscribe_chunk(
        self, symbols, ws_url, connection_timeout, timeframe: str = "primary"
    ):
        """Subscribe to kline data for a chunk of symbols."""
        reconnect_attempts = 0
        max_reconnect_attempts = self.config.get("max_reconnect_attempts", 10)
        urls = [ws_url] + self.backup_ws_urls
        current_url_index = 0
        selected_timeframe = (
            self.config["timeframe"]
            if timeframe == "primary"
            else self.config["secondary_timeframe"]
        )
        while True:
            current_url = urls[current_url_index % len(urls)]
            ws = None
            connected = False
            try:
                ws = await self._connect_ws(current_url, connection_timeout)
                connected = True
                self.active_subscriptions += len(symbols)
                self.restart_attempts = 0
                reconnect_attempts = 0
                current_url_index = 0

                startup_messages = await self._send_subscriptions(
                    ws, symbols, timeframe
                )
                for message in startup_messages:
                    try:
                        data = json.loads(message)
                        topic = data.get("topic", "")
                        symbol = topic.split(".")[-1] if isinstance(topic, str) else ""
                        priority = self.symbol_priority.get(symbol, 0)
                        try:
                            await asyncio.wait_for(
                                self.ws_queue.put(
                                    (priority, (symbols, message, timeframe))
                                ),
                                timeout=5,
                            )
                        except asyncio.TimeoutError:
                            logger.warning(
                                "Очередь WebSocket переполнена, сохранение в дисковый буфер"
                            )
                            await self.save_to_disk_buffer(
                                priority, (symbols, message, timeframe)
                            )
                    except (json.JSONDecodeError, KeyError, ValueError):
                        continue

                await self._read_messages(
                    ws, symbols, timeframe, selected_timeframe, connection_timeout
                )
            except (httpx.HTTPError, RuntimeError, ValueError, OSError) as e:
                reconnect_attempts += 1
                current_url_index += 1
                delay = min(2**reconnect_attempts, 60)
                logger.error(
                    "Ошибка WebSocket %s для %s (%s), попытка %s/%s, ожидание %s секунд: %s",
                    current_url,
                    symbols,
                    timeframe,
                    reconnect_attempts,
                    max_reconnect_attempts,
                    delay,
                    e,
                )
                await asyncio.sleep(delay)
                if reconnect_attempts >= max_reconnect_attempts:
                    self.restart_attempts += 1
                    if self.restart_attempts >= self.max_restart_attempts:
                        logger.critical(
                            "Превышено максимальное количество перезапусков WebSocket для %s (%s)",
                            symbols,
                            timeframe,
                        )
                        await self.telegram_logger.send_telegram_message(
                            f"Критическая ошибка: Не удалось восстановить WebSocket для {symbols} ({timeframe})"
                        )
                        break
                    logger.info(
                        "Автоматический перезапуск WebSocket для %s (%s), попытка %s/%s",
                        symbols,
                        timeframe,
                        self.restart_attempts,
                        self.max_restart_attempts,
                    )
                    reconnect_attempts = 0
                    current_url_index = 0
                    await asyncio.sleep(60)
                else:
                    logger.info(
                        "Попытка загрузки данных через REST API для %s (%s)",
                        symbols,
                        timeframe,
                    )
                    for symbol in symbols:
                        try:
                            symbol_df = await self.fetch_ohlcv_single(
                                symbol,
                                selected_timeframe,
                                limit=1,
                                cache_prefix="2h_" if timeframe == "secondary" else "",
                            )
                            if isinstance(symbol_df, tuple) and len(symbol_df) == 2:
                                _, df = symbol_df
                                if not check_dataframe_empty(
                                    df, f"subscribe_to_klines {symbol} {timeframe}"
                                ):
                                    df["symbol"] = symbol
                                    df = df.set_index(["symbol", df.index])
                                    await self.synchronize_and_update(
                                        symbol,
                                        df,
                                        self.funding_rates.get(symbol, 0.0),
                                        self.open_interest.get(symbol, 0.0),
                                        {"imbalance": 0.0, "timestamp": time.time()},
                                        timeframe=timeframe,
                                    )
                        except (httpx.HTTPError, RuntimeError, ValueError) as rest_e:
                            logger.error(
                                "Ошибка REST API для %s (%s): %s",
                                symbol,
                                timeframe,
                                rest_e,
                            )
                            raise
            finally:
                if connected:
                    self.active_subscriptions -= len(symbols)
                if ws and ws.open:
                    self.ws_pool[current_url].append(ws)
                elif ws:
                    await ws.close()

    async def _process_ws_queue(self):
        last_latency_log = time.time()
        while True:
            got_item = False
            try:
                priority, (symbols, message, timeframe) = await self.ws_queue.get()
                got_item = True
                now = time.time()
                self.process_rate_timestamps.append(now)
                self.process_rate_timestamps = [
                    t
                    for t in self.process_rate_timestamps
                    if now - t < self.process_rate_window
                ]
                if (
                    len(self.process_rate_timestamps) > self.ws_min_process_rate
                    and (len(self.process_rate_timestamps) / self.process_rate_window)
                    < self.ws_min_process_rate
                ):
                    await self.adjust_subscriptions()
                data = json.loads(message)
                if (
                    not isinstance(data, dict)
                    or "topic" not in data
                    or "data" not in data
                    or not isinstance(data["data"], list)
                ):
                    logger.debug(
                        "Error in message format for %s: %s",
                        symbols,
                        message,
                    )
                    continue
                topic = data.get("topic", "")
                symbol = topic.split(".")[-1] if isinstance(topic, str) else ""
                if not symbol:
                    logger.debug(
                        "Symbol not found in topic for message: %s",
                        message,
                    )
                    continue
                for entry in data["data"]:
                    required_fields = [
                        "start",
                        "open",
                        "high",
                        "low",
                        "close",
                        "volume",
                    ]
                    if not all(field in entry for field in required_fields):
                        logger.warning(
                            "Invalid kline data (%s): %s",
                            timeframe,
                            entry,
                        )
                        continue
                    try:
                        kline_timestamp = pd.to_datetime(
                            int(entry["start"]), unit="ms", utc=True
                        )
                        open_price = float(entry["open"])
                        high_price = float(entry["high"])
                        low_price = float(entry["low"])
                        close_price = float(entry["close"])
                        volume = float(entry["volume"])
                    except (ValueError, TypeError) as e:
                        logger.warning(
                            "Ошибка формата данных свечи для %s (%s): %s",
                            symbol,
                            timeframe,
                            e,
                        )
                        continue
                    timestamp_dict = (
                        self.processed_timestamps
                        if timeframe == "primary"
                        else self.processed_timestamps_2h
                    )
                    lock = self._get_symbol_lock(symbol)
                    confirm = entry.get("confirm", True)
                    async with lock:
                        if symbol not in timestamp_dict:
                            timestamp_dict[symbol] = set()
                        if confirm and entry["start"] in timestamp_dict[symbol]:
                            logger.debug(
                                "Дубликат сообщения для %s (%s) с временной меткой %s",
                                symbol,
                                timeframe,
                                kline_timestamp,
                            )
                            continue
                        if confirm:
                            timestamp_dict[symbol].add(entry["start"])
                            if len(timestamp_dict[symbol]) > 1000:
                                timestamp_dict[symbol] = set(
                                    list(timestamp_dict[symbol])[-500:]
                                )
                    current_time = pd.Timestamp.now(tz="UTC")
                    interval = pd.Timedelta(
                        self.config[
                            (
                                "timeframe"
                                if timeframe == "primary"
                                else "secondary_timeframe"
                            )
                        ]
                    ).total_seconds()
                    if (
                        confirm
                        and (current_time - kline_timestamp).total_seconds() > interval
                    ):
                        logger.warning(
                            "Получены устаревшие данные для %s (%s): %s",
                            symbol,
                            timeframe,
                            kline_timestamp,
                        )
                        continue
                    try:
                        df = pd.DataFrame(
                            [
                                {
                                    "timestamp": kline_timestamp,
                                    "open": np.float32(open_price),
                                    "high": np.float32(high_price),
                                    "low": np.float32(low_price),
                                    "close": np.float32(close_price),
                                    "volume": np.float32(volume),
                                }
                            ]
                        )
                        if len(df) >= 3:
                            df = filter_outliers_zscore(df, "close")
                        if df.empty:
                            logger.warning(
                                "Данные для %s (%s) отфильтрованы как аномалии",
                                symbol,
                                timeframe,
                            )
                            continue
                        df["symbol"] = symbol
                        df = df.set_index(["symbol", "timestamp"])
                        time_diffs = (
                            df.index.get_level_values("timestamp")
                            .to_series()
                            .diff()
                            .dt.total_seconds()
                        )
                        max_gap = (
                            pd.Timedelta(
                                self.config[
                                    (
                                        "timeframe"
                                        if timeframe == "primary"
                                        else "secondary_timeframe"
                                    )
                                ]
                            ).total_seconds()
                            * 2
                        )
                        if time_diffs.max() > max_gap:
                            logger.warning(
                                "Обнаружен разрыв в данных WebSocket для %s (%s): %.2f минут",
                                symbol,
                                timeframe,
                                time_diffs.max() / 60,
                            )
                            await self.telegram_logger.send_telegram_message(
                                f"⚠️ Разрыв в данных WebSocket для {symbol} ({timeframe}): {time_diffs.max()/60:.2f} минут"
                            )
                        await self.synchronize_and_update(
                            symbol,
                            df,
                            self.funding_rates.get(symbol, 0.0),
                            self.open_interest.get(symbol, 0.0),
                            {"imbalance": 0.0, "timestamp": time.time()},
                            timeframe=timeframe,
                        )
                    except (ValueError, RuntimeError, OSError) as e:
                        logger.exception(
                            "Ошибка обработки данных для %s: %s", symbol, e
                        )
                        await asyncio.sleep(0.1)
                        continue
                if time.time() - last_latency_log > self.latency_log_interval:
                    rate = len(self.process_rate_timestamps) / self.process_rate_window
                    if self.ws_latency:
                        avg = sum(self.ws_latency.values()) / len(self.ws_latency)
                    else:
                        avg = 0.0
                    logger.info(
                        "Средняя задержка WebSocket: %.2f сек, скорость обработки: %.2f/с",
                        avg,
                        rate,
                    )
                    last_latency_log = time.time()
            except asyncio.CancelledError:
                raise
            except (ValueError, RuntimeError, OSError) as e:
                logger.exception("Ошибка обработки очереди WebSocket: %s", e)
                await asyncio.sleep(0.1)
                continue
            finally:
                if got_item:
                    self.ws_queue.task_done()

    async def stop(self):
        """Gracefully cancel running tasks and close open connections."""
        if self.cleanup_task:
            self.cleanup_task.cancel()
            try:
                await self.cleanup_task
            except asyncio.CancelledError:
                pass
            self.cleanup_task = None

        for task in list(self.tasks):
            task.cancel()
        for task in list(self.tasks):
            try:
                await task
            except asyncio.CancelledError:
                pass
        self.tasks.clear()

        for url, conns in list(self.ws_pool.items()):
            for ws in conns:
                try:
                    await ws.close()
                except (OSError, RuntimeError) as e:
                    logger.exception("Ошибка закрытия WebSocket %s: %s", url, e)
                    continue
        self.ws_pool.clear()

        if self.pro_exchange is not None and hasattr(self.pro_exchange, "close"):
            try:
                await self.pro_exchange.close()
            except (OSError, RuntimeError) as e:
                logger.exception("Ошибка закрытия ccxtpro: %s", e)
                pass

        await TelegramLogger.shutdown()
        if ray.is_initialized():
            ray.shutdown()


DataHandler = _instrument_methods(DataHandler)


# ----------------------------------------------------------------------
# REST API for minimal integration testing
# ----------------------------------------------------------------------

api_app = Flask(__name__)

# Default price returned when the exchange call fails. The value must be
# non‐zero so tests relying on a positive price succeed.
DEFAULT_PRICE = 100.0

# Minimum share of total volume required for a cluster
DEFAULT_CLUSTER_THRESHOLD = 0.1

# Cached OHLCV rows keyed by symbol. Each entry stores a timestamp aware
# ``pd.Timestamp`` and OHLCV fields so ``is_data_fresh`` can verify data
# recency.
LATEST_OHLCV: Dict[str, Dict[str, Any]] = {}

# Latest orderbook imbalance values keyed by symbol
LATEST_IMBALANCE: Dict[str, float] = {}

# Detected orderbook clusters keyed by symbol
LATEST_CLUSTERS: Dict[str, List[tuple[float, float]]] = {}

# Exchange instance used by the price endpoint. Lazily created on first use so
# tests without API keys can stub it easily.
_PRICE_EXCHANGE: BybitSDKAsync | None = None


def _get_price_exchange() -> BybitSDKAsync:
    global _PRICE_EXCHANGE
    if _PRICE_EXCHANGE is None:
        _PRICE_EXCHANGE = create_exchange()
    return _PRICE_EXCHANGE


@api_app.route("/price/<symbol>")
def price(symbol: str):
    """Return the most recent price for ``symbol`` from the exchange."""

    if os.getenv("TEST_MODE") == "1":
        return jsonify({"price": DEFAULT_PRICE})

    async def _lookup(sym: str) -> float:
        exch = _get_price_exchange()
        try:
            ohlcv = await safe_api_call(exch, "fetch_ohlcv", sym, "1m", limit=1)
            if ohlcv:
                ts, o, h, l, c, v = ohlcv[-1]
                LATEST_OHLCV[sym] = {
                    "timestamp": pd.to_datetime(ts, unit="ms", utc=True),
                    "open": float(o),
                    "high": float(h),
                    "low": float(l),
                    "close": float(c),
                    "volume": float(v),
                }
                return float(c)
        except (httpx.HTTPError, RuntimeError) as exc:  # pragma: no cover - network failures
            logger.error("OHLCV fetch failed for %s: %s", sym, exc)
        try:
            ticker = await safe_api_call(exch, "fetch_ticker", sym)
            price_val = float(ticker.get("last") or 0.0)
            LATEST_OHLCV[sym] = {
                "timestamp": pd.Timestamp.utcnow(),
                "open": price_val,
                "high": price_val,
                "low": price_val,
                "close": price_val,
                "volume": float(ticker.get("quoteVolume") or 0.0),
            }
            return price_val
        except (httpx.HTTPError, RuntimeError) as exc:  # pragma: no cover - network failures
            logger.error("Ticker fetch failed for %s: %s", sym, exc)
            return DEFAULT_PRICE

    try:
        loop = asyncio.get_running_loop()
    except RuntimeError:
        price_val = asyncio.run(_lookup(symbol))
    else:
        fut = asyncio.run_coroutine_threadsafe(_lookup(symbol), loop)
        price_val = fut.result()
    return jsonify({"price": price_val})


@api_app.route("/imbalance/<symbol>")
def imbalance(symbol: str):
    """Return the latest orderbook imbalance for ``symbol``."""

    value = LATEST_IMBALANCE.get(symbol, 0.0)
    return jsonify({"imbalance": value})


@api_app.route("/clusters/<symbol>")
def clusters(symbol: str):
    """Return detected orderbook clusters for ``symbol``."""

    value = LATEST_CLUSTERS.get(symbol, [])
    return jsonify({"clusters": value})


@api_app.route("/ping")
def ping():
    return jsonify({"status": "ok"})


if __name__ == "__main__":
    load_dotenv()
    port = int(os.environ.get("PORT", "8000"))
    host = os.environ.get("HOST", "0.0.0.0")
    logger.info("Starting DataHandler service on %s:%s", host, port)
    api_app.run(host=host, port=port)<|MERGE_RESOLUTION|>--- conflicted
+++ resolved
@@ -7,11 +7,7 @@
 import time
 import os
 import types
-<<<<<<< HEAD
-import logging
-=======
-import threading
->>>>>>> 1b33e90e
+
 
 try:  # pragma: no cover - optional dependency
     import pandas as pd  # type: ignore
@@ -184,31 +180,7 @@
             try:
                 import cupy as cupy_mod  # type: ignore
 
-<<<<<<< HEAD
-            cp = cupy_mod
-        except ImportError as e:  # pragma: no cover - allow missing cupy
-            logger.warning("CuPy import failed: %s", e)
-            logger.warning(
-                "GPU detected but CuPy is not installed. Install it with"
-                " 'pip install cupy-cuda12x' for CUDA 12.x or the appropriate"
-                " package for your CUDA version to enable GPU support. See"
-                " README.md for installation details."
-            )
-            GPU_AVAILABLE = False
-=======
-                cp = cupy_mod
-            except Exception as e:  # pragma: no cover - allow missing cupy
-                logger.warning("CuPy import failed: %s", e)
-                logger.warning(
-                    "GPU detected but CuPy is not installed. Install it with"
-                    " 'pip install cupy-cuda12x' for CUDA 12.x or the appropriate"
-                    " package for your CUDA version to enable GPU support. See"
-                    " README.md for installation details."
-                )
-                GPU_AVAILABLE = False
-                cp = np  # type: ignore
-        else:
->>>>>>> 1b33e90e
+
             cp = np  # type: ignore
 
         GPU_INITIALIZED = True
