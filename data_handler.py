"""Collects market data and serves it through a Flask REST API."""

from __future__ import annotations

import asyncio
import json
import time
import os
import types
<<<<<<< HEAD
import logging
=======
>>>>>>> a5d75cfc
import threading


try:  # pragma: no cover - optional dependency
    import pandas as pd  # type: ignore
except ImportError as exc:  # allow missing pandas
    logging.getLogger("TradingBot").warning("pandas import failed: %s", exc)
    pd = types.ModuleType("pandas")
    pd.DataFrame = dict
    pd.Series = list
    pd.Timestamp = lambda *a, **k: None
    pd.Index = list
    pd.MultiIndex = types.SimpleNamespace(from_arrays=lambda *a, **k: [])

import numpy as np  # type: ignore
import httpx

try:  # optional dependency
    import polars as pl  # type: ignore
except ImportError as exc:  # pragma: no cover - allow missing polars
    logging.getLogger("TradingBot").warning("polars import failed: %s", exc)
    pl = None

try:  # pragma: no cover - optional dependency
    import websockets  # type: ignore
except ImportError as exc:  # allow missing websockets
    logging.getLogger("TradingBot").warning("websockets import failed: %s", exc)
    websockets = types.ModuleType("websockets")

    async def _dummy_connect(*args, **kwargs):  # type: ignore[override]
        class _DummyWS:
            async def send(self, *a, **k):
                pass

            async def recv(self):
                return ""

            async def __aenter__(self):
                return self

            async def __aexit__(self, exc_type, exc, tb):
                return False

        return _DummyWS()

    websockets.connect = _dummy_connect
from bot.utils import (
    BybitSDKAsync,
    logger,
    check_dataframe_empty,
    HistoricalDataCache,
    filter_outliers_zscore,
    TelegramLogger,
    calculate_volume_profile as utils_volume_profile,
    safe_api_call,
    bybit_interval,
    is_cuda_available,
)
from tenacity import retry, wait_exponential
from typing import List, Dict, TYPE_CHECKING, Any, Callable, Awaitable
import functools
from bot.config import BotConfig
try:  # pragma: no cover - optional dependency
    import ta  # type: ignore
except ImportError as exc:  # allow missing ta
    logging.getLogger("TradingBot").warning("ta import failed: %s", exc)
    ta = types.ModuleType("ta")

try:  # pragma: no cover - optional dependency
    import joblib  # type: ignore
except ImportError as exc:  # allow missing joblib
    logging.getLogger("TradingBot").warning("joblib import failed: %s", exc)
    joblib = types.SimpleNamespace(dump=lambda *a, **k: None, load=lambda *a, **k: {})

try:  # pragma: no cover - optional dependency
    import psutil  # type: ignore
except ImportError as exc:  # allow missing psutil
    logging.getLogger("TradingBot").warning("psutil import failed: %s", exc)
    psutil = types.SimpleNamespace(
        cpu_percent=lambda interval=1: 0,
        virtual_memory=lambda: type("mem", (), {"percent": 0}),
    )

try:
    import ray
except ImportError as exc:  # pragma: no cover - optional dependency missing
    logging.getLogger("TradingBot").warning("ray import failed: %s", exc)
    ray = types.ModuleType("ray")

    class _RayRemoteFunction:
        def __init__(self, func):
            self._function = func

        def remote(self, *args, **kwargs):
            return self._function(*args, **kwargs)

        def options(self, *args, **kwargs):
            return self

    def _ray_remote(func=None, **_kwargs):
        if func is None:
            def wrapper(f):
                return _RayRemoteFunction(f)
            return wrapper
        return _RayRemoteFunction(func)

    ray.remote = _ray_remote
    ray.get = lambda x: x
    ray.init = lambda *a, **k: None
    ray.is_initialized = lambda: False
from flask import Flask, jsonify
from bot.optimizer import ParameterOptimizer
from bot.strategy_optimizer import StrategyOptimizer
from dotenv import load_dotenv

PROFILE_DATA_HANDLER = os.getenv("DATA_HANDLER_PROFILE") == "1"


def _profile_async(func: Callable) -> Callable:
    if not PROFILE_DATA_HANDLER:
        return func

    async def wrapper(*args, **kwargs):
        start = asyncio.get_running_loop().time()
        try:
            return await func(*args, **kwargs)
        finally:
            elapsed = asyncio.get_running_loop().time() - start
            logger.info("profile %s took %.4fs", func.__qualname__, elapsed)

    return functools.wraps(func)(wrapper)


def _instrument_methods(cls: type) -> type:
    if not PROFILE_DATA_HANDLER:
        return cls

    for name, attr in list(cls.__dict__.items()):
        if asyncio.iscoroutinefunction(attr):
            setattr(cls, name, _profile_async(attr))
    return cls

if TYPE_CHECKING:  # pragma: no cover - for type checkers only
    import ccxtpro

# GPU availability is determined lazily to avoid initializing CUDA in every
# Ray worker at import time. Track whether initialization has already
# occurred so we only attempt it once per process.
GPU_AVAILABLE = False
GPU_INITIALIZED = False
cp = np  # type: ignore
_cuda_init_lock = threading.Lock()


def _init_cuda() -> None:
    """Initialize GPU support if available."""

    global GPU_AVAILABLE, cp, GPU_INITIALIZED

    with _cuda_init_lock:
        if GPU_INITIALIZED:
            return

        if os.environ.get("FORCE_CPU") == "1":
            GPU_AVAILABLE = False
            cp = np  # type: ignore
            GPU_INITIALIZED = True
            return

        GPU_AVAILABLE = is_cuda_available()
        if GPU_AVAILABLE:
            try:
                import cupy as cupy_mod  # type: ignore
<<<<<<< HEAD
                cp = cupy_mod  # type: ignore
            except ImportError as exc:
                logging.getLogger("TradingBot").warning("cupy import failed: %s", exc)
                cp = np  # type: ignore
                GPU_AVAILABLE = False
=======
            except ImportError as exc:
                logger.warning("cupy import failed: %s", exc)
                cp = np  # type: ignore
                GPU_AVAILABLE = False
            else:
                cp = cupy_mod  # type: ignore
>>>>>>> a5d75cfc
        else:
            cp = np  # type: ignore

        GPU_INITIALIZED = True


def create_exchange() -> BybitSDKAsync:
    """Create an authenticated Bybit SDK instance.

    Raises
    ------
    RuntimeError
        If required API credentials are missing.
    """
    if os.getenv("TEST_MODE") == "1":
        class _DummyEx:
            async def load_markets(self) -> dict:
                return {}

            async def fetch_ticker(self, symbol: str) -> dict:
                return {"last": 100.0, "quoteVolume": 1.0}

            async def fetch_ohlcv(self, symbol: str, timeframe: str, limit: int = 200, since: int | None = None):
                return generate_synthetic_ohlcv(timeframe, limit)

            async def fetch_order_book(self, symbol: str, limit: int = 10) -> dict:
                return {"bids": [[100.0, 1.0]], "asks": [[101.0, 1.0]]}

            async def fetch_funding_rate(self, symbol: str) -> dict:
                return {"fundingRate": 0.0}

            async def fetch_open_interest(self, symbol: str) -> dict:
                return {"openInterest": 0.0}

        return _DummyEx()  # type: ignore[return-value]

    api_key = os.environ.get("BYBIT_API_KEY", "")
    api_secret = os.environ.get("BYBIT_API_SECRET", "")
    if not api_key or not api_secret:
        raise RuntimeError(
            "BYBIT_API_KEY and BYBIT_API_SECRET must be set for DataHandler"
        )
    return BybitSDKAsync(api_key=api_key, api_secret=api_secret)


def _parse_timeframe_ms(timeframe: str) -> int:
    """Convert a timeframe string (e.g. "1m", "2h") to milliseconds."""

    units = {
        "s": 1_000,
        "m": 60_000,
        "h": 3_600_000,
        "d": 86_400_000,
        "w": 604_800_000,
    }
    try:
        return int(timeframe[:-1]) * units[timeframe[-1]]
    except (KeyError, ValueError) as exc:
        raise ValueError(f"Unsupported timeframe: {timeframe}") from exc


def generate_synthetic_ohlcv(timeframe: str, limit: int) -> list[list[float]]:
    """Return random OHLCV data for testing."""
    interval_ms = _parse_timeframe_ms(timeframe)
    start = int(time.time() * 1000) - limit * interval_ms
    prices = 100 + np.cumsum(np.random.randn(limit))
    result = []
    for i in range(limit):
        ts = start + i * interval_ms
        open_p = prices[i]
        high_p = open_p + abs(np.random.randn())
        low_p = open_p - abs(np.random.randn())
        close_p = open_p + np.random.randn() * 0.5
        volume = abs(np.random.randn()) * 10
        result.append([ts, float(open_p), float(high_p), float(low_p), float(close_p), float(volume)])
    return result


def ema_fast(values: np.ndarray, window: int, wilder: bool = False) -> np.ndarray:
    """Compute EMA using CuPy when CUDA is available, otherwise NumPy."""

    values = np.asarray(values, dtype=np.float64)
    alpha = (1 / window) if wilder else 2 / (window + 1)

    if GPU_AVAILABLE and len(values) >= 1024:
        v_gpu = cp.asarray(values)
        result_gpu = cp.empty_like(v_gpu)
        result_gpu[0] = v_gpu[0]
        for i in range(1, len(v_gpu)):
            result_gpu[i] = alpha * v_gpu[i] + (1 - alpha) * result_gpu[i - 1]
        return cp.asnumpy(result_gpu)

    result = np.empty_like(values)
    result[0] = values[0]
    for i in range(1, len(values)):
        result[i] = alpha * values[i] + (1 - alpha) * result[i - 1]
    return result


def atr_fast(
    high: np.ndarray, low: np.ndarray, close: np.ndarray, window: int
) -> np.ndarray:
    """Compute ATR using a rolling mean with ``min_periods=1``."""

    high = np.asarray(high, dtype=np.float64)
    low = np.asarray(low, dtype=np.float64)
    close = np.asarray(close, dtype=np.float64)
    prev_close = np.concatenate(([close[0]], close[:-1]))
    tr1 = high - low
    tr2 = np.abs(high - prev_close)
    tr3 = np.abs(low - prev_close)
    tr = np.maximum.reduce([tr1, tr2, tr3])

    if GPU_AVAILABLE and len(tr) >= 1024:
        tr_gpu = cp.asarray(tr)
        cumsum = cp.cumsum(tr_gpu)
        atr_gpu = cp.empty_like(tr_gpu)
        for i in range(len(tr_gpu)):
            start = max(0, i - window + 1)
            count = i - start + 1
            atr_gpu[i] = (cumsum[i] - (cumsum[start - 1] if start > 0 else 0)) / count
        return cp.asnumpy(atr_gpu)

    cumsum = np.cumsum(tr)
    atr = np.empty_like(tr)
    for i in range(len(tr)):
        start = max(0, i - window + 1)
        count = i - start + 1
        atr[i] = (cumsum[i] - (cumsum[start - 1] if start > 0 else 0)) / count
    return atr


def calculate_imbalance(orderbook: Dict, n: int = 5) -> float:
    """Return the buy/sell volume imbalance of the orderbook."""

    bids = orderbook.get("bids", [])[:n]
    asks = orderbook.get("asks", [])[:n]
    bid_sum = sum(v for _, v in bids)
    ask_sum = sum(v for _, v in asks)
    denom = bid_sum + ask_sum
    if denom == 0:
        return 0.0
    return (bid_sum - ask_sum) / denom


def detect_clusters(
    orderbook: Dict, threshold: float, distance: float = 1.0
) -> List[tuple[float, float]]:
    """Group nearby price levels with large aggregated volume."""

    levels = orderbook.get("bids", []) + orderbook.get("asks", [])
    if not levels:
        return []
    levels.sort(key=lambda x: x[0])
    total_volume = sum(v for _, v in levels)
    clusters = []
    start_price, last_price = levels[0][0], levels[0][0]
    agg_volume = levels[0][1]
    for price, vol in levels[1:]:
        if abs(price - last_price) <= distance:
            agg_volume += vol
            last_price = price
        else:
            if agg_volume >= threshold * total_volume:
                clusters.append(((start_price + last_price) / 2, agg_volume))
            start_price = price
            last_price = price
            agg_volume = vol
    if agg_volume >= threshold * total_volume:
        clusters.append(((start_price + last_price) / 2, agg_volume))
    return clusters


def _rsi_update_cpu(
    prev_gain: float,
    prev_loss: float,
    prev_close: float,
    close: float,
    window: int,
) -> tuple[float, float, float]:
    """Incrementally update RSI using NumPy."""
    diff = close - prev_close
    gain = max(diff, 0.0)
    loss = max(-diff, 0.0)
    avg_gain = (prev_gain * (window - 1) + gain) / window
    avg_loss = (prev_loss * (window - 1) + loss) / window
    if avg_loss == 0:
        rsi = 100.0
    else:
        rs = avg_gain / avg_loss
        rsi = 100 - 100 / (1 + rs)
    return rsi, avg_gain, avg_loss


def _rsi_update_cupy(
    prev_gain: float,
    prev_loss: float,
    prev_close: float,
    close: float,
    window: int,
) -> tuple[float, float, float]:
    """Incrementally update RSI using CuPy."""
    diff = cp.float64(close - prev_close)
    gain = cp.maximum(diff, 0.0)
    loss = cp.maximum(-diff, 0.0)
    avg_gain = (prev_gain * (window - 1) + gain) / window
    avg_loss = (prev_loss * (window - 1) + loss) / window
    rsi = cp.where(avg_loss == 0, cp.float64(100.0), 100 - 100 / (1 + avg_gain / avg_loss))
    return float(rsi), float(avg_gain), float(avg_loss)


def _adx_update_cpu(
    prev_dm_plus: float,
    prev_dm_minus: float,
    prev_adx: float | None,
    prev_high: float,
    prev_low: float,
    high: float,
    low: float,
    atr: float,
    window: int,
) -> tuple[float, float, float]:
    """Incrementally update ADX using NumPy.

    Parameters
    ----------
    prev_dm_plus, prev_dm_minus : float
        Previous smoothed directional movement values.
    prev_adx : float | None
        Previous ADX value or ``None`` for the initial calculation.
    prev_high, prev_low : float
        Previous high and low prices.
    high, low : float
        Current high and low prices.
    atr : float
        Current Average True Range value.
    window : int
        ADX calculation window length.

    Returns
    -------
    tuple[float, float, float]
        The updated ADX, smoothed +DM, and smoothed -DM values.
    """
    up_move = high - prev_high
    down_move = prev_low - low
    plus_dm = up_move if up_move > down_move and up_move > 0 else 0.0
    minus_dm = down_move if down_move > up_move and down_move > 0 else 0.0
    dm_plus = (prev_dm_plus * (window - 1) + plus_dm) / window
    dm_minus = (prev_dm_minus * (window - 1) + minus_dm) / window
    tr_sum = atr * window
    plus_di = 0.0 if tr_sum == 0 else 100 * dm_plus / tr_sum
    minus_di = 0.0 if tr_sum == 0 else 100 * dm_minus / tr_sum
    denom = plus_di + minus_di
    dx = 0.0 if denom == 0 else 100 * abs(plus_di - minus_di) / denom
    adx = dx if prev_adx is None else (prev_adx * (window - 1) + dx) / window
    return adx, dm_plus, dm_minus


def _adx_update_cupy(
    prev_dm_plus: float,
    prev_dm_minus: float,
    prev_adx: float | None,
    prev_high: float,
    prev_low: float,
    high: float,
    low: float,
    atr: float,
    window: int,
) -> tuple[float, float, float]:
    """Incrementally update ADX using CuPy.

    This mirrors :func:`_adx_update_cpu` but uses CuPy arrays when GPU
    acceleration is available. See that function for parameter
    descriptions.
    """
    up_move = cp.float64(high - prev_high)
    down_move = cp.float64(prev_low - low)
    plus_dm = cp.where((up_move > down_move) & (up_move > 0), up_move, cp.float64(0.0))
    minus_dm = cp.where((down_move > up_move) & (down_move > 0), down_move, cp.float64(0.0))
    dm_plus = (prev_dm_plus * (window - 1) + plus_dm) / window
    dm_minus = (prev_dm_minus * (window - 1) + minus_dm) / window
    tr_sum = atr * window
    plus_di = 0.0 if tr_sum == 0 else 100 * dm_plus / tr_sum
    minus_di = 0.0 if tr_sum == 0 else 100 * dm_minus / tr_sum
    denom = plus_di + minus_di
    dx = 0.0 if denom == 0 else 100 * cp.abs(plus_di - minus_di) / denom
    adx = dx if prev_adx is None else (prev_adx * (window - 1) + dx) / window
    return float(adx), float(dm_plus), float(dm_minus)


class IndicatorsCache:
    """Container for computed technical indicators."""

    def __init__(
        self,
        df: pd.DataFrame,
        config: BotConfig,
        volatility: float,
        timeframe: str = "primary",
    ):
        self.df = df
        self.config = config
        self.volatility = volatility
        self.last_volume_profile_update = 0
        self.volume_profile_update_interval = config.get(
            "volume_profile_update_interval", 300
        )
        try:
            if timeframe == "primary":
                close_np = df["close"].to_numpy()
                high_np = df["high"].to_numpy()
                low_np = df["low"].to_numpy()
                self.ema30 = pd.Series(
                    ema_fast(close_np, config["ema30_period"]), index=df.index
                )
                self.ema100 = pd.Series(
                    ema_fast(close_np, config["ema100_period"]), index=df.index
                )
                self.ema200 = pd.Series(
                    ema_fast(close_np, config["ema200_period"]), index=df.index
                )
                self.atr = pd.Series(
                    atr_fast(high_np, low_np, close_np, config["atr_period_default"]),
                    index=df.index,
                )
                self._alpha_ema30 = 2 / (config["ema30_period"] + 1)
                self._alpha_ema100 = 2 / (config["ema100_period"] + 1)
                self._alpha_ema200 = 2 / (config["ema200_period"] + 1)
                self._atr_period = config["atr_period_default"]
                rsi_window = config.get("rsi_window", 14)
                self._rsi_window = rsi_window
                try:
                    self.rsi = ta.momentum.rsi(
                        df["close"], window=rsi_window, fillna=True
                    )

                    # Calculate smoothed gain/loss values for incremental RSI updates
                    diff = df["close"].diff().to_numpy()[1:]
                    gains = np.clip(diff, 0.0, None)
                    losses = np.clip(-diff, 0.0, None)
                    if len(gains) >= rsi_window:
                        avg_gain = gains[:rsi_window].mean()
                        avg_loss = losses[:rsi_window].mean()
                        for g, l in zip(gains[rsi_window:], losses[rsi_window:]):
                            avg_gain = (avg_gain * (rsi_window - 1) + g) / rsi_window
                            avg_loss = (avg_loss * (rsi_window - 1) + l) / rsi_window
                        self._rsi_avg_gain = float(avg_gain)
                        self._rsi_avg_loss = float(avg_loss)
                    else:
                        self._rsi_avg_gain = None
                        self._rsi_avg_loss = None
                except (KeyError, ValueError) as e:  # pragma: no cover - log and fallback
                    logger.error("RSI calculation failed: %s", e)
                    self.rsi = pd.Series(np.zeros(len(df)), index=df.index)
                    self._rsi_avg_gain = None
                    self._rsi_avg_loss = None

                adx_window = config.get("adx_window", 14)
                self._adx_window = adx_window
                # Require at least ``adx_window + 1`` values for ADX calculation
                if len(df) > adx_window:
                    self.adx = ta.trend.adx(
                        df["high"],
                        df["low"],
                        df["close"],
                        window=adx_window,
                        fillna=True,
                    )
                else:
                    self.adx = pd.Series([np.nan] * len(df), index=df.index)

                # Compute smoothed DM values for incremental ADX updates
                if len(df) >= 2:
                    high_np = df["high"].to_numpy()
                    low_np = df["low"].to_numpy()
                    up_move = high_np[1:] - high_np[:-1]
                    down_move = low_np[:-1] - low_np[1:]
                    plus_dm = np.where((up_move > down_move) & (up_move > 0), up_move, 0.0)
                    minus_dm = np.where((down_move > up_move) & (down_move > 0), down_move, 0.0)
                    dm_plus = plus_dm[:adx_window].sum()
                    dm_minus = minus_dm[:adx_window].sum()
                    for pdm, mdm in zip(plus_dm[adx_window:], minus_dm[adx_window:]):
                        dm_plus = (dm_plus * (adx_window - 1) + pdm) / adx_window
                        dm_minus = (dm_minus * (adx_window - 1) + mdm) / adx_window
                    self._dm_plus = float(dm_plus)
                    self._dm_minus = float(dm_minus)
                else:
                    self._dm_plus = None
                    self._dm_minus = None

                self.macd = ta.trend.macd_diff(
                    df["close"],
                    window_slow=config.get("macd_window_slow", 26),
                    window_fast=config.get("macd_window_fast", 12),
                    window_sign=config.get("macd_window_sign", 9),
                    fillna=True,
                )
                bb_window = config.get("bollinger_window", 20)
                bb = ta.volatility.BollingerBands(
                    df["close"], window=bb_window, fillna=True
                )
                self.bollinger_wband = bb.bollinger_wband()
                ui_window = config.get("ulcer_window", 14)
                self.ulcer_index = ta.volatility.ulcer_index(
                    df["close"], window=ui_window, fillna=True
                )
                df["ema30"] = self.ema30
                df["ema100"] = self.ema100
                df["ema200"] = self.ema200
                df["atr"] = self.atr
                df["rsi"] = self.rsi
                df["adx"] = self.adx
                df["macd"] = self.macd
                df["bollinger_wband"] = self.bollinger_wband
                df["ulcer_index"] = self.ulcer_index
            elif timeframe == "secondary":
                close_np = df["close"].to_numpy()
                self.ema30 = pd.Series(
                    ema_fast(close_np, config["ema30_period"]), index=df.index
                )
                self.ema100 = pd.Series(
                    ema_fast(close_np, config["ema100_period"]), index=df.index
                )
                self._alpha_ema30 = 2 / (config["ema30_period"] + 1)
                self._alpha_ema100 = 2 / (config["ema100_period"] + 1)
                df["ema30"] = self.ema30
                df["ema100"] = self.ema100
            self.volume_profile = None
            if (
                len(df) - self.last_volume_profile_update
                >= self.volume_profile_update_interval
            ):
                self.volume_profile = self.calculate_volume_profile(df)
                self.last_volume_profile_update = len(df)
            self.last_close = float(df["close"].iloc[-1]) if not df.empty else None
            self.last_ema30 = (
                float(self.ema30.iloc[-1]) if self.ema30 is not None else None
            )
            self.last_ema100 = (
                float(self.ema100.iloc[-1]) if self.ema100 is not None else None
            )
            self.last_ema200 = (
                float(self.ema200.iloc[-1])
                if hasattr(self, "ema200") and self.ema200 is not None
                else None
            )
            self.last_atr = (
                float(self.atr.iloc[-1])
                if hasattr(self, "atr") and self.atr is not None
                else None
            )
            self.last_high = float(df["high"].iloc[-1]) if "high" in df else None
            self.last_low = float(df["low"].iloc[-1]) if "low" in df else None
            self.last_rsi = float(self.rsi.iloc[-1]) if hasattr(self, "rsi") else None
            self.last_adx = float(self.adx.iloc[-1]) if hasattr(self, "adx") else None
            self.last_bollinger_wband = (
                float(self.bollinger_wband.iloc[-1])
                if hasattr(self, "bollinger_wband") and not self.bollinger_wband.empty
                else None
            )
            self.last_ulcer_index = (
                float(self.ulcer_index.iloc[-1])
                if hasattr(self, "ulcer_index") and not self.ulcer_index.empty
                else None
            )
        except (KeyError, ValueError, TypeError, IndexError) as e:
            logger.error("Ошибка расчета индикаторов (%s): %s", timeframe, e)
            self.ema30 = self.ema100 = self.ema200 = self.atr = self.rsi = self.adx = (
                self.macd
            ) = self.volume_profile = None
            raise

    def calculate_volume_profile(self, df: pd.DataFrame) -> pd.Series:
        try:
            prices = df["close"].to_numpy(dtype=np.float32)
            volumes = df["volume"].to_numpy(dtype=np.float32)
            vp = utils_volume_profile(prices, volumes, bins=50)
            price_bins = np.linspace(prices.min(), prices.max(), num=len(vp))
            return pd.Series(vp, index=price_bins)
        except (KeyError, ValueError, TypeError, IndexError) as e:
            logger.error("Ошибка расчета Volume Profile: %s", e)
            return None

    def _update_volume_profile(self) -> None:
        if (
            len(self.df) - self.last_volume_profile_update
            >= self.volume_profile_update_interval
        ):
            self.volume_profile = self.calculate_volume_profile(self.df)
            self.last_volume_profile_update = len(self.df)

    def update(self, new_df: pd.DataFrame) -> None:
        """Incrementally update EMA and ATR with ``new_df``."""
        if new_df.empty:
            return
        for ts, row in new_df.iterrows():
            close = float(row["close"])
            high = float(row.get("high", close))
            low = float(row.get("low", close))
            if self.last_ema30 is not None:
                self.last_ema30 = (
                    self._alpha_ema30 * close
                    + (1 - self._alpha_ema30) * self.last_ema30
                )
            else:
                self.last_ema30 = close
            if self.last_ema100 is not None:
                self.last_ema100 = (
                    self._alpha_ema100 * close
                    + (1 - self._alpha_ema100) * self.last_ema100
                )
            else:
                self.last_ema100 = close
            if hasattr(self, "_alpha_ema200"):
                if self.last_ema200 is not None:
                    self.last_ema200 = (
                        self._alpha_ema200 * close
                        + (1 - self._alpha_ema200) * self.last_ema200
                    )
                else:
                    self.last_ema200 = close
            if (
                hasattr(self, "_atr_period")
                and self.last_atr is not None
                and self.last_close is not None
            ):
                tr = max(
                    high - low, abs(high - self.last_close), abs(low - self.last_close)
                )
                self.last_atr = (
                    self.last_atr * (self._atr_period - 1) + tr
                ) / self._atr_period
            elif hasattr(self, "_atr_period"):
                self.last_atr = max(high - low, abs(high - close), abs(low - close))
            if self.ema30 is not None:
                self.ema30.loc[ts] = self.last_ema30
            if self.ema100 is not None:
                self.ema100.loc[ts] = self.last_ema100
            if hasattr(self, "ema200") and self.ema200 is not None:
                self.ema200.loc[ts] = self.last_ema200
            if (
                hasattr(self, "atr")
                and self.atr is not None
                and self.last_atr is not None
            ):
                self.atr.loc[ts] = self.last_atr
            new_df.loc[ts, "ema30"] = self.last_ema30
            new_df.loc[ts, "ema100"] = self.last_ema100
            if hasattr(self, "ema200"):
                new_df.loc[ts, "ema200"] = self.last_ema200
            if hasattr(self, "atr"):
                new_df.loc[ts, "atr"] = self.last_atr
            if hasattr(self, "_rsi_window") and self._rsi_avg_gain is not None and self._rsi_avg_loss is not None and self.last_close is not None:
                if GPU_AVAILABLE:
                    rsi_val, self._rsi_avg_gain, self._rsi_avg_loss = _rsi_update_cupy(
                        self._rsi_avg_gain,
                        self._rsi_avg_loss,
                        self.last_close,
                        close,
                        self._rsi_window,
                    )
                else:
                    rsi_val, self._rsi_avg_gain, self._rsi_avg_loss = _rsi_update_cpu(
                        self._rsi_avg_gain,
                        self._rsi_avg_loss,
                        self.last_close,
                        close,
                        self._rsi_window,
                    )
                self.last_rsi = rsi_val
            else:
                rsi_val = np.nan
            if hasattr(self, "rsi"):
                self.rsi.loc[ts] = rsi_val
                new_df.loc[ts, "rsi"] = rsi_val

            if (
                hasattr(self, "_adx_window")
                and self._dm_plus is not None
                and self._dm_minus is not None
                and self.last_high is not None
                and self.last_low is not None
                and self.last_atr is not None
            ):
                if GPU_AVAILABLE:
                    adx_val, self._dm_plus, self._dm_minus = _adx_update_cupy(
                        self._dm_plus,
                        self._dm_minus,
                        self.last_adx,
                        self.last_high,
                        self.last_low,
                        high,
                        low,
                        self.last_atr,
                        self._adx_window,
                    )
                else:
                    adx_val, self._dm_plus, self._dm_minus = _adx_update_cpu(
                        self._dm_plus,
                        self._dm_minus,
                        self.last_adx,
                        self.last_high,
                        self.last_low,
                        high,
                        low,
                        self.last_atr,
                        self._adx_window,
                    )
                self.last_adx = adx_val
            else:
                adx_val = np.nan
            if hasattr(self, "adx"):
                self.adx.loc[ts] = adx_val
                new_df.loc[ts, "adx"] = adx_val
            self.last_close = close
            self.last_high = high
            self.last_low = low
        # Append the new rows directly rather than using ``pd.concat``
        self.df = self.df.reindex(self.df.index.union(new_df.index))
        self.df.loc[new_df.index] = new_df
        self.df.sort_index(inplace=True)
        bb_window = self.config.get("bollinger_window", 20)
        bb = ta.volatility.BollingerBands(
            self.df["close"], window=bb_window, fillna=True
        )
        self.bollinger_wband = bb.bollinger_wband()
        self.df["bollinger_wband"] = self.bollinger_wband
        self.last_bollinger_wband = float(self.bollinger_wband.iloc[-1])

        ui_window = self.config.get("ulcer_window", 14)
        self.ulcer_index = ta.volatility.ulcer_index(
            self.df["close"], window=ui_window, fillna=True
        )
        self.df["ulcer_index"] = self.ulcer_index
        self.last_ulcer_index = float(self.ulcer_index.iloc[-1])
        self._update_volume_profile()



def _make_calc_indicators_remote(use_gpu: bool, gpu_initialized: bool = False):
    """Return a Ray remote function for indicator calculation."""

    @ray.remote(num_cpus=1, num_gpus=1 if use_gpu else 0)
    def _calc_indicators(
        df: pd.DataFrame | "pl.DataFrame",
        config: BotConfig,
        volatility: float,
        timeframe: str,
    ):
        nonlocal gpu_initialized
        if use_gpu and not gpu_initialized:
            # Lazily initialize CUDA on each Ray worker so the global
            # ``cp`` variable points to CuPy when GPU acceleration is
            # requested. This ensures GPU-based functions work correctly
            # even when workers are started on demand.
            _init_cuda()
            gpu_initialized = True
        if pl is not None and isinstance(df, pl.DataFrame):
            df = df.to_pandas().copy()
            df["timestamp"] = pd.to_datetime(df["timestamp"], utc=True)
            df = df.set_index("timestamp")
        return IndicatorsCache(df, config, volatility, timeframe)

    return _calc_indicators


class DataHandler:
    """Collects market data and exposes it via an HTTP API.

    Parameters
    ----------
    config : dict
        Bot configuration.
    telegram_bot : telegram.Bot or compatible
        Bot instance for sending notifications.
    chat_id : str | int
        Identifier of the Telegram chat for notifications.
    exchange : BybitSDKAsync, optional
        Preconfigured Bybit client.
    pro_exchange : "ccxtpro.bybit", optional
        ccxtpro client for WebSocket data.
    trade_callback : Callable[[str], Awaitable[None]], optional
        Function called after a candle has been processed.
    """

    def __init__(
        self,
        config: BotConfig,
        telegram_bot,
        chat_id,
        exchange: BybitSDKAsync | None = None,
        pro_exchange: "ccxtpro.bybit" | None = None,
        feature_callback: Callable[[str], Awaitable[Any]] | None = None,
        trade_callback: Callable[[str], Awaitable[None]] | None = None,
    ):
        _init_cuda()
        logger.info(
            "Starting DataHandler initialization: timeframe=%s, max_symbols=%s, GPU available=%s",
            config.timeframe,
            config.get("max_symbols"),
            GPU_AVAILABLE,
        )
        if not os.environ.get("TELEGRAM_BOT_TOKEN") or not os.environ.get(
            "TELEGRAM_CHAT_ID"
        ):
            logger.warning(
                "TELEGRAM_BOT_TOKEN or TELEGRAM_CHAT_ID not set; Telegram alerts will not be sent"
            )
        self.config = config
        self.exchange = exchange or create_exchange()
        self.pro_exchange = pro_exchange
        self.telegram_logger = TelegramLogger(
            telegram_bot,
            chat_id,
            max_queue_size=config.get("telegram_queue_size"),
        )
        self.feature_callback = feature_callback
        self.trade_callback = trade_callback
        self.cache = HistoricalDataCache(config["cache_dir"])
        self.calc_indicators = _make_calc_indicators_remote(GPU_AVAILABLE, False)
        self.use_polars = config.get("use_polars", False)
        if self.use_polars:
            if pl is None:
                raise RuntimeError("Polars is required when use_polars=True")
            self._ohlcv = pl.DataFrame()
            self._ohlcv_2h = pl.DataFrame()
        else:
            self._ohlcv = pd.DataFrame()
            self._ohlcv_2h = pd.DataFrame()
        self.funding_rates = {}
        self.open_interest = {}
        self.open_interest_change = {}
        self.orderbook = pd.DataFrame()
        self.orderbook_imbalance: Dict[str, float] = {}
        self.order_clusters: Dict[str, List[tuple[float, float]]] = {}
        self.indicators = {}
        self.indicators_cache = {}
        self.indicators_2h = {}
        self.indicators_cache_2h = {}
        self.usdt_pairs = []
        self.symbol_locks: Dict[str, asyncio.Lock] = {}
        self.ohlcv_lock = asyncio.Lock()
        self.ohlcv_2h_lock = asyncio.Lock()
        self.funding_lock = asyncio.Lock()
        self.oi_lock = asyncio.Lock()
        self.orderbook_lock = asyncio.Lock()
        self.cleanup_lock = asyncio.Lock()
        self.ws_rate_timestamps = []
        self.process_rate_timestamps = []
        self.ws_min_process_rate = config.get("ws_min_process_rate", 1)
        if self.ws_min_process_rate <= 1:
            tf_seconds = pd.Timedelta(config.timeframe).total_seconds()
            self.ws_min_process_rate = max(1, int(1800 / tf_seconds))
        self.process_rate_window = 1
        self.cleanup_task = None
        self.ws_queue = asyncio.PriorityQueue(
            maxsize=config.get("ws_queue_size", 10000)
        )
        # Use an asyncio.Queue so disk buffer operations never block the event loop
        self.disk_buffer: asyncio.Queue[str] = asyncio.Queue(
            maxsize=config.get("disk_buffer_size", 10000)
        )
        self.buffer_dir = os.path.join(config["cache_dir"], "ws_buffer")
        os.makedirs(self.buffer_dir, exist_ok=True)
        self.processed_timestamps = {}
        self.processed_timestamps_2h = {}
        self.symbol_priority = {}
        self.backup_ws_urls = config.get("backup_ws_urls", [])
        self.ws_latency = {}
        self.latency_log_interval = 3600
        self.restart_attempts = 0
        self.max_restart_attempts = 20
        self.ws_inactivity_timeout = config.get("ws_inactivity_timeout", 30)
        logger.info("DataHandler initialization complete")
        # Maximum number of symbols to work with overall
        self.max_symbols = config.get("max_symbols", 50)
        # Start with the configured limit for dynamic adjustments
        self.max_subscriptions = self.max_symbols
        # Number of symbols to subscribe per WebSocket connection
        # Number of symbols to subscribe per WebSocket connection. Prefer
        # ``ws_subscription_batch_size`` if present for backward compatibility
        # with the older ``max_subscriptions_per_connection`` option.
        self.ws_subscription_batch_size = config.get(
            "ws_subscription_batch_size",
            config.get("max_subscriptions_per_connection", 30),
        )
        self.active_subscriptions = 0
        self.load_threshold = config.get("load_threshold", 0.8)
        self.ws_pool = {}
        self.tasks = []
        self.parameter_optimizer = ParameterOptimizer(self.config, self)
        self.strategy_optimizer = (
            StrategyOptimizer(self.config, self)
            if self.config.get("use_strategy_optimizer", False)
            else None
        )

    def _get_symbol_lock(self, symbol: str) -> asyncio.Lock:
        lock = self.symbol_locks.get(symbol)
        if lock is None:
            lock = asyncio.Lock()
            self.symbol_locks[symbol] = lock
        return lock

    # ------------------------------------------------------------------
    # Properties to expose OHLCV data as pandas when using Polars
    @property
    def ohlcv(self) -> pd.DataFrame:
        if self.use_polars:
            if self._ohlcv.height == 0:
                return pd.DataFrame()
            df = self._ohlcv.to_pandas().copy()
            df["timestamp"] = pd.to_datetime(df["timestamp"], utc=True)
            return df.set_index(["symbol", "timestamp"]).sort_index()
        return self._ohlcv

    @ohlcv.setter
    def ohlcv(self, value: pd.DataFrame) -> None:
        if self.use_polars:
            self._ohlcv = (
                pl.from_pandas(value.reset_index())
                if isinstance(value, pd.DataFrame)
                else value
            )
        else:
            self._ohlcv = value

    @property
    def ohlcv_2h(self) -> pd.DataFrame:
        if self.use_polars:
            if self._ohlcv_2h.height == 0:
                return pd.DataFrame()
            df = self._ohlcv_2h.to_pandas().copy()
            df["timestamp"] = pd.to_datetime(df["timestamp"], utc=True)
            return df.set_index(["symbol", "timestamp"]).sort_index()
        return self._ohlcv_2h

    @ohlcv_2h.setter
    def ohlcv_2h(self, value: pd.DataFrame) -> None:
        if self.use_polars:
            self._ohlcv_2h = (
                pl.from_pandas(value.reset_index())
                if isinstance(value, pd.DataFrame)
                else value
            )
        else:
            self._ohlcv_2h = value

    async def get_atr(self, symbol: str) -> float:
        """Return the latest ATR value for a symbol, recalculating if missing."""
        async with self.ohlcv_lock:
            df = self.ohlcv
            if "symbol" in df.index.names and symbol in df.index.get_level_values("symbol"):
                sub_df = df.xs(symbol, level="symbol", drop_level=False)
            else:
                return 0.0
        if sub_df.empty:
            return 0.0
        if "atr" in sub_df.columns:
            try:
                value = float(sub_df["atr"].iloc[-1])
                if value > 0:
                    return value
            except (IndexError, ValueError) as exc:
                logger.error("get_atr failed for %s: %s", symbol, exc)
        try:
            new_ind = IndicatorsCache(
                sub_df.droplevel("symbol"),
                self.config,
                sub_df["close"].pct_change().std(),
                "primary",
            )
            self.indicators[symbol] = new_ind
            for col in new_ind.df.columns:
                if col not in sub_df.columns:
                    sub_df[col] = new_ind.df[col]
                else:
                    sub_df[col].update(new_ind.df[col])
            async with self.ohlcv_lock:
                self.ohlcv.loc[sub_df.index, sub_df.columns] = sub_df
            if "atr" in new_ind.df.columns and not new_ind.df["atr"].empty:
                return float(new_ind.df["atr"].iloc[-1])
        except (KeyError, ValueError) as e:
            logger.error("Ошибка расчета ATR для %s: %s", symbol, e)
        return 0.0

    async def is_data_fresh(
        self, symbol: str, timeframe: str = "primary", max_delay: float = 60
    ) -> bool:
        """Return True if the most recent candle is within ``max_delay`` seconds."""
        try:
            if symbol in LATEST_OHLCV:
                ts = LATEST_OHLCV[symbol]["timestamp"]
                age = pd.Timestamp.now(tz="UTC") - pd.to_datetime(ts, utc=True)
                if age.total_seconds() <= max_delay:
                    return True
            df_lock = self.ohlcv_lock if timeframe == "primary" else self.ohlcv_2h_lock
            df = self.ohlcv if timeframe == "primary" else self.ohlcv_2h
            async with df_lock:
                if "symbol" in df.index.names and symbol in df.index.get_level_values(
                    "symbol"
                ):
                    sub_df = df.xs(symbol, level="symbol", drop_level=False)
                else:
                    return False
            if sub_df.empty:
                return False
            last_ts = sub_df.index.get_level_values("timestamp")[-1]
            age = pd.Timestamp.now(tz="UTC") - last_ts
            return age.total_seconds() <= max_delay
        except (KeyError, ValueError) as e:
            logger.error("Error checking data freshness for %s: %s", symbol, e)
            return False

    async def load_initial(self):
        try:
            markets = await safe_api_call(self.exchange, "load_markets")
            self.usdt_pairs = await self.select_liquid_pairs(markets)
            if not self.usdt_pairs:
                raise RuntimeError("No liquid USDT pairs found")
            logger.info(
                "Найдено %s USDT-пар с высокой ликвидностью",
                len(self.usdt_pairs),
            )
            tasks = []
            history_tasks = []
            history_limit = self.config.get("min_data_length", 200)

            mem = psutil.virtual_memory()
            avail_bytes = getattr(mem, "available", 0)
            avail_gb = avail_bytes / (1024 ** 3)
            batch_size = self.config.get("history_batch_size", 10)
            batch_size = max(1, min(batch_size, int(max(1, avail_gb))))
            logger.info(
                "Исторические данные загружаются батчами по %s (%.1f GB available)",
                batch_size,
                avail_gb,
            )
            hist_sem = asyncio.Semaphore(batch_size)

            async def limited_history(sym: str, tf: str, prefix: str = "") -> tuple:
                async with hist_sem:
                    return await self.fetch_ohlcv_history(
                        sym,
                        tf,
                        history_limit,
                        cache_prefix=prefix,
                    )
            for symbol in self.usdt_pairs:
                orderbook = await self.fetch_orderbook(symbol)
                bid_volume = (
                    sum([bid[1] for bid in orderbook.get("bids", [])[:5]])
                    if orderbook.get("bids")
                    else 0
                )
                ask_volume = (
                    sum([ask[1] for ask in orderbook.get("asks", [])[:5]])
                    if orderbook.get("asks")
                    else 0
                )
                liquidity = min(bid_volume, ask_volume)
                self.symbol_priority[symbol] = -liquidity
                tasks.append(
                    asyncio.create_task(
                        limited_history(
                            symbol,
                            self.config["timeframe"],
                            "",
                        )
                    )
                )
                history_tasks.append((symbol, self.config["timeframe"]))
                if self.config["secondary_timeframe"] != self.config["timeframe"]:
                    tasks.append(
                        asyncio.create_task(
                            limited_history(
                                symbol,
                                self.config["secondary_timeframe"],
                                "2h_",
                            )
                        )
                    )
                    history_tasks.append(
                        (symbol, self.config["secondary_timeframe"])
                    )
                tasks.append(asyncio.create_task(self.fetch_funding_rate(symbol)))
                tasks.append(asyncio.create_task(self.fetch_open_interest(symbol)))
            results = await asyncio.gather(*tasks, return_exceptions=True)
            hist_idx = 0
            for result in results:
                if isinstance(result, tuple) and len(result) == 2:
                    symbol, df = result
                    symbol_tf = history_tasks[hist_idx]
                    hist_idx += 1
                    timeframe = symbol_tf[1]
                    if not check_dataframe_empty(
                        df, f"load_initial {symbol} {timeframe}"
                    ):
                        df["symbol"] = symbol
                        df = df.set_index(["symbol", df.index])
                        df.index.set_names(["symbol", "timestamp"], inplace=True)
                        await self.synchronize_and_update(
                            symbol,
                            df,
                            self.funding_rates.get(symbol, 0.0),
                            self.open_interest.get(symbol, 0.0),
                            {"imbalance": 0.0, "timestamp": time.time()},
                            timeframe=(
                                "primary"
                                if timeframe == self.config["timeframe"]
                                else "secondary"
                            ),
                        )
            await self.release_memory()
        except (KeyError, ValueError, TypeError, IndexError) as e:
            logger.error("Ошибка загрузки начальных данных: %s", e)
            await self.telegram_logger.send_telegram_message(
                f"Ошибка загрузки данных: {e}"
            )

    async def select_liquid_pairs(self, markets: Dict) -> List[str]:
        """Return top liquid USDT futures pairs only.

        Filters out spot markets by selecting futures symbols. Both plain
        notation like ``BTCUSDT`` and the colon-delimited form
        ``BTC/USDT:USDT`` are supported. Volume ranking and the configured
        top limit remain unchanged.
        """

        pair_volumes = []
        semaphore = asyncio.Semaphore(self.config.get("max_concurrent_requests", 10))

        async def fetch_volume(sym: str) -> tuple:
            async with semaphore:
                try:
                    ticker = await safe_api_call(self.exchange, "fetch_ticker", sym)
                    volume = float(ticker.get("quoteVolume") or 0)
                except (httpx.HTTPError, RuntimeError) as e:  # noqa: BLE001
                    logger.error("Ошибка получения тикера для %s: %s", sym, e)
                    volume = 0.0
                return sym, volume

        min_age = self.config.get("min_data_length", 0) * pd.Timedelta(
            self.config["timeframe"]
        ).total_seconds()
        now = pd.Timestamp.utcnow()
        tasks = []
        for symbol, market in markets.items():
            # Only consider active USDT-margined futures symbols
            if (
                market.get("active")
                and symbol.endswith("USDT")
                and ((":" in symbol) or ("/" not in symbol))
            ):
                launch_time = None
                info = market.get("info") or {}
                for key in (
                    "launchTime",
                    "launch_time",
                    "listingTime",
                    "listing_date",
                    "created",
                ):
                    raw = info.get(key) or market.get(key)
                    if raw:
                        try:
                            launch_time = pd.to_datetime(raw, unit="ms", utc=True)
                        except (ValueError, TypeError):  # noqa: BLE001
                            launch_time = pd.to_datetime(raw, utc=True, errors="coerce")
                        break
                if launch_time is not None:
                    age = (now - launch_time).total_seconds()
                    if age < min_age:
                        continue
                tasks.append(asyncio.create_task(fetch_volume(symbol)))

        if tasks:
            pair_volumes.extend(await asyncio.gather(*tasks))

        # Deduplicate entries using the canonical symbol
        highest = {}
        for sym, vol in pair_volumes:
            canon = self.fix_ws_symbol(sym)
            if canon not in highest or vol > highest[canon][1]:
                highest[canon] = (sym, vol)

        sorted_pairs = sorted(highest.values(), key=lambda x: x[1], reverse=True)
        min_liq = self.config.get("min_liquidity", 0)
        filtered = [p for p in sorted_pairs if p[1] >= min_liq]
        top_limit = self.config.get("max_symbols", 50)
        return [s for s, _ in filtered[:top_limit]]

    @retry(wait=wait_exponential(multiplier=1, min=4, max=10))
    async def fetch_ohlcv_single(
        self, symbol: str, timeframe: str, limit: int = 200, cache_prefix: str = ""
    ) -> tuple:
        try:
            if os.getenv("TEST_MODE") == "1":
                ohlcv = generate_synthetic_ohlcv(timeframe, limit)
            else:
                ohlcv = await safe_api_call(
                    self.exchange,
                    "fetch_ohlcv",
                    symbol,
                    timeframe,
                    limit=limit,
                )
            if not ohlcv or len(ohlcv) < limit * 0.8:
                logger.warning(
                    "Неполные данные OHLCV для %s (%s), получено %s из %s",
                    symbol,
                    timeframe,
                    len(ohlcv),
                    limit,
                )
                return symbol, pd.DataFrame()
            df = pd.DataFrame(
                ohlcv, columns=["timestamp", "open", "high", "low", "close", "volume"]
            )
            df["timestamp"] = pd.to_datetime(df["timestamp"], unit="ms", utc=True)
            df = df.set_index("timestamp")
            for col in ["open", "high", "low", "close", "volume"]:
                df[col] = df[col].astype(np.float32)
            if len(df) >= 3:
                df = filter_outliers_zscore(df, "close")
            if df["close"].isna().sum() / len(df) > 0.05:
                logger.warning(
                    "Слишком много пропусков в данных для %s (%s) (>5%), использование forward-fill",
                    symbol,
                    timeframe,
                )
                df = df.ffill()
            time_diffs = df.index.to_series().diff().dt.total_seconds()
            max_gap = pd.Timedelta(timeframe).total_seconds() * 2
            if time_diffs.max() > max_gap:
                logger.warning(
                    "Обнаружен значительный разрыв в данных для %s (%s): %.2f минут",
                    symbol,
                    timeframe,
                    time_diffs.max() / 60,
                )
                await self.telegram_logger.send_telegram_message(
                    f"⚠️ Разрыв в данных для {symbol} ({timeframe}): {time_diffs.max()/60:.2f} минут"
                )
                return symbol, pd.DataFrame()
            df = df.interpolate(method="time", limit_direction="both")
            if df.empty:
                logger.warning(
                    "Skipping cache for %s (%s) — no data",
                    symbol,
                    timeframe,
                )
            else:
                self.cache.save_cached_data(f"{cache_prefix}{symbol}", timeframe, df)
            return symbol, pd.DataFrame(df)
        except (KeyError, ValueError, TypeError, IndexError) as e:
            logger.error("Ошибка получения OHLCV для %s (%s): %s", symbol, timeframe, e)
            return symbol, pd.DataFrame()

    async def fetch_ohlcv_history(
        self, symbol: str, timeframe: str, total_limit: int, cache_prefix: str = ""
    ) -> tuple:
        """Fetch extended OHLCV history by performing multiple requests."""
        try:
            if os.getenv("TEST_MODE") == "1":
                df = pd.DataFrame(
                    generate_synthetic_ohlcv(timeframe, total_limit),
                    columns=["timestamp", "open", "high", "low", "close", "volume"],
                )
                df["timestamp"] = pd.to_datetime(df["timestamp"], unit="ms", utc=True)
                df = df.set_index("timestamp")
            else:
                all_data = []
                timeframe_ms = int(pd.Timedelta(timeframe).total_seconds() * 1000)
                since = None
                remaining = total_limit
                per_request = min(1000, total_limit)
                while remaining > 0:
                    limit = min(per_request, remaining)
                    ohlcv = await safe_api_call(
                        self.exchange,
                        "fetch_ohlcv",
                        symbol,
                        timeframe,
                        limit=limit,
                        since=since,
                    )
                    if not ohlcv:
                        break
                    df_part = pd.DataFrame(
                        ohlcv,
                        columns=["timestamp", "open", "high", "low", "close", "volume"],
                    )
                    df_part["timestamp"] = pd.to_datetime(df_part["timestamp"], unit="ms", utc=True)
                    df_part = df_part.set_index("timestamp")
                    all_data.append(df_part)
                    remaining -= len(df_part)
                    if len(df_part) < limit:
                        break
                    since = int(df_part.index[0].timestamp() * 1000) - timeframe_ms * limit
                if not all_data:
                    return symbol, pd.DataFrame()
                df = pd.concat(all_data).sort_index().drop_duplicates()
            if df.empty:
                logger.warning(
                    "Skipping cache for %s (%s) — no data",
                    symbol,
                    timeframe,
                )
            else:
                self.cache.save_cached_data(f"{cache_prefix}{symbol}", timeframe, df)
            return symbol, pd.DataFrame(df)
        except (KeyError, ValueError, TypeError, IndexError) as e:
            logger.error(
                "Ошибка получения расширенной истории OHLCV для %s (%s): %s",
                symbol,
                timeframe,
                e,
            )
            return symbol, pd.DataFrame()

    @retry(wait=wait_exponential(multiplier=1, min=4, max=10))
    async def fetch_funding_rate(self, symbol: str) -> float:
        try:
            futures_symbol = self.fix_symbol(symbol)
            funding = await safe_api_call(
                self.exchange,
                "fetch_funding_rate",
                futures_symbol,
            )
            rate = float(funding.get("fundingRate", 0.0))
            async with self.funding_lock:
                self.funding_rates[symbol] = rate
            return rate
        except (KeyError, ValueError) as e:
            logger.error("Ошибка получения ставки финансирования для %s: %s", symbol, e)
            return 0.0

    @retry(wait=wait_exponential(multiplier=1, min=4, max=10))
    async def fetch_open_interest(self, symbol: str) -> float:
        try:
            futures_symbol = self.fix_symbol(symbol)
            oi = await safe_api_call(
                self.exchange,
                "fetch_open_interest",
                futures_symbol,
            )
            interest = float(oi.get("openInterest", 0.0))
            async with self.oi_lock:
                prev = self.open_interest.get(symbol)
                if prev and prev != 0:
                    self.open_interest_change[symbol] = (interest - prev) / prev
                else:
                    self.open_interest_change[symbol] = 0.0
                self.open_interest[symbol] = interest
            return interest
        except (KeyError, ValueError) as e:
            logger.error("Ошибка получения открытого интереса для %s: %s", symbol, e)
            return 0.0

    @retry(wait=wait_exponential(multiplier=1, min=2, max=5))
    async def fetch_orderbook(self, symbol: str) -> Dict:
        try:
            orderbook = await safe_api_call(
                self.exchange,
                "fetch_order_book",
                symbol,
                limit=10,
            )
            if not orderbook["bids"] or not orderbook["asks"]:
                logger.warning(
                    "Пустая книга ордеров для %s, повторная попытка",
                    symbol,
                )
                raise Exception("Пустой ордербук")
            return orderbook
        except (KeyError, ValueError) as e:
            logger.error("Ошибка получения книги ордеров для %s: %s", symbol, e)
            return {"bids": [], "asks": []}

    async def synchronize_and_update(
        self,
        symbol: str,
        df: pd.DataFrame,
        funding_rate: float,
        open_interest: float,
        orderbook: dict,
        timeframe: str = "primary",
    ):
        try:
            if check_dataframe_empty(
                df, f"synchronize_and_update {symbol} {timeframe}"
            ):
                logger.warning(
                    "Пустой DataFrame для %s (%s), пропуск синхронизации",
                    symbol,
                    timeframe,
                )
                return
            if df["close"].isna().any() or (df["close"] <= 0).any():
                logger.warning(
                    "Некорректные данные для %s (%s), пропуск",
                    symbol,
                    timeframe,
                )
                return
            lock = self._get_symbol_lock(symbol)
            async with lock:
                if timeframe == "primary":
                    if self.use_polars:
                        df_pl = (
                            pl.from_pandas(df.reset_index())
                            if isinstance(df, pd.DataFrame)
                            else df
                        )
                        base = (
                            self._ohlcv.filter(pl.col("symbol") != symbol)
                            if self._ohlcv.height > 0
                            else self._ohlcv
                        )
                        self._ohlcv = (
                            pl.concat([base, df_pl]) if base.height > 0 else df_pl
                        )
                        self._ohlcv = self._ohlcv.sort(["symbol", "timestamp"])
                    else:
                        if isinstance(self.ohlcv.index, pd.MultiIndex):
                            base = self.ohlcv.drop(
                                symbol, level="symbol", errors="ignore"
                            )
                        else:
                            base = self.ohlcv
                        self.ohlcv = pd.concat([base, df], ignore_index=False).sort_index()
                else:
                    if self.use_polars:
                        df_pl = (
                            pl.from_pandas(df.reset_index())
                            if isinstance(df, pd.DataFrame)
                            else df
                        )
                        base = (
                            self._ohlcv_2h.filter(pl.col("symbol") != symbol)
                            if self._ohlcv_2h.height > 0
                            else self._ohlcv_2h
                        )
                        self._ohlcv_2h = (
                            pl.concat([base, df_pl]) if base.height > 0 else df_pl
                        )
                        self._ohlcv_2h = self._ohlcv_2h.sort(["symbol", "timestamp"])
                    else:
                        if isinstance(self.ohlcv_2h.index, pd.MultiIndex):
                            base = self.ohlcv_2h.drop(
                                symbol, level="symbol", errors="ignore"
                            )
                        else:
                            base = self.ohlcv_2h
                        self.ohlcv_2h = pd.concat([base, df], ignore_index=False).sort_index()
                self.funding_rates[symbol] = funding_rate
                prev = self.open_interest.get(symbol)
                if prev and prev != 0:
                    self.open_interest_change[symbol] = (open_interest - prev) / prev
                else:
                    self.open_interest_change[symbol] = 0.0
                self.open_interest[symbol] = open_interest
                orderbook_df = pd.DataFrame(
                    [orderbook | {"symbol": symbol, "timestamp": time.time()}]
                )
                self.orderbook = pd.concat(
                    [self.orderbook, orderbook_df], ignore_index=False
                )
                self.orderbook_imbalance[symbol] = calculate_imbalance(orderbook)
                self.order_clusters[symbol] = detect_clusters(
                    orderbook, DEFAULT_CLUSTER_THRESHOLD
                )
                LATEST_IMBALANCE[symbol] = self.orderbook_imbalance[symbol]
                LATEST_CLUSTERS[symbol] = self.order_clusters[symbol]
            volatility = df["close"].pct_change().std() if not df.empty else 0.02
            cache_key = f"{symbol}_{timeframe}"
            if timeframe == "primary":
                fetch_needed = False
                obj_ref = None
                async with self.ohlcv_lock:
                    if cache_key not in self.indicators_cache:
                        logger.debug(
                            "Dispatching calc_indicators for %s %s", symbol, timeframe
                        )
                        obj_ref = self.calc_indicators.remote(
                            df.droplevel("symbol"), self.config, volatility, "primary"
                        )
                        fetch_needed = True
                    else:
                        cache_obj = self.indicators_cache[cache_key]
                        cache_obj.update(df.droplevel("symbol"))
                        idx = df.droplevel("symbol").index
                        self.ohlcv.loc[
                            df.index, cache_obj.df.columns
                        ] = cache_obj.df.loc[idx, cache_obj.df.columns].to_numpy()
                        self.indicators[symbol] = cache_obj

                if fetch_needed and obj_ref is not None:
                    result = await asyncio.to_thread(ray.get, obj_ref)
                    logger.debug(
                        "calc_indicators completed for %s %s (key=%s)",
                        symbol,
                        timeframe,
                        cache_key,
                    )
                    # Deep copy the DataFrame and Series to avoid read-only
                    # buffers returned from Ray
                    result.df = result.df.copy(deep=True)
                    for attr in [
                        "ema30",
                        "ema100",
                        "ema200",
                        "atr",
                        "rsi",
                        "adx",
                        "macd",
                        "volume_profile",
                    ]:
                        if hasattr(result, attr) and getattr(result, attr) is not None:
                            series = getattr(result, attr)
                            if isinstance(series, (pd.Series, pd.DataFrame)):
                                setattr(result, attr, series.copy(deep=True))
                    async with self.ohlcv_lock:
                        self.indicators_cache[cache_key] = result
                        self.indicators[symbol] = result
                        idx = df.droplevel("symbol").index
                        self.ohlcv.loc[
                            df.index, result.df.columns
                        ] = result.df.loc[idx, result.df.columns].to_numpy()
            else:
                fetch_needed = False
                obj_ref = None
                async with self.ohlcv_2h_lock:
                    if cache_key not in self.indicators_cache_2h:
                        logger.debug(
                            "Dispatching calc_indicators for %s %s", symbol, timeframe
                        )
                        obj_ref = self.calc_indicators.remote(
                            df.droplevel("symbol"), self.config, volatility, "secondary"
                        )
                        fetch_needed = True
                    else:
                        cache_obj = self.indicators_cache_2h[cache_key]
                        cache_obj.update(df.droplevel("symbol"))
                        idx = df.droplevel("symbol").index
                        self.ohlcv_2h.loc[
                            df.index, cache_obj.df.columns
                        ] = cache_obj.df.loc[idx, cache_obj.df.columns].to_numpy()
                        self.indicators_2h[symbol] = cache_obj

                if fetch_needed and obj_ref is not None:
                    result = await asyncio.to_thread(ray.get, obj_ref)
                    logger.debug(
                        "calc_indicators completed for %s %s (key=%s)",
                        symbol,
                        timeframe,
                        cache_key,
                    )
                    async with self.ohlcv_2h_lock:
                        # Deep copy before caching to allow in-place updates
                        result.df = result.df.copy(deep=True)
                        for attr in [
                            "ema30",
                            "ema100",
                            "ema200",
                            "atr",
                            "rsi",
                            "adx",
                            "macd",
                            "volume_profile",
                        ]:
                            if hasattr(result, attr) and getattr(result, attr) is not None:
                                series = getattr(result, attr)
                                if isinstance(series, (pd.Series, pd.DataFrame)):
                                    setattr(result, attr, series.copy(deep=True))

                        self.indicators_cache_2h[cache_key] = result
                        self.indicators_2h[symbol] = result
                        idx = df.droplevel("symbol").index
                        self.ohlcv_2h.loc[
                            df.index, result.df.columns
                        ] = result.df.loc[idx, result.df.columns].to_numpy()
            if self.feature_callback:
                asyncio.create_task(self.feature_callback(symbol))
            if self.trade_callback:
                asyncio.create_task(self.trade_callback(symbol))
            self.cache.save_cached_data(f"{timeframe}_{symbol}", timeframe, df)
        except (KeyError, ValueError, TypeError, IndexError) as e:
            logger.error(
                "Ошибка синхронизации данных для %s (%s): %s", symbol, timeframe, e
            )

    async def cleanup_old_data(self):
        while True:
            try:
                async with self.cleanup_lock:
                    current_time = pd.Timestamp.now(tz="UTC")
                    async with self.ohlcv_lock:
                        if self.use_polars:
                            if self._ohlcv.height > 0:
                                threshold = (
                                    current_time
                                    - pd.Timedelta(seconds=self.config["forget_window"])
                                ).to_pydatetime()
                                if not hasattr(self._ohlcv, "dtypes") or self._ohlcv.dtypes[1] == pl.Object:
                                    self._ohlcv = pl.from_pandas(
                                        self._ohlcv.to_pandas()
                                    )
                                df_pd = self._ohlcv.to_pandas()
                                df_pd = df_pd[df_pd["timestamp"] >= threshold]
                                self._ohlcv = pl.from_pandas(df_pd)
                        elif not self.ohlcv.empty:
                            threshold = current_time - pd.Timedelta(
                                seconds=self.config["forget_window"]
                            )
                            self.ohlcv = self.ohlcv[
                                self.ohlcv.index.get_level_values("timestamp")
                                >= threshold
                            ]
                    async with self.ohlcv_2h_lock:
                        if self.use_polars:
                            if self._ohlcv_2h.height > 0:
                                threshold = (
                                    current_time
                                    - pd.Timedelta(seconds=self.config["forget_window"])
                                ).to_pydatetime()
                                if not hasattr(self._ohlcv_2h, "dtypes") or self._ohlcv_2h.dtypes[1] == pl.Object:
                                    self._ohlcv_2h = pl.from_pandas(
                                        self._ohlcv_2h.to_pandas()
                                    )
                                df2_pd = self._ohlcv_2h.to_pandas()
                                df2_pd = df2_pd[df2_pd["timestamp"] >= threshold]
                                self._ohlcv_2h = pl.from_pandas(df2_pd)
                        elif not self.ohlcv_2h.empty:
                            threshold = current_time - pd.Timedelta(
                                seconds=self.config["forget_window"]
                            )
                            self.ohlcv_2h = self.ohlcv_2h[
                                self.ohlcv_2h.index.get_level_values("timestamp")
                                >= threshold
                            ]
                    async with self.orderbook_lock:
                        if (
                            not self.orderbook.empty
                            and "timestamp" in self.orderbook.columns
                        ):
                            self.orderbook = self.orderbook[
                                self.orderbook["timestamp"]
                                >= time.time() - self.config["forget_window"]
                            ]
                    async with self.ohlcv_lock:
                        for symbol in list(self.processed_timestamps.keys()):
                            if symbol not in self.usdt_pairs:
                                del self.processed_timestamps[symbol]
                    async with self.ohlcv_2h_lock:
                        for symbol in list(self.processed_timestamps_2h.keys()):
                            if symbol not in self.usdt_pairs:
                                del self.processed_timestamps_2h[symbol]
                    logger.info("Старые данные очищены")
                await asyncio.sleep(self.config["data_cleanup_interval"] * 2)
            except asyncio.CancelledError:
                raise
            except (RuntimeError, ValueError, OSError) as e:
                logger.exception("Ошибка очистки данных: %s", e)
                await asyncio.sleep(1)
                continue

    async def release_memory(self) -> None:
        """Trim stored history to the configured number of recent bars."""
        retention = int(self.config.get("history_retention", 0))
        if retention <= 0:
            return
        try:
            async with self.ohlcv_lock:
                if self.use_polars:
                    df = self._ohlcv.to_pandas() if self._ohlcv.height > 0 else pd.DataFrame()
                else:
                    df = self._ohlcv
                if not df.empty:
                    df = df.groupby(level="symbol").tail(retention)
                if self.use_polars:
                    self._ohlcv = pl.from_pandas(df.reset_index()) if not df.empty else pl.DataFrame()
                else:
                    self._ohlcv = df
            async with self.ohlcv_2h_lock:
                if self.use_polars:
                    df2 = self._ohlcv_2h.to_pandas() if self._ohlcv_2h.height > 0 else pd.DataFrame()
                else:
                    df2 = self._ohlcv_2h
                if not df2.empty:
                    df2 = df2.groupby(level="symbol").tail(retention)
                if self.use_polars:
                    self._ohlcv_2h = pl.from_pandas(df2.reset_index()) if not df2.empty else pl.DataFrame()
                else:
                    self._ohlcv_2h = df2
            logger.info("История обрезана до последних %s баров", retention)
        except (OSError, ValueError) as e:  # pragma: no cover - best effort cleanup
            logger.exception("Не удалось освободить память: %s", e)

    async def save_to_disk_buffer(self, priority, item):
        try:
            filename = os.path.join(self.buffer_dir, f"buffer_{time.time()}.joblib")
            await asyncio.to_thread(joblib.dump, (priority, item), filename)
            try:
                self.disk_buffer.put_nowait(filename)
            except asyncio.QueueFull:
                logger.warning(
                    "Очередь дискового буфера переполнена, сообщение пропущено"
                )
                await asyncio.to_thread(os.remove, filename)
                return
            logger.info("Сообщение сохранено в дисковый буфер: %s", filename)
        except (OSError, ValueError) as e:
            logger.error("Ошибка сохранения в дисковый буфер: %s", e)

    async def load_from_disk_buffer(self):
        while not self.disk_buffer.empty():
            try:
                filename = self.disk_buffer.get_nowait()
            except asyncio.QueueEmpty:
                break
            try:
                priority, item = await asyncio.to_thread(joblib.load, filename)
                await self.ws_queue.put((priority, item))
                await asyncio.to_thread(os.remove, filename)
                logger.info("Сообщение загружено из дискового буфера: %s", filename)
            except (OSError, ValueError) as e:
                logger.error("Ошибка загрузки из дискового буфера: %s", e)
            finally:
                self.disk_buffer.task_done()

    async def load_from_disk_buffer_loop(self):
        while True:
            await self.load_from_disk_buffer()
            await asyncio.sleep(1)

    async def adjust_subscriptions(self):
        cpu_load = psutil.cpu_percent(interval=1)
        memory = psutil.virtual_memory()
        memory_load = memory.percent
        current_rate = (
            len(self.process_rate_timestamps) / self.process_rate_window
            if self.process_rate_timestamps
            else self.ws_min_process_rate
        )
        if (
            cpu_load > self.load_threshold * 100
            or memory_load > self.load_threshold * 100
        ):
            new_max = max(10, self.max_subscriptions // 2)
            logger.warning(
                "Высокая нагрузка (CPU: %s%%, Memory: %s%%), уменьшение подписок до %s",
                cpu_load,
                memory_load,
                new_max,
            )
            self.max_subscriptions = new_max
        elif current_rate < self.ws_min_process_rate:
            new_max = max(10, int(self.max_subscriptions * 0.8))
            logger.warning(
                "Низкая скорость обработки (%.2f/s), уменьшение подписок до %s",
                current_rate,
                new_max,
            )
            self.max_subscriptions = new_max
        elif (
            cpu_load < self.load_threshold * 50
            and memory_load < self.load_threshold * 50
            and current_rate > self.ws_min_process_rate * 1.5
        ):
            new_max = min(100, self.max_subscriptions * 2)
            logger.info(
                "Низкая нагрузка, увеличение подписок до %s",
                new_max,
            )
            self.max_subscriptions = new_max

    async def subscribe_to_klines(self, symbols: List[str]):
        """Subscribe to kline streams for multiple symbols.

        The ``symbols`` list is divided into chunks of
        ``max_subscriptions_per_connection`` and each chunk is handled by a
        dedicated WebSocket connection.
        """
        try:
            self.cleanup_task = asyncio.create_task(self.cleanup_old_data())
            self.tasks = []
            if self.pro_exchange:
                await self._subscribe_with_ccxtpro(symbols)
            else:
                chunk_size = self.ws_subscription_batch_size
                for i in range(0, len(symbols), chunk_size):
                    chunk = symbols[i : i + chunk_size]
                    t1 = asyncio.create_task(
                        self._subscribe_chunk(
                            chunk,
                            self.config["ws_url"],
                            self.config["ws_reconnect_interval"],
                            timeframe="primary",
                        )
                    )
                    self.tasks.append(t1)
                    if self.config["secondary_timeframe"] != self.config["timeframe"]:
                        t2 = asyncio.create_task(
                            self._subscribe_chunk(
                                chunk,
                                self.config["ws_url"],
                                self.config["ws_reconnect_interval"],
                                timeframe="secondary",
                            )
                        )
                        self.tasks.append(t2)
                self.tasks.append(asyncio.create_task(self._process_ws_queue()))
                self.tasks.append(
                    asyncio.create_task(self.load_from_disk_buffer_loop())
                )
                self.tasks.append(asyncio.create_task(self.monitor_load()))
                self.tasks.append(asyncio.create_task(self.funding_rate_loop()))
                self.tasks.append(asyncio.create_task(self.open_interest_loop()))
                await asyncio.gather(*self.tasks, return_exceptions=True)
        except (httpx.HTTPError, RuntimeError, ValueError) as e:
            logger.error("Ошибка подписки на WebSocket: %s", e)
            await self.telegram_logger.send_telegram_message(f"Ошибка WebSocket: {e}")
            raise

    async def monitor_load(self):
        while True:
            try:
                await self.adjust_subscriptions()
                await asyncio.sleep(300)
            except asyncio.CancelledError:
                raise
            except (RuntimeError, OSError, ValueError) as e:
                logger.exception("Ошибка мониторинга нагрузки: %s", e)
                await asyncio.sleep(1)
                continue

    async def funding_rate_loop(self):
        while True:
            try:
                for symbol in list(self.usdt_pairs):
                    await self.fetch_funding_rate(symbol)
                await asyncio.sleep(self.config.get("funding_update_interval", 300))
            except asyncio.CancelledError:
                raise
            except (httpx.HTTPError, RuntimeError, ValueError) as e:
                logger.exception("Ошибка обновления ставок финансирования: %s", e)
                await asyncio.sleep(1)
                continue

    async def open_interest_loop(self):
        while True:
            try:
                for symbol in list(self.usdt_pairs):
                    await self.fetch_open_interest(symbol)
                await asyncio.sleep(self.config.get("oi_update_interval", 300))
            except asyncio.CancelledError:
                raise
            except (httpx.HTTPError, RuntimeError, ValueError) as e:
                logger.exception("Ошибка обновления открытого интереса: %s", e)
                await asyncio.sleep(1)
                continue

    def fix_symbol(self, symbol: str) -> str:
        """Normalize symbol for Bybit futures REST requests.

        Parameters
        ----------
        symbol : str
            Symbol in one of the supported formats, e.g. ``BTCUSDT``,
            ``BTC/USDT`` or ``BTC/USDT:USDT``.

        Returns
        -------
        str
            ``BTCUSDT`` –> ``BTCUSDT``
            ``BTC/USDT`` –> ``BTC/USDT:USDT``
            ``BTC/USDT:USDT`` remains unchanged
        """

        if symbol.endswith("/USDT"):
            return f"{symbol}:USDT"
        return symbol

    def fix_ws_symbol(self, symbol: str) -> str:
        """Convert symbol to the format required by Bybit WebSocket.

        Removes any slashes and the ``:USDT`` suffix so that
        ``BTC/USDT:USDT`` becomes ``BTCUSDT``.
        """

        return symbol.replace("/", "").replace(":USDT", "")

    async def _subscribe_symbol_ccxtpro(self, symbol: str, timeframe: str, label: str):
        """Watch OHLCV updates for a single symbol using CCXT Pro with automatic reconnection."""
        reconnect_attempts = 0
        max_reconnect_attempts = self.config.get("max_reconnect_attempts", 10)
        limit_exceeded_logged = False
        while True:
            try:
                ohlcv = await self.pro_exchange.watch_ohlcv(symbol, timeframe)
                if not ohlcv:
                    continue
                last = ohlcv[-1]
                kline_timestamp = pd.to_datetime(int(last[0]), unit="ms", utc=True)
                df = pd.DataFrame(
                    [
                        {
                            "timestamp": kline_timestamp,
                            "open": np.float32(last[1]),
                            "high": np.float32(last[2]),
                            "low": np.float32(last[3]),
                            "close": np.float32(last[4]),
                            "volume": np.float32(last[5]),
                        }
                    ]
                )
                df["symbol"] = symbol
                df = df.set_index(["symbol", "timestamp"])
                await self.synchronize_and_update(
                    symbol,
                    df,
                    self.funding_rates.get(symbol, 0.0),
                    self.open_interest.get(symbol, 0.0),
                    {"imbalance": 0.0, "timestamp": time.time()},
                    timeframe=label,
                )
                reconnect_attempts = 0
                if limit_exceeded_logged:
                    logger.info(
                        "Подписка CCXT Pro для %s (%s) восстановлена",
                        symbol,
                        label,
                    )
                    limit_exceeded_logged = False
            except (httpx.HTTPError, RuntimeError, ValueError) as e:
                reconnect_attempts += 1
                delay = min(2**reconnect_attempts, 60)
                logger.error(
                    "Ошибка CCXT Pro для %s (%s), попытка %s/%s, ожидание %s секунд: %s",
                    symbol,
                    label,
                    reconnect_attempts,
                    max_reconnect_attempts,
                    delay,
                    e,
                )
                if (
                    reconnect_attempts == max_reconnect_attempts
                    and not limit_exceeded_logged
                ):
                    logger.warning(
                        "Превышено максимальное количество попыток CCXT Pro для %s (%s). Продолжаем попытки с экспоненциальной задержкой",
                        symbol,
                        label,
                    )
                    limit_exceeded_logged = True
                await asyncio.sleep(delay)

    async def _subscribe_with_ccxtpro(self, symbols: List[str]):
        self.tasks = []
        for symbol in symbols:
            t1 = asyncio.create_task(
                self._subscribe_symbol_ccxtpro(
                    symbol, self.config["timeframe"], "primary"
                )
            )
            self.tasks.append(t1)
            if self.config["secondary_timeframe"] != self.config["timeframe"]:
                t2 = asyncio.create_task(
                    self._subscribe_symbol_ccxtpro(
                        symbol,
                        self.config["secondary_timeframe"],
                        "secondary",
                    )
                )
                self.tasks.append(t2)
        self.tasks.append(asyncio.create_task(self.monitor_load()))
        await asyncio.gather(*self.tasks, return_exceptions=True)

    async def _connect_ws(self, url: str, connection_timeout: int):
        """Return an active WebSocket connection for ``url`` with retries."""
        attempts = 0
        max_attempts = self.config.get("max_reconnect_attempts", 10)
        while True:
            try:
                if url not in self.ws_pool:
                    self.ws_pool[url] = []
                ws = None
                while self.ws_pool[url]:
                    ws = self.ws_pool[url].pop(0)
                    if ws.open:
                        break
                    try:
                        await ws.close()
                    except (OSError, RuntimeError):
                        pass
                    ws = None
                if ws is None or not ws.open:
                    ws = await websockets.connect(
                        url,
                        ping_interval=20,
                        ping_timeout=30,
                        open_timeout=max(connection_timeout, 10),
                    )
                logger.info("Подключение к WebSocket %s", url)
                return ws
            except OSError as e:
                attempts += 1
                delay = min(2**attempts, 60)
                logger.error(
                    "Ошибка подключения к WebSocket %s, попытка %s/%s, ожидание %s секунд: %s",
                    url,
                    attempts,
                    max_attempts,
                    delay,
                    e,
                )
                if attempts >= max_attempts:
                    raise
                await asyncio.sleep(delay)

    async def _send_subscriptions(self, ws, symbols, timeframe: str):
        """Send subscription requests for ``symbols`` and confirm success."""
        attempts = 0
        max_attempts = self.config.get("max_reconnect_attempts", 10)
        selected_timeframe = (
            self.config["timeframe"]
            if timeframe == "primary"
            else self.config["secondary_timeframe"]
        )
        batch_size = self.ws_subscription_batch_size
        while True:
            try:
                for i in range(0, len(symbols), batch_size):
                    batch = symbols[i : i + batch_size]
                    for symbol in batch:
                        current_time = time.time()
                        self.ws_rate_timestamps.append(current_time)
                        self.ws_rate_timestamps = [
                            t for t in self.ws_rate_timestamps if current_time - t < 1
                        ]
                        if len(self.ws_rate_timestamps) > self.config["ws_rate_limit"]:
                            logger.warning(
                                "Превышен лимит подписок WebSocket, ожидание"
                            )
                            await asyncio.sleep(1)
                            self.ws_rate_timestamps = [
                                t
                                for t in self.ws_rate_timestamps
                                if current_time - t < 1
                            ]
                        ws_symbol = self.fix_ws_symbol(symbol)
                        interval = bybit_interval(selected_timeframe)
                        await ws.send(
                            json.dumps(
                                {
                                    "op": "subscribe",
                                    "args": [f"kline.{interval}.{ws_symbol}"],
                                }
                            )
                        )
                        rate = max(self.config.get("ws_rate_limit", 1), 1)
                        await asyncio.sleep(1 / rate)

                confirmations_needed = len(symbols)
                confirmations = 0
                startup_messages = []
                start_confirm = time.time()
                while (
                    confirmations < confirmations_needed
                    and time.time() - start_confirm < confirmations_needed * 5
                ):
                    try:
                        response = await asyncio.wait_for(ws.recv(), timeout=5)
                        data = json.loads(response)
                        if isinstance(data, dict) and data.get("success") is True:
                            confirmations += 1
                            continue
                        startup_messages.append(response)
                    except asyncio.TimeoutError:
                        continue
                if confirmations < confirmations_needed:
                    raise RuntimeError("Подписка не подтверждена")
                return startup_messages
            except (httpx.HTTPError, RuntimeError, ValueError) as e:
                attempts += 1
                delay = min(2**attempts, 60)
                logger.error(
                    "Ошибка подписки на WebSocket для %s (%s), попытка %s/%s, ожидание %s секунд: %s",
                    symbols,
                    timeframe,
                    attempts,
                    max_attempts,
                    delay,
                    e,
                )
                if attempts >= max_attempts:
                    raise
                await asyncio.sleep(delay)
                continue

    async def _read_messages(
        self,
        ws,
        symbols,
        timeframe: str,
        selected_timeframe: str,
        connection_timeout: int,
    ):
        """Read messages from ``ws`` and enqueue them for processing."""
        last_msg = time.time()
        while True:
            try:
                start_time = time.time()
                message = await asyncio.wait_for(ws.recv(), timeout=connection_timeout)
                last_msg = time.time()
                latency = last_msg - start_time
                for symbol in symbols:
                    self.ws_latency[symbol] = latency
                if latency > 5:
                    logger.warning(
                        "Высокая задержка WebSocket для %s (%s): %.2f сек",
                        symbols,
                        timeframe,
                        latency,
                    )
                    await self.telegram_logger.send_telegram_message(
                        f"⚠️ Высокая задержка WebSocket для {symbols} ({timeframe}): {latency:.2f} сек"
                    )
                    for symbol in symbols:
                        symbol_df = await self.fetch_ohlcv_single(
                            symbol,
                            selected_timeframe,
                            limit=1,
                            cache_prefix="2h_" if timeframe == "secondary" else "",
                        )
                        if isinstance(symbol_df, tuple) and len(symbol_df) == 2:
                            _, df = symbol_df
                            if not check_dataframe_empty(
                                df, f"subscribe_to_klines {symbol} {timeframe}"
                            ):
                                df["symbol"] = symbol
                                df = df.set_index(["symbol", df.index])
                                await self.synchronize_and_update(
                                    symbol,
                                    df,
                                    self.funding_rates.get(symbol, 0.0),
                                    self.open_interest.get(symbol, 0.0),
                                    {"imbalance": 0.0, "timestamp": time.time()},
                                    timeframe=timeframe,
                                )
                    break
                data = json.loads(message)
                topic = data.get("topic", "")
                symbol = topic.split(".")[-1] if isinstance(topic, str) else ""
                priority = self.symbol_priority.get(symbol, 0)
                try:
                    await asyncio.wait_for(
                        self.ws_queue.put((priority, (symbols, message, timeframe))),
                        timeout=5,
                    )
                except asyncio.TimeoutError:
                    logger.warning(
                        "Очередь WebSocket переполнена, сохранение в дисковый буфер"
                    )
                    await self.save_to_disk_buffer(
                        priority, (symbols, message, timeframe)
                    )
            except asyncio.TimeoutError:
                logger.warning(
                    "Тайм-аут WebSocket для %s (%s), отправка пинга",
                    symbols,
                    timeframe,
                )
                await ws.ping()
                if time.time() - last_msg > self.ws_inactivity_timeout:
                    await ws.close()
                    raise ConnectionError("WebSocket inactivity")
                continue
            except websockets.exceptions.ConnectionClosed as e:
                logger.error(
                    "WebSocket соединение закрыто для %s (%s): %s",
                    symbols,
                    timeframe,
                    e,
                )
                break
            except (ValueError, RuntimeError, OSError) as e:
                logger.exception(
                    "Ошибка обработки WebSocket сообщения для %s (%s): %s",
                    symbols,
                    timeframe,
                    e,
                )
                raise

    async def _subscribe_chunk(
        self, symbols, ws_url, connection_timeout, timeframe: str = "primary"
    ):
        """Subscribe to kline data for a chunk of symbols."""
        reconnect_attempts = 0
        max_reconnect_attempts = self.config.get("max_reconnect_attempts", 10)
        urls = [ws_url] + self.backup_ws_urls
        current_url_index = 0
        selected_timeframe = (
            self.config["timeframe"]
            if timeframe == "primary"
            else self.config["secondary_timeframe"]
        )
        while True:
            current_url = urls[current_url_index % len(urls)]
            ws = None
            connected = False
            try:
                ws = await self._connect_ws(current_url, connection_timeout)
                connected = True
                self.active_subscriptions += len(symbols)
                self.restart_attempts = 0
                reconnect_attempts = 0
                current_url_index = 0

                startup_messages = await self._send_subscriptions(
                    ws, symbols, timeframe
                )
                for message in startup_messages:
                    try:
                        data = json.loads(message)
                        topic = data.get("topic", "")
                        symbol = topic.split(".")[-1] if isinstance(topic, str) else ""
                        priority = self.symbol_priority.get(symbol, 0)
                        try:
                            await asyncio.wait_for(
                                self.ws_queue.put(
                                    (priority, (symbols, message, timeframe))
                                ),
                                timeout=5,
                            )
                        except asyncio.TimeoutError:
                            logger.warning(
                                "Очередь WebSocket переполнена, сохранение в дисковый буфер"
                            )
                            await self.save_to_disk_buffer(
                                priority, (symbols, message, timeframe)
                            )
                    except (json.JSONDecodeError, KeyError, ValueError):
                        continue

                await self._read_messages(
                    ws, symbols, timeframe, selected_timeframe, connection_timeout
                )
            except (httpx.HTTPError, RuntimeError, ValueError, OSError) as e:
                reconnect_attempts += 1
                current_url_index += 1
                delay = min(2**reconnect_attempts, 60)
                logger.error(
                    "Ошибка WebSocket %s для %s (%s), попытка %s/%s, ожидание %s секунд: %s",
                    current_url,
                    symbols,
                    timeframe,
                    reconnect_attempts,
                    max_reconnect_attempts,
                    delay,
                    e,
                )
                await asyncio.sleep(delay)
                if reconnect_attempts >= max_reconnect_attempts:
                    self.restart_attempts += 1
                    if self.restart_attempts >= self.max_restart_attempts:
                        logger.critical(
                            "Превышено максимальное количество перезапусков WebSocket для %s (%s)",
                            symbols,
                            timeframe,
                        )
                        await self.telegram_logger.send_telegram_message(
                            f"Критическая ошибка: Не удалось восстановить WebSocket для {symbols} ({timeframe})"
                        )
                        break
                    logger.info(
                        "Автоматический перезапуск WebSocket для %s (%s), попытка %s/%s",
                        symbols,
                        timeframe,
                        self.restart_attempts,
                        self.max_restart_attempts,
                    )
                    reconnect_attempts = 0
                    current_url_index = 0
                    await asyncio.sleep(60)
                else:
                    logger.info(
                        "Попытка загрузки данных через REST API для %s (%s)",
                        symbols,
                        timeframe,
                    )
                    for symbol in symbols:
                        try:
                            symbol_df = await self.fetch_ohlcv_single(
                                symbol,
                                selected_timeframe,
                                limit=1,
                                cache_prefix="2h_" if timeframe == "secondary" else "",
                            )
                            if isinstance(symbol_df, tuple) and len(symbol_df) == 2:
                                _, df = symbol_df
                                if not check_dataframe_empty(
                                    df, f"subscribe_to_klines {symbol} {timeframe}"
                                ):
                                    df["symbol"] = symbol
                                    df = df.set_index(["symbol", df.index])
                                    await self.synchronize_and_update(
                                        symbol,
                                        df,
                                        self.funding_rates.get(symbol, 0.0),
                                        self.open_interest.get(symbol, 0.0),
                                        {"imbalance": 0.0, "timestamp": time.time()},
                                        timeframe=timeframe,
                                    )
                        except (httpx.HTTPError, RuntimeError, ValueError) as rest_e:
                            logger.error(
                                "Ошибка REST API для %s (%s): %s",
                                symbol,
                                timeframe,
                                rest_e,
                            )
                            raise
            finally:
                if connected:
                    self.active_subscriptions -= len(symbols)
                if ws and ws.open:
                    self.ws_pool[current_url].append(ws)
                elif ws:
                    await ws.close()

    async def _process_ws_queue(self):
        last_latency_log = time.time()
        while True:
            got_item = False
            try:
                priority, (symbols, message, timeframe) = await self.ws_queue.get()
                got_item = True
                now = time.time()
                self.process_rate_timestamps.append(now)
                self.process_rate_timestamps = [
                    t
                    for t in self.process_rate_timestamps
                    if now - t < self.process_rate_window
                ]
                if (
                    len(self.process_rate_timestamps) > self.ws_min_process_rate
                    and (len(self.process_rate_timestamps) / self.process_rate_window)
                    < self.ws_min_process_rate
                ):
                    await self.adjust_subscriptions()
                data = json.loads(message)
                if (
                    not isinstance(data, dict)
                    or "topic" not in data
                    or "data" not in data
                    or not isinstance(data["data"], list)
                ):
                    logger.debug(
                        "Error in message format for %s: %s",
                        symbols,
                        message,
                    )
                    continue
                topic = data.get("topic", "")
                symbol = topic.split(".")[-1] if isinstance(topic, str) else ""
                if not symbol:
                    logger.debug(
                        "Symbol not found in topic for message: %s",
                        message,
                    )
                    continue
                for entry in data["data"]:
                    required_fields = [
                        "start",
                        "open",
                        "high",
                        "low",
                        "close",
                        "volume",
                    ]
                    if not all(field in entry for field in required_fields):
                        logger.warning(
                            "Invalid kline data (%s): %s",
                            timeframe,
                            entry,
                        )
                        continue
                    try:
                        kline_timestamp = pd.to_datetime(
                            int(entry["start"]), unit="ms", utc=True
                        )
                        open_price = float(entry["open"])
                        high_price = float(entry["high"])
                        low_price = float(entry["low"])
                        close_price = float(entry["close"])
                        volume = float(entry["volume"])
                    except (ValueError, TypeError) as e:
                        logger.warning(
                            "Ошибка формата данных свечи для %s (%s): %s",
                            symbol,
                            timeframe,
                            e,
                        )
                        continue
                    timestamp_dict = (
                        self.processed_timestamps
                        if timeframe == "primary"
                        else self.processed_timestamps_2h
                    )
                    lock = self._get_symbol_lock(symbol)
                    confirm = entry.get("confirm", True)
                    async with lock:
                        if symbol not in timestamp_dict:
                            timestamp_dict[symbol] = set()
                        if confirm and entry["start"] in timestamp_dict[symbol]:
                            logger.debug(
                                "Дубликат сообщения для %s (%s) с временной меткой %s",
                                symbol,
                                timeframe,
                                kline_timestamp,
                            )
                            continue
                        if confirm:
                            timestamp_dict[symbol].add(entry["start"])
                            if len(timestamp_dict[symbol]) > 1000:
                                timestamp_dict[symbol] = set(
                                    list(timestamp_dict[symbol])[-500:]
                                )
                    current_time = pd.Timestamp.now(tz="UTC")
                    interval = pd.Timedelta(
                        self.config[
                            (
                                "timeframe"
                                if timeframe == "primary"
                                else "secondary_timeframe"
                            )
                        ]
                    ).total_seconds()
                    if (
                        confirm
                        and (current_time - kline_timestamp).total_seconds() > interval
                    ):
                        logger.warning(
                            "Получены устаревшие данные для %s (%s): %s",
                            symbol,
                            timeframe,
                            kline_timestamp,
                        )
                        continue
                    try:
                        df = pd.DataFrame(
                            [
                                {
                                    "timestamp": kline_timestamp,
                                    "open": np.float32(open_price),
                                    "high": np.float32(high_price),
                                    "low": np.float32(low_price),
                                    "close": np.float32(close_price),
                                    "volume": np.float32(volume),
                                }
                            ]
                        )
                        if len(df) >= 3:
                            df = filter_outliers_zscore(df, "close")
                        if df.empty:
                            logger.warning(
                                "Данные для %s (%s) отфильтрованы как аномалии",
                                symbol,
                                timeframe,
                            )
                            continue
                        df["symbol"] = symbol
                        df = df.set_index(["symbol", "timestamp"])
                        time_diffs = (
                            df.index.get_level_values("timestamp")
                            .to_series()
                            .diff()
                            .dt.total_seconds()
                        )
                        max_gap = (
                            pd.Timedelta(
                                self.config[
                                    (
                                        "timeframe"
                                        if timeframe == "primary"
                                        else "secondary_timeframe"
                                    )
                                ]
                            ).total_seconds()
                            * 2
                        )
                        if time_diffs.max() > max_gap:
                            logger.warning(
                                "Обнаружен разрыв в данных WebSocket для %s (%s): %.2f минут",
                                symbol,
                                timeframe,
                                time_diffs.max() / 60,
                            )
                            await self.telegram_logger.send_telegram_message(
                                f"⚠️ Разрыв в данных WebSocket для {symbol} ({timeframe}): {time_diffs.max()/60:.2f} минут"
                            )
                        await self.synchronize_and_update(
                            symbol,
                            df,
                            self.funding_rates.get(symbol, 0.0),
                            self.open_interest.get(symbol, 0.0),
                            {"imbalance": 0.0, "timestamp": time.time()},
                            timeframe=timeframe,
                        )
                    except (ValueError, RuntimeError, OSError) as e:
                        logger.exception(
                            "Ошибка обработки данных для %s: %s", symbol, e
                        )
                        await asyncio.sleep(0.1)
                        continue
                if time.time() - last_latency_log > self.latency_log_interval:
                    rate = len(self.process_rate_timestamps) / self.process_rate_window
                    if self.ws_latency:
                        avg = sum(self.ws_latency.values()) / len(self.ws_latency)
                    else:
                        avg = 0.0
                    logger.info(
                        "Средняя задержка WebSocket: %.2f сек, скорость обработки: %.2f/с",
                        avg,
                        rate,
                    )
                    last_latency_log = time.time()
            except asyncio.CancelledError:
                raise
            except (ValueError, RuntimeError, OSError) as e:
                logger.exception("Ошибка обработки очереди WebSocket: %s", e)
                await asyncio.sleep(0.1)
                continue
            finally:
                if got_item:
                    self.ws_queue.task_done()

    async def stop(self):
        """Gracefully cancel running tasks and close open connections."""
        if self.cleanup_task:
            self.cleanup_task.cancel()
            try:
                await self.cleanup_task
            except asyncio.CancelledError:
                pass
            self.cleanup_task = None

        for task in list(self.tasks):
            task.cancel()
        for task in list(self.tasks):
            try:
                await task
            except asyncio.CancelledError:
                pass
        self.tasks.clear()

        for url, conns in list(self.ws_pool.items()):
            for ws in conns:
                try:
                    await ws.close()
                except (OSError, RuntimeError) as e:
                    logger.exception("Ошибка закрытия WebSocket %s: %s", url, e)
                    continue
        self.ws_pool.clear()

        if self.pro_exchange is not None and hasattr(self.pro_exchange, "close"):
            try:
                await self.pro_exchange.close()
            except (OSError, RuntimeError) as e:
                logger.exception("Ошибка закрытия ccxtpro: %s", e)
                pass

        await TelegramLogger.shutdown()
        if ray.is_initialized():
            ray.shutdown()


DataHandler = _instrument_methods(DataHandler)


# ----------------------------------------------------------------------
# REST API for minimal integration testing
# ----------------------------------------------------------------------

api_app = Flask(__name__)

# Default price returned when the exchange call fails. The value must be
# non‐zero so tests relying on a positive price succeed.
DEFAULT_PRICE = 100.0

# Minimum share of total volume required for a cluster
DEFAULT_CLUSTER_THRESHOLD = 0.1

# Cached OHLCV rows keyed by symbol. Each entry stores a timestamp aware
# ``pd.Timestamp`` and OHLCV fields so ``is_data_fresh`` can verify data
# recency.
LATEST_OHLCV: Dict[str, Dict[str, Any]] = {}

# Latest orderbook imbalance values keyed by symbol
LATEST_IMBALANCE: Dict[str, float] = {}

# Detected orderbook clusters keyed by symbol
LATEST_CLUSTERS: Dict[str, List[tuple[float, float]]] = {}

# Exchange instance used by the price endpoint. Lazily created on first use so
# tests without API keys can stub it easily.
_PRICE_EXCHANGE: BybitSDKAsync | None = None


def _get_price_exchange() -> BybitSDKAsync:
    global _PRICE_EXCHANGE
    if _PRICE_EXCHANGE is None:
        _PRICE_EXCHANGE = create_exchange()
    return _PRICE_EXCHANGE


@api_app.route("/price/<symbol>")
def price(symbol: str):
    """Return the most recent price for ``symbol`` from the exchange."""

    if os.getenv("TEST_MODE") == "1":
        return jsonify({"price": DEFAULT_PRICE})

    async def _lookup(sym: str) -> float:
        exch = _get_price_exchange()
        try:
            ohlcv = await safe_api_call(exch, "fetch_ohlcv", sym, "1m", limit=1)
            if ohlcv:
                ts, o, h, l, c, v = ohlcv[-1]
                LATEST_OHLCV[sym] = {
                    "timestamp": pd.to_datetime(ts, unit="ms", utc=True),
                    "open": float(o),
                    "high": float(h),
                    "low": float(l),
                    "close": float(c),
                    "volume": float(v),
                }
                return float(c)
        except (httpx.HTTPError, RuntimeError) as exc:  # pragma: no cover - network failures
            logger.error("OHLCV fetch failed for %s: %s", sym, exc)
        try:
            ticker = await safe_api_call(exch, "fetch_ticker", sym)
            price_val = float(ticker.get("last") or 0.0)
            LATEST_OHLCV[sym] = {
                "timestamp": pd.Timestamp.utcnow(),
                "open": price_val,
                "high": price_val,
                "low": price_val,
                "close": price_val,
                "volume": float(ticker.get("quoteVolume") or 0.0),
            }
            return price_val
        except (httpx.HTTPError, RuntimeError) as exc:  # pragma: no cover - network failures
            logger.error("Ticker fetch failed for %s: %s", sym, exc)
            return DEFAULT_PRICE

    try:
        loop = asyncio.get_running_loop()
    except RuntimeError:
        price_val = asyncio.run(_lookup(symbol))
    else:
        fut = asyncio.run_coroutine_threadsafe(_lookup(symbol), loop)
        price_val = fut.result()
    return jsonify({"price": price_val})


@api_app.route("/imbalance/<symbol>")
def imbalance(symbol: str):
    """Return the latest orderbook imbalance for ``symbol``."""

    value = LATEST_IMBALANCE.get(symbol, 0.0)
    return jsonify({"imbalance": value})


@api_app.route("/clusters/<symbol>")
def clusters(symbol: str):
    """Return detected orderbook clusters for ``symbol``."""

    value = LATEST_CLUSTERS.get(symbol, [])
    return jsonify({"clusters": value})


@api_app.route("/ping")
def ping():
    return jsonify({"status": "ok"})


if __name__ == "__main__":
    load_dotenv()
    port = int(os.environ.get("PORT", "8000"))
    host = os.environ.get("HOST", "0.0.0.0")
    logger.info("Starting DataHandler service on %s:%s", host, port)
    api_app.run(host=host, port=port)<|MERGE_RESOLUTION|>--- conflicted
+++ resolved
@@ -7,10 +7,7 @@
 import time
 import os
 import types
-<<<<<<< HEAD
-import logging
-=======
->>>>>>> a5d75cfc
+
 import threading
 
 
@@ -184,20 +181,7 @@
         if GPU_AVAILABLE:
             try:
                 import cupy as cupy_mod  # type: ignore
-<<<<<<< HEAD
-                cp = cupy_mod  # type: ignore
-            except ImportError as exc:
-                logging.getLogger("TradingBot").warning("cupy import failed: %s", exc)
-                cp = np  # type: ignore
-                GPU_AVAILABLE = False
-=======
-            except ImportError as exc:
-                logger.warning("cupy import failed: %s", exc)
-                cp = np  # type: ignore
-                GPU_AVAILABLE = False
-            else:
-                cp = cupy_mod  # type: ignore
->>>>>>> a5d75cfc
+
         else:
             cp = np  # type: ignore
 
