"""Collects market data and serves it through a Flask REST API."""

from __future__ import annotations

import asyncio
import functools
import json
import logging
import os
import threading
import time
import types
from typing import TYPE_CHECKING, Any, Awaitable, Callable, Dict, List

try:  # pragma: no cover - optional dependency
    import pandas as pd  # type: ignore
except ImportError as exc:  # allow missing pandas
    logging.getLogger("TradingBot").warning("pandas import failed: %s", exc)
    pd = types.ModuleType("pandas")
    pd.DataFrame = dict
    pd.Series = list
    pd.Timestamp = lambda *a, **k: None
    pd.Index = list
    pd.MultiIndex = types.SimpleNamespace(from_arrays=lambda *a, **k: [])

import httpx
import numpy as np  # type: ignore

try:  # optional dependency
    import polars as pl  # type: ignore
except ImportError as exc:  # pragma: no cover - allow missing polars
    logging.getLogger("TradingBot").warning("polars import failed: %s", exc)
    pl = None

try:  # pragma: no cover - optional dependency
    import websockets  # type: ignore
except ImportError as exc:  # allow missing websockets
    logging.getLogger("TradingBot").warning("websockets import failed: %s", exc)
    websockets = types.ModuleType("websockets")

    async def _dummy_connect(*args, **kwargs):  # type: ignore[override]
        class _DummyWS:
            async def send(self, *a, **k):
                pass

            async def recv(self):
                return ""

            async def __aenter__(self):
                return self

            async def __aexit__(self, exc_type, exc, tb):
                return False

        return _DummyWS()

    websockets.connect = _dummy_connect
from tenacity import retry, wait_exponential

try:  # pragma: no cover - optional dependency
    import ta  # type: ignore
except ImportError as exc:  # allow missing ta
    logging.getLogger("TradingBot").warning("ta import failed: %s", exc)
    ta = types.ModuleType("ta")

try:  # pragma: no cover - optional dependency
    import joblib  # type: ignore
except ImportError as exc:  # allow missing joblib
    logging.getLogger("TradingBot").warning("joblib import failed: %s", exc)
    joblib = types.SimpleNamespace(dump=lambda *a, **k: None, load=lambda *a, **k: {})

try:  # pragma: no cover - optional dependency
    import psutil  # type: ignore
except ImportError as exc:  # allow missing psutil
    logging.getLogger("TradingBot").warning("psutil import failed: %s", exc)
    psutil = types.SimpleNamespace(
        cpu_percent=lambda interval=1: 0,
        virtual_memory=lambda: type("mem", (), {"percent": 0}),
    )

try:
    import ray
except ImportError as exc:  # pragma: no cover - optional dependency missing
    logging.getLogger("TradingBot").warning("ray import failed: %s", exc)
    ray = types.ModuleType("ray")

    class _RayRemoteFunction:
        def __init__(self, func):
            self._function = func

        def remote(self, *args, **kwargs):
            return self._function(*args, **kwargs)

        def options(self, *args, **kwargs):
            return self

    def _ray_remote(func=None, **_kwargs):
        if func is None:
            def wrapper(f):
                return _RayRemoteFunction(f)
            return wrapper
        return _RayRemoteFunction(func)

    ray.remote = _ray_remote
    ray.get = lambda x: x
    ray.init = lambda *a, **k: None
    ray.is_initialized = lambda: False
from dotenv import load_dotenv
from flask import Flask, jsonify

from bot.config import BotConfig
from bot.optimizer import ParameterOptimizer
from bot.strategy_optimizer import StrategyOptimizer
from bot.utils import (BybitSDKAsync, HistoricalDataCache, TelegramLogger,
                       bybit_interval)
from bot.utils import calculate_volume_profile as utils_volume_profile
from bot.utils import (check_dataframe_empty, filter_outliers_zscore,
                       is_cuda_available, logger, safe_api_call)

PROFILE_DATA_HANDLER = os.getenv("DATA_HANDLER_PROFILE") == "1"


def _profile_async(func: Callable) -> Callable:
    if not PROFILE_DATA_HANDLER:
        return func

    async def wrapper(*args, **kwargs):
        start = asyncio.get_running_loop().time()
        try:
            return await func(*args, **kwargs)
        finally:
            elapsed = asyncio.get_running_loop().time() - start
            logger.info("profile %s took %.4fs", func.__qualname__, elapsed)

    return functools.wraps(func)(wrapper)


def _instrument_methods(cls: type) -> type:
    if not PROFILE_DATA_HANDLER:
        return cls

    for name, attr in list(cls.__dict__.items()):
        if asyncio.iscoroutinefunction(attr):
            setattr(cls, name, _profile_async(attr))
    return cls

if TYPE_CHECKING:  # pragma: no cover - for type checkers only
    import ccxtpro

# GPU availability is determined lazily to avoid initializing CUDA in every
# Ray worker at import time. Track whether initialization has already
# occurred so we only attempt it once per process.
GPU_AVAILABLE = False
GPU_INITIALIZED = False
cp = np  # type: ignore
_cuda_init_lock = threading.Lock()


def _init_cuda() -> None:
    """Initialize GPU support if available."""

    global GPU_AVAILABLE, cp, GPU_INITIALIZED

    with _cuda_init_lock:
        if GPU_INITIALIZED:
            return

        if os.environ.get("FORCE_CPU") == "1":
            GPU_AVAILABLE = False
            cp = np  # type: ignore
            GPU_INITIALIZED = True
            return
        GPU_AVAILABLE = is_cuda_available()
        if GPU_AVAILABLE:
            try:
                import cupy as cupy_mod  # type: ignore
                cp = cupy_mod  # type: ignore
            except Exception:  # pragma: no cover - import guard
                GPU_AVAILABLE = False
                cp = np  # type: ignore
        else:
            cp = np  # type: ignore
        GPU_INITIALIZED = True


def create_exchange() -> BybitSDKAsync:
    """Create an authenticated Bybit SDK instance.

    Raises
    ------
    RuntimeError
        If required API credentials are missing.
    """
    if os.getenv("TEST_MODE") == "1":
        class _DummyEx:
            async def load_markets(self) -> dict:
                return {}

            async def fetch_ticker(self, symbol: str) -> dict:
                return {"last": 100.0, "quoteVolume": 1.0}

            async def fetch_ohlcv(self, symbol: str, timeframe: str, limit: int = 200, since: int | None = None):
                return generate_synthetic_ohlcv(timeframe, limit)

            async def fetch_order_book(self, symbol: str, limit: int = 10) -> dict:
                return {"bids": [[100.0, 1.0]], "asks": [[101.0, 1.0]]}

            async def fetch_funding_rate(self, symbol: str) -> dict:
                return {"fundingRate": 0.0}

            async def fetch_open_interest(self, symbol: str) -> dict:
                return {"openInterest": 0.0}

        return _DummyEx()  # type: ignore[return-value]

    api_key = os.environ.get("BYBIT_API_KEY", "")
    api_secret = os.environ.get("BYBIT_API_SECRET", "")
    if not api_key or not api_secret:
        raise RuntimeError(
            "BYBIT_API_KEY and BYBIT_API_SECRET must be set for DataHandler"
        )
    return BybitSDKAsync(api_key=api_key, api_secret=api_secret)


def _parse_timeframe_ms(timeframe: str) -> int:
    """Convert a timeframe string (e.g. "1m", "2h") to milliseconds."""

    units = {
        "s": 1_000,
        "m": 60_000,
        "h": 3_600_000,
        "d": 86_400_000,
        "w": 604_800_000,
    }
    try:
        return int(timeframe[:-1]) * units[timeframe[-1]]
    except (KeyError, ValueError) as exc:
        raise ValueError(f"Unsupported timeframe: {timeframe}") from exc


def generate_synthetic_ohlcv(timeframe: str, limit: int) -> list[list[float]]:
    """Return random OHLCV data for testing."""
    interval_ms = _parse_timeframe_ms(timeframe)
    start = int(time.time() * 1000) - limit * interval_ms
    prices = 100 + np.cumsum(np.random.randn(limit))
    result = []
    for i in range(limit):
        ts = start + i * interval_ms
        open_p = prices[i]
        high_p = open_p + abs(np.random.randn())
        low_p = open_p - abs(np.random.randn())
        close_p = open_p + np.random.randn() * 0.5
        volume = abs(np.random.randn()) * 10
        result.append([ts, float(open_p), float(high_p), float(low_p), float(close_p), float(volume)])
    return result


def ema_fast(values: np.ndarray, window: int, wilder: bool = False) -> np.ndarray:
    """Compute EMA using CuPy when CUDA is available, otherwise NumPy."""

    values = np.asarray(values, dtype=np.float64)
    alpha = (1 / window) if wilder else 2 / (window + 1)

    if GPU_AVAILABLE and len(values) >= 1024:
        v_gpu = cp.asarray(values)
        result_gpu = cp.empty_like(v_gpu)
        result_gpu[0] = v_gpu[0]
        for i in range(1, len(v_gpu)):
            result_gpu[i] = alpha * v_gpu[i] + (1 - alpha) * result_gpu[i - 1]
        return cp.asnumpy(result_gpu)

    result = np.empty_like(values)
    result[0] = values[0]
    for i in range(1, len(values)):
        result[i] = alpha * values[i] + (1 - alpha) * result[i - 1]
    return result


def atr_fast(
    high: np.ndarray, low: np.ndarray, close: np.ndarray, window: int
) -> np.ndarray:
    """Compute ATR using a rolling mean with ``min_periods=1``."""

    high = np.asarray(high, dtype=np.float64)
    low = np.asarray(low, dtype=np.float64)
    close = np.asarray(close, dtype=np.float64)
    prev_close = np.concatenate(([close[0]], close[:-1]))
    tr1 = high - low
    tr2 = np.abs(high - prev_close)
    tr3 = np.abs(low - prev_close)
    tr = np.maximum.reduce([tr1, tr2, tr3])

    if GPU_AVAILABLE and len(tr) >= 1024:
        tr_gpu = cp.asarray(tr)
        cumsum = cp.cumsum(tr_gpu)
        atr_gpu = cp.empty_like(tr_gpu)
        for i in range(len(tr_gpu)):
            start = max(0, i - window + 1)
            count = i - start + 1
            atr_gpu[i] = (cumsum[i] - (cumsum[start - 1] if start > 0 else 0)) / count
        return cp.asnumpy(atr_gpu)

    cumsum = np.cumsum(tr)
    atr = np.empty_like(tr)
    for i in range(len(tr)):
        start = max(0, i - window + 1)
        count = i - start + 1
        atr[i] = (cumsum[i] - (cumsum[start - 1] if start > 0 else 0)) / count
    return atr


def calculate_imbalance(orderbook: Dict, n: int = 5) -> float:
    """Return the buy/sell volume imbalance of the orderbook."""

    bids = orderbook.get("bids", [])[:n]
    asks = orderbook.get("asks", [])[:n]
    bid_sum = sum(v for _, v in bids)
    ask_sum = sum(v for _, v in asks)
    denom = bid_sum + ask_sum
    if denom == 0:
        return 0.0
    return (bid_sum - ask_sum) / denom


def detect_clusters(
    orderbook: Dict, threshold: float, distance: float = 1.0
) -> List[tuple[float, float]]:
    """Group nearby price levels with large aggregated volume."""

    levels = orderbook.get("bids", []) + orderbook.get("asks", [])
    if not levels:
        return []
    levels.sort(key=lambda x: x[0])
    total_volume = sum(v for _, v in levels)
    clusters = []
    start_price, last_price = levels[0][0], levels[0][0]
    agg_volume = levels[0][1]
    for price, vol in levels[1:]:
        if abs(price - last_price) <= distance:
            agg_volume += vol
            last_price = price
        else:
            if agg_volume >= threshold * total_volume:
                clusters.append(((start_price + last_price) / 2, agg_volume))
            start_price = price
            last_price = price
            agg_volume = vol
    if agg_volume >= threshold * total_volume:
        clusters.append(((start_price + last_price) / 2, agg_volume))
    return clusters


def _rsi_update_cpu(
    prev_gain: float,
    prev_loss: float,
    prev_close: float,
    close: float,
    window: int,
) -> tuple[float, float, float]:
    """Incrementally update RSI using NumPy."""
    diff = close - prev_close
    gain = max(diff, 0.0)
    loss = max(-diff, 0.0)
    avg_gain = (prev_gain * (window - 1) + gain) / window
    avg_loss = (prev_loss * (window - 1) + loss) / window
    if avg_loss == 0:
        rsi = 100.0
    else:
        rs = avg_gain / avg_loss
        rsi = 100 - 100 / (1 + rs)
    return rsi, avg_gain, avg_loss


def _rsi_update_cupy(
    prev_gain: float,
    prev_loss: float,
    prev_close: float,
    close: float,
    window: int,
) -> tuple[float, float, float]:
    """Incrementally update RSI using CuPy."""
    diff = cp.float64(close - prev_close)
    gain = cp.maximum(diff, 0.0)
    loss = cp.maximum(-diff, 0.0)
    avg_gain = (prev_gain * (window - 1) + gain) / window
    avg_loss = (prev_loss * (window - 1) + loss) / window
    rsi = cp.where(avg_loss == 0, cp.float64(100.0), 100 - 100 / (1 + avg_gain / avg_loss))
    return float(rsi), float(avg_gain), float(avg_loss)


def _adx_update_cpu(
    prev_dm_plus: float,
    prev_dm_minus: float,
    prev_adx: float | None,
    prev_high: float,
    prev_low: float,
    high: float,
    low: float,
    atr: float,
    window: int,
) -> tuple[float, float, float]:
    """Incrementally update ADX using NumPy.

    Parameters
    ----------
    prev_dm_plus, prev_dm_minus : float
        Previous smoothed directional movement values.
    prev_adx : float | None
        Previous ADX value or ``None`` for the initial calculation.
    prev_high, prev_low : float
        Previous high and low prices.
    high, low : float
        Current high and low prices.
    atr : float
        Current Average True Range value.
    window : int
        ADX calculation window length.

    Returns
    -------
    tuple[float, float, float]
        The updated ADX, smoothed +DM, and smoothed -DM values.
    """
    up_move = high - prev_high
    down_move = prev_low - low
    plus_dm = up_move if up_move > down_move and up_move > 0 else 0.0
    minus_dm = down_move if down_move > up_move and down_move > 0 else 0.0
    dm_plus = (prev_dm_plus * (window - 1) + plus_dm) / window
    dm_minus = (prev_dm_minus * (window - 1) + minus_dm) / window
    tr_sum = atr * window
    plus_di = 0.0 if tr_sum == 0 else 100 * dm_plus / tr_sum
    minus_di = 0.0 if tr_sum == 0 else 100 * dm_minus / tr_sum
    denom = plus_di + minus_di
    dx = 0.0 if denom == 0 else 100 * abs(plus_di - minus_di) / denom
    adx = dx if prev_adx is None else (prev_adx * (window - 1) + dx) / window
    return adx, dm_plus, dm_minus


def _adx_update_cupy(
    prev_dm_plus: float,
    prev_dm_minus: float,
    prev_adx: float | None,
    prev_high: float,
    prev_low: float,
    high: float,
    low: float,
    atr: float,
    window: int,
) -> tuple[float, float, float]:
    """Incrementally update ADX using CuPy.

    This mirrors :func:`_adx_update_cpu` but uses CuPy arrays when GPU
    acceleration is available. See that function for parameter
    descriptions.
    """
    up_move = cp.float64(high - prev_high)
    down_move = cp.float64(prev_low - low)
    plus_dm = cp.where((up_move > down_move) & (up_move > 0), up_move, cp.float64(0.0))
    minus_dm = cp.where((down_move > up_move) & (down_move > 0), down_move, cp.float64(0.0))
    dm_plus = (prev_dm_plus * (window - 1) + plus_dm) / window
    dm_minus = (prev_dm_minus * (window - 1) + minus_dm) / window
    tr_sum = atr * window
    plus_di = 0.0 if tr_sum == 0 else 100 * dm_plus / tr_sum
    minus_di = 0.0 if tr_sum == 0 else 100 * dm_minus / tr_sum
    denom = plus_di + minus_di
    dx = 0.0 if denom == 0 else 100 * cp.abs(plus_di - minus_di) / denom
    adx = dx if prev_adx is None else (prev_adx * (window - 1) + dx) / window
    return float(adx), float(dm_plus), float(dm_minus)


class IndicatorsCache:
    """Container for computed technical indicators."""

    def __init__(
        self,
        df: pd.DataFrame,
        config: BotConfig,
        volatility: float,
        timeframe: str = "primary",
    ):
        self.df = df
        self.config = config
        self.volatility = volatility
        self.last_volume_profile_update = 0
        self.volume_profile_update_interval = config.get(
            "volume_profile_update_interval", 300
        )
        try:
            if timeframe == "primary":
                close_np = df["close"].to_numpy()
                high_np = df["high"].to_numpy()
                low_np = df["low"].to_numpy()
                self.ema30 = pd.Series(
                    ema_fast(close_np, config["ema30_period"]), index=df.index
                )
                self.ema100 = pd.Series(
                    ema_fast(close_np, config["ema100_period"]), index=df.index
                )
                self.ema200 = pd.Series(
                    ema_fast(close_np, config["ema200_period"]), index=df.index
                )
                self.atr = pd.Series(
                    atr_fast(high_np, low_np, close_np, config["atr_period_default"]),
                    index=df.index,
                )
                self._alpha_ema30 = 2 / (config["ema30_period"] + 1)
                self._alpha_ema100 = 2 / (config["ema100_period"] + 1)
                self._alpha_ema200 = 2 / (config["ema200_period"] + 1)
                self._atr_period = config["atr_period_default"]
                rsi_window = config.get("rsi_window", 14)
                self._rsi_window = rsi_window
                try:
                    self.rsi = ta.momentum.rsi(
                        df["close"], window=rsi_window, fillna=True
                    )

                    # Calculate smoothed gain/loss values for incremental RSI updates
                    diff = df["close"].diff().to_numpy()[1:]
                    gains = np.clip(diff, 0.0, None)
                    losses = np.clip(-diff, 0.0, None)
                    if len(gains) >= rsi_window:
                        avg_gain = gains[:rsi_window].mean()
                        avg_loss = losses[:rsi_window].mean()
                        for g, l in zip(gains[rsi_window:], losses[rsi_window:]):
                            avg_gain = (avg_gain * (rsi_window - 1) + g) / rsi_window
                            avg_loss = (avg_loss * (rsi_window - 1) + l) / rsi_window
                        self._rsi_avg_gain = float(avg_gain)
                        self._rsi_avg_loss = float(avg_loss)
                    else:
                        self._rsi_avg_gain = None
                        self._rsi_avg_loss = None
                except (KeyError, ValueError) as e:  # pragma: no cover - log and fallback
                    logger.error("RSI calculation failed: %s", e)
                    self.rsi = pd.Series(np.zeros(len(df)), index=df.index)
                    self._rsi_avg_gain = None
                    self._rsi_avg_loss = None

                adx_window = config.get("adx_window", 14)
                self._adx_window = adx_window
                # Require at least ``adx_window + 1`` values for ADX calculation
                if len(df) > adx_window:
                    self.adx = ta.trend.adx(
                        df["high"],
                        df["low"],
                        df["close"],
                        window=adx_window,
                        fillna=True,
                    )
                else:
                    self.adx = pd.Series([np.nan] * len(df), index=df.index)

                # Compute smoothed DM values for incremental ADX updates
                if len(df) >= 2:
                    high_np = df["high"].to_numpy()
                    low_np = df["low"].to_numpy()
                    up_move = high_np[1:] - high_np[:-1]
                    down_move = low_np[:-1] - low_np[1:]
                    plus_dm = np.where((up_move > down_move) & (up_move > 0), up_move, 0.0)
                    minus_dm = np.where((down_move > up_move) & (down_move > 0), down_move, 0.0)
                    dm_plus = plus_dm[:adx_window].sum()
                    dm_minus = minus_dm[:adx_window].sum()
                    for pdm, mdm in zip(plus_dm[adx_window:], minus_dm[adx_window:]):
                        dm_plus = (dm_plus * (adx_window - 1) + pdm) / adx_window
                        dm_minus = (dm_minus * (adx_window - 1) + mdm) / adx_window
                    self._dm_plus = float(dm_plus)
                    self._dm_minus = float(dm_minus)
                else:
                    self._dm_plus = None
                    self._dm_minus = None

                self.macd = ta.trend.macd_diff(
                    df["close"],
                    window_slow=config.get("macd_window_slow", 26),
                    window_fast=config.get("macd_window_fast", 12),
                    window_sign=config.get("macd_window_sign", 9),
                    fillna=True,
                )
                bb_window = config.get("bollinger_window", 20)
                bb = ta.volatility.BollingerBands(
                    df["close"], window=bb_window, fillna=True
                )
                self.bollinger_wband = bb.bollinger_wband()
                ui_window = config.get("ulcer_window", 14)
                self.ulcer_index = ta.volatility.ulcer_index(
                    df["close"], window=ui_window, fillna=True
                )
                df["ema30"] = self.ema30
                df["ema100"] = self.ema100
                df["ema200"] = self.ema200
                df["atr"] = self.atr
                df["rsi"] = self.rsi
                df["adx"] = self.adx
                df["macd"] = self.macd
                df["bollinger_wband"] = self.bollinger_wband
                df["ulcer_index"] = self.ulcer_index
            elif timeframe == "secondary":
                close_np = df["close"].to_numpy()
                self.ema30 = pd.Series(
                    ema_fast(close_np, config["ema30_period"]), index=df.index
                )
                self.ema100 = pd.Series(
                    ema_fast(close_np, config["ema100_period"]), index=df.index
                )
                self._alpha_ema30 = 2 / (config["ema30_period"] + 1)
                self._alpha_ema100 = 2 / (config["ema100_period"] + 1)
                df["ema30"] = self.ema30
                df["ema100"] = self.ema100
            self.volume_profile = None
            if (
                len(df) - self.last_volume_profile_update
                >= self.volume_profile_update_interval
            ):
                self.volume_profile = self.calculate_volume_profile(df)
                self.last_volume_profile_update = len(df)
            self.last_close = float(df["close"].iloc[-1]) if not df.empty else None
            self.last_ema30 = (
                float(self.ema30.iloc[-1]) if self.ema30 is not None else None
            )
            self.last_ema100 = (
                float(self.ema100.iloc[-1]) if self.ema100 is not None else None
            )
            self.last_ema200 = (
                float(self.ema200.iloc[-1])
                if hasattr(self, "ema200") and self.ema200 is not None
                else None
            )
            self.last_atr = (
                float(self.atr.iloc[-1])
                if hasattr(self, "atr") and self.atr is not None
                else None
            )
            self.last_high = float(df["high"].iloc[-1]) if "high" in df else None
            self.last_low = float(df["low"].iloc[-1]) if "low" in df else None
            self.last_rsi = float(self.rsi.iloc[-1]) if hasattr(self, "rsi") else None
            self.last_adx = float(self.adx.iloc[-1]) if hasattr(self, "adx") else None
            self.last_bollinger_wband = (
                float(self.bollinger_wband.iloc[-1])
                if hasattr(self, "bollinger_wband") and not self.bollinger_wband.empty
                else None
            )
            self.last_ulcer_index = (
                float(self.ulcer_index.iloc[-1])
                if hasattr(self, "ulcer_index") and not self.ulcer_index.empty
                else None
            )
        except (KeyError, ValueError, TypeError, IndexError) as e:
            logger.error("Ошибка расчета индикаторов (%s): %s", timeframe, e)
            self.ema30 = self.ema100 = self.ema200 = self.atr = self.rsi = self.adx = (
                self.macd
            ) = self.volume_profile = None
            raise

    def calculate_volume_profile(self, df: pd.DataFrame) -> pd.Series:
        try:
            prices = df["close"].to_numpy(dtype=np.float32)
            volumes = df["volume"].to_numpy(dtype=np.float32)
            vp = utils_volume_profile(prices, volumes, bins=50)
            price_bins = np.linspace(prices.min(), prices.max(), num=len(vp))
            return pd.Series(vp, index=price_bins)
        except (KeyError, ValueError, TypeError, IndexError) as e:
            logger.error("Ошибка расчета Volume Profile: %s", e)
            return None

    def _update_volume_profile(self) -> None:
        if (
            len(self.df) - self.last_volume_profile_update
            >= self.volume_profile_update_interval
        ):
            self.volume_profile = self.calculate_volume_profile(self.df)
            self.last_volume_profile_update = len(self.df)

    def update(self, new_df: pd.DataFrame) -> None:
        """Incrementally update EMA and ATR with ``new_df``."""
        if new_df.empty:
            return
        for ts, row in new_df.iterrows():
            close = float(row["close"])
            high = float(row.get("high", close))
            low = float(row.get("low", close))
            if self.last_ema30 is not None:
                self.last_ema30 = (
                    self._alpha_ema30 * close
                    + (1 - self._alpha_ema30) * self.last_ema30
                )
            else:
                self.last_ema30 = close
            if self.last_ema100 is not None:
                self.last_ema100 = (
                    self._alpha_ema100 * close
                    + (1 - self._alpha_ema100) * self.last_ema100
                )
            else:
                self.last_ema100 = close
            if hasattr(self, "_alpha_ema200"):
                if self.last_ema200 is not None:
                    self.last_ema200 = (
                        self._alpha_ema200 * close
                        + (1 - self._alpha_ema200) * self.last_ema200
                    )
                else:
                    self.last_ema200 = close
            if (
                hasattr(self, "_atr_period")
                and self.last_atr is not None
                and self.last_close is not None
            ):
                tr = max(
                    high - low, abs(high - self.last_close), abs(low - self.last_close)
                )
                self.last_atr = (
                    self.last_atr * (self._atr_period - 1) + tr
                ) / self._atr_period
            elif hasattr(self, "_atr_period"):
                self.last_atr = max(high - low, abs(high - close), abs(low - close))
            if self.ema30 is not None:
                self.ema30.loc[ts] = self.last_ema30
            if self.ema100 is not None:
                self.ema100.loc[ts] = self.last_ema100
            if hasattr(self, "ema200") and self.ema200 is not None:
                self.ema200.loc[ts] = self.last_ema200
            if (
                hasattr(self, "atr")
                and self.atr is not None
                and self.last_atr is not None
            ):
                self.atr.loc[ts] = self.last_atr
            new_df.loc[ts, "ema30"] = self.last_ema30
            new_df.loc[ts, "ema100"] = self.last_ema100
            if hasattr(self, "ema200"):
                new_df.loc[ts, "ema200"] = self.last_ema200
            if hasattr(self, "atr"):
                new_df.loc[ts, "atr"] = self.last_atr
            if hasattr(self, "_rsi_window") and self._rsi_avg_gain is not None and self._rsi_avg_loss is not None and self.last_close is not None:
                if GPU_AVAILABLE:
                    rsi_val, self._rsi_avg_gain, self._rsi_avg_loss = _rsi_update_cupy(
                        self._rsi_avg_gain,
                        self._rsi_avg_loss,
                        self.last_close,
                        close,
                        self._rsi_window,
                    )
                else:
                    rsi_val, self._rsi_avg_gain, self._rsi_avg_loss = _rsi_update_cpu(
                        self._rsi_avg_gain,
                        self._rsi_avg_loss,
                        self.last_close,
                        close,
                        self._rsi_window,
                    )
                self.last_rsi = rsi_val
            else:
                rsi_val = np.nan
            if hasattr(self, "rsi"):
                self.rsi.loc[ts] = rsi_val
                new_df.loc[ts, "rsi"] = rsi_val

            if (
                hasattr(self, "_adx_window")
                and self._dm_plus is not None
                and self._dm_minus is not None
                and self.last_high is not None
                and self.last_low is not None
                and self.last_atr is not None
            ):
                if GPU_AVAILABLE:
                    adx_val, self._dm_plus, self._dm_minus = _adx_update_cupy(
                        self._dm_plus,
                        self._dm_minus,
                        self.last_adx,
                        self.last_high,
                        self.last_low,
                        high,
                        low,
                        self.last_atr,
                        self._adx_window,
                    )
                else:
                    adx_val, self._dm_plus, self._dm_minus = _adx_update_cpu(
                        self._dm_plus,
                        self._dm_minus,
                        self.last_adx,
                        self.last_high,
                        self.last_low,
                        high,
                        low,
                        self.last_atr,
                        self._adx_window,
                    )
                self.last_adx = adx_val
            else:
                adx_val = np.nan
            if hasattr(self, "adx"):
                self.adx.loc[ts] = adx_val
                new_df.loc[ts, "adx"] = adx_val
            self.last_close = close
            self.last_high = high
            self.last_low = low
        # Append the new rows directly rather than using ``pd.concat``
        self.df = self.df.reindex(self.df.index.union(new_df.index))
        self.df.loc[new_df.index] = new_df
        self.df.sort_index(inplace=True)
        bb_window = self.config.get("bollinger_window", 20)
        bb = ta.volatility.BollingerBands(
            self.df["close"], window=bb_window, fillna=True
        )
        self.bollinger_wband = bb.bollinger_wband()
        self.df["bollinger_wband"] = self.bollinger_wband
        self.last_bollinger_wband = float(self.bollinger_wband.iloc[-1])

        ui_window = self.config.get("ulcer_window", 14)
        self.ulcer_index = ta.volatility.ulcer_index(
            self.df["close"], window=ui_window, fillna=True
        )
        self.df["ulcer_index"] = self.ulcer_index
        self.last_ulcer_index = float(self.ulcer_index.iloc[-1])
        self._update_volume_profile()



def _make_calc_indicators_remote(use_gpu: bool, gpu_initialized: bool = False):
    """Return a Ray remote function for indicator calculation."""

    @ray.remote(num_cpus=1, num_gpus=1 if use_gpu else 0)
    def _calc_indicators(
        df: pd.DataFrame | "pl.DataFrame",
        config: BotConfig,
        volatility: float,
        timeframe: str,
    ):
        nonlocal gpu_initialized
        if use_gpu and not gpu_initialized:
            # Lazily initialize CUDA on each Ray worker so the global
            # ``cp`` variable points to CuPy when GPU acceleration is
            # requested. This ensures GPU-based functions work correctly
            # even when workers are started on demand.
            _init_cuda()
            gpu_initialized = True
        if pl is not None and isinstance(df, pl.DataFrame):
            df = df.to_pandas().copy()
            df["timestamp"] = pd.to_datetime(df["timestamp"], utc=True)
            df = df.set_index("timestamp")
        return IndicatorsCache(df, config, volatility, timeframe)

    return _calc_indicators


class DataHandler:
    """Collects market data and exposes it via an HTTP API.

    Parameters
    ----------
    config : dict
        Bot configuration.
    telegram_bot : telegram.Bot or compatible
        Bot instance for sending notifications.
    chat_id : str | int
        Identifier of the Telegram chat for notifications.
    exchange : BybitSDKAsync, optional
        Preconfigured Bybit client.
    pro_exchange : "ccxtpro.bybit", optional
        ccxtpro client for WebSocket data.
    trade_callback : Callable[[str], Awaitable[None]], optional
        Function called after a candle has been processed.
    """

    def __init__(
        self,
        config: BotConfig,
        telegram_bot,
        chat_id,
        exchange: BybitSDKAsync | None = None,
        pro_exchange: "ccxtpro.bybit" | None = None,
        feature_callback: Callable[[str], Awaitable[Any]] | None = None,
        trade_callback: Callable[[str], Awaitable[None]] | None = None,
    ):
        _init_cuda()
        logger.info(
            "Starting DataHandler initialization: timeframe=%s, max_symbols=%s, GPU available=%s",
            config.timeframe,
            config.get("max_symbols"),
            GPU_AVAILABLE,
        )
        if not os.environ.get("TELEGRAM_BOT_TOKEN") or not os.environ.get(
            "TELEGRAM_CHAT_ID"
        ):
            logger.warning(
                "TELEGRAM_BOT_TOKEN or TELEGRAM_CHAT_ID not set; Telegram alerts will not be sent"
            )
        self.config = config
        self.exchange = exchange or create_exchange()
        self.pro_exchange = pro_exchange
        self.telegram_logger = TelegramLogger(
            telegram_bot,
            chat_id,
            max_queue_size=config.get("telegram_queue_size"),
        )
        self.feature_callback = feature_callback
        self.trade_callback = trade_callback
        self.cache = HistoricalDataCache(config["cache_dir"])
        self.calc_indicators = _make_calc_indicators_remote(GPU_AVAILABLE, False)
        self.use_polars = config.get("use_polars", False)
        if self.use_polars:
            if pl is None:
                raise RuntimeError("Polars is required when use_polars=True")
            self._ohlcv = pl.DataFrame()
            self._ohlcv_2h = pl.DataFrame()
        else:
            self._ohlcv = pd.DataFrame()
            self._ohlcv_2h = pd.DataFrame()
        self.funding_rates = {}
        self.open_interest = {}
        self.open_interest_change = {}
        self.orderbook = pd.DataFrame()
        self.orderbook_imbalance: Dict[str, float] = {}
        self.order_clusters: Dict[str, List[tuple[float, float]]] = {}
        self.indicators = {}
        self.indicators_cache = {}
        self.indicators_2h = {}
        self.indicators_cache_2h = {}
        self.usdt_pairs = []
        self.symbol_locks: Dict[str, asyncio.Lock] = {}
        self.ohlcv_lock = asyncio.Lock()
        self.ohlcv_2h_lock = asyncio.Lock()
        self.funding_lock = asyncio.Lock()
        self.oi_lock = asyncio.Lock()
        self.orderbook_lock = asyncio.Lock()
        self.cleanup_lock = asyncio.Lock()
        self.ws_rate_timestamps = []
        self.process_rate_timestamps = []
        self.ws_min_process_rate = config.get("ws_min_process_rate", 1)
        if self.ws_min_process_rate <= 1:
            tf_seconds = pd.Timedelta(config.timeframe).total_seconds()
            self.ws_min_process_rate = max(1, int(1800 / tf_seconds))
        self.process_rate_window = 1
        self.cleanup_task = None
        self.ws_queue = asyncio.PriorityQueue(
            maxsize=config.get("ws_queue_size", 10000)
        )
        # Use an asyncio.Queue so disk buffer operations never block the event loop
        self.disk_buffer: asyncio.Queue[str] = asyncio.Queue(
            maxsize=config.get("disk_buffer_size", 10000)
        )
        self.buffer_dir = os.path.join(config["cache_dir"], "ws_buffer")
        os.makedirs(self.buffer_dir, exist_ok=True)
        self.processed_timestamps = {}
        self.processed_timestamps_2h = {}
        self.symbol_priority = {}
        self.backup_ws_urls = config.get("backup_ws_urls", [])
        self.ws_latency = {}
        self.latency_log_interval = 3600
        self.restart_attempts = 0
        self.max_restart_attempts = 20
        self.ws_inactivity_timeout = config.get("ws_inactivity_timeout", 30)
        logger.info("DataHandler initialization complete")
        # Maximum number of symbols to work with overall
        self.max_symbols = config.get("max_symbols", 50)
        # Start with the configured limit for dynamic adjustments
        self.max_subscriptions = self.max_symbols
        # Number of symbols to subscribe per WebSocket connection
        # Number of symbols to subscribe per WebSocket connection. Prefer
        # ``ws_subscription_batch_size`` if present for backward compatibility
        # with the older ``max_subscriptions_per_connection`` option.
        self.ws_subscription_batch_size = config.get(
            "ws_subscription_batch_size",
            config.get("max_subscriptions_per_connection", 30),
        )
        self.active_subscriptions = 0
        self.load_threshold = config.get("load_threshold", 0.8)
        self.ws_pool = {}
        self.tasks = []
        self.parameter_optimizer = ParameterOptimizer(self.config, self)
        self.strategy_optimizer = (
            StrategyOptimizer(self.config, self)
            if self.config.get("use_strategy_optimizer", False)
            else None
        )

    def _get_symbol_lock(self, symbol: str) -> asyncio.Lock:
        lock = self.symbol_locks.get(symbol)
        if lock is None:
            lock = asyncio.Lock()
            self.symbol_locks[symbol] = lock
        return lock

    # ------------------------------------------------------------------
    # Properties to expose OHLCV data as pandas when using Polars
    @property
    def ohlcv(self) -> pd.DataFrame:
        if self.use_polars:
            if self._ohlcv.height == 0:
                return pd.DataFrame()
            df = self._ohlcv.to_pandas().copy()
            df["timestamp"] = pd.to_datetime(df["timestamp"], utc=True)
            return df.set_index(["symbol", "timestamp"]).sort_index()
        return self._ohlcv

    @ohlcv.setter
    def ohlcv(self, value: pd.DataFrame) -> None:
        if self.use_polars:
            self._ohlcv = (
                pl.from_pandas(value.reset_index())
                if isinstance(value, pd.DataFrame)
                else value
            )
        else:
            self._ohlcv = value

    @property
    def ohlcv_2h(self) -> pd.DataFrame:
        if self.use_polars:
            if self._ohlcv_2h.height == 0:
                return pd.DataFrame()
            df = self._ohlcv_2h.to_pandas().copy()
            df["timestamp"] = pd.to_datetime(df["timestamp"], utc=True)
            return df.set_index(["symbol", "timestamp"]).sort_index()
        return self._ohlcv_2h

    @ohlcv_2h.setter
    def ohlcv_2h(self, value: pd.DataFrame) -> None:
        if self.use_polars:
            self._ohlcv_2h = (
                pl.from_pandas(value.reset_index())
                if isinstance(value, pd.DataFrame)
                else value
            )
        else:
            self._ohlcv_2h = value

    async def get_atr(self, symbol: str) -> float:
        """Return the latest ATR value for a symbol, recalculating if missing."""
        async with self.ohlcv_lock:
            df = self.ohlcv
            if "symbol" in df.index.names and symbol in df.index.get_level_values("symbol"):
                sub_df = df.xs(symbol, level="symbol", drop_level=False)
            else:
                return 0.0
        if sub_df.empty:
            return 0.0
        if "atr" in sub_df.columns:
            try:
                value = float(sub_df["atr"].iloc[-1])
                if value > 0:
                    return value
            except (IndexError, ValueError) as exc:
                logger.error("get_atr failed for %s: %s", symbol, exc)
        try:
            new_ind = IndicatorsCache(
                sub_df.droplevel("symbol"),
                self.config,
                sub_df["close"].pct_change().std(),
                "primary",
            )
            self.indicators[symbol] = new_ind
            for col in new_ind.df.columns:
                if col not in sub_df.columns:
                    sub_df[col] = new_ind.df[col]
                else:
                    sub_df[col].update(new_ind.df[col])
            async with self.ohlcv_lock:
                base_df = self.ohlcv
                base_df.loc[sub_df.index, sub_df.columns] = sub_df
                self.ohlcv = base_df
            if "atr" in new_ind.df.columns and not new_ind.df["atr"].empty:
                return float(new_ind.df["atr"].iloc[-1])
        except (KeyError, ValueError) as e:
            logger.error("Ошибка расчета ATR для %s: %s", symbol, e)
        return 0.0

    async def is_data_fresh(
        self, symbol: str, timeframe: str = "primary", max_delay: float = 60
    ) -> bool:
        """Return True if the most recent candle is within ``max_delay`` seconds."""
        try:
            if symbol in LATEST_OHLCV:
                ts = LATEST_OHLCV[symbol]["timestamp"]
                age = pd.Timestamp.now(tz="UTC") - pd.to_datetime(ts, utc=True)
                if age.total_seconds() <= max_delay:
                    return True
            df_lock = self.ohlcv_lock if timeframe == "primary" else self.ohlcv_2h_lock
            df = self.ohlcv if timeframe == "primary" else self.ohlcv_2h
            async with df_lock:
                if "symbol" in df.index.names and symbol in df.index.get_level_values(
                    "symbol"
                ):
                    sub_df = df.xs(symbol, level="symbol", drop_level=False)
                else:
                    return False
            if sub_df.empty:
                return False
            last_ts = sub_df.index.get_level_values("timestamp")[-1]
            age = pd.Timestamp.now(tz="UTC") - last_ts
            return age.total_seconds() <= max_delay
        except (KeyError, ValueError) as e:
            logger.error("Error checking data freshness for %s: %s", symbol, e)
            return False

    async def load_initial(self):
        try:
            markets = await safe_api_call(self.exchange, "load_markets")
            self.usdt_pairs = await self.select_liquid_pairs(markets)
            if not self.usdt_pairs:
                raise RuntimeError("No liquid USDT pairs found")
            logger.info(
                "Найдено %s USDT-пар с высокой ликвидностью",
                len(self.usdt_pairs),
            )
            tasks: List[asyncio.Task] = []
            task_info: List[tuple] = []
            history_limit = self.config.get("min_data_length", 200)

            mem = psutil.virtual_memory()
            avail_bytes = getattr(mem, "available", 0)
            avail_gb = avail_bytes / (1024 ** 3)
            batch_size = self.config.get("history_batch_size", 10)
            batch_size = max(1, min(batch_size, int(max(1, avail_gb))))
            logger.info(
                "Исторические данные загружаются батчами по %s (%.1f GB available)",
                batch_size,
                avail_gb,
            )
            hist_sem = asyncio.Semaphore(batch_size)

            async def limited_history(sym: str, tf: str, prefix: str = "") -> tuple:
                async with hist_sem:
                    return await self.fetch_ohlcv_history(
                        sym,
                        tf,
                        history_limit,
                        cache_prefix=prefix,
                    )
            for symbol in self.usdt_pairs:
                orderbook = await self.fetch_orderbook(symbol)
                bid_volume = (
                    sum([bid[1] for bid in orderbook.get("bids", [])[:5]])
                    if orderbook.get("bids")
                    else 0
                )
                ask_volume = (
                    sum([ask[1] for ask in orderbook.get("asks", [])[:5]])
                    if orderbook.get("asks")
                    else 0
                )
                liquidity = min(bid_volume, ask_volume)
                self.symbol_priority[symbol] = -liquidity
                tasks.append(
                    asyncio.create_task(
                        limited_history(
                            symbol,
                            self.config["timeframe"],
                            "",
                        )
                    )
                )
                task_info.append(
                    ("history", symbol, self.config["timeframe"], "")
                )
                if self.config["secondary_timeframe"] != self.config["timeframe"]:
                    tasks.append(
                        asyncio.create_task(
                            limited_history(
                                symbol,
                                self.config["secondary_timeframe"],
                                "2h_",
                            )
                        )
                    )
                    task_info.append(
                        (
                            "history",
                            symbol,
                            self.config["secondary_timeframe"],
                            "2h_",
                        )
                    )
                tasks.append(asyncio.create_task(self.fetch_funding_rate(symbol)))
                task_info.append(("funding", symbol, None, None))
                tasks.append(asyncio.create_task(self.fetch_open_interest(symbol)))
                task_info.append(("open_interest", symbol, None, None))
            results = await asyncio.gather(*tasks, return_exceptions=True)
            failed_symbols: set[str] = set()
            for info, result in zip(task_info, results):
                task_type, symbol, timeframe, prefix = info
                if isinstance(result, Exception):
                    if task_type == "history":
                        logger.error(
                            "Ошибка получения истории для %s (%s): %s",
                            symbol,
                            timeframe,
                            result,
                        )
                        try:
                            _, result = await limited_history(symbol, timeframe, prefix)
                        except Exception as retry_exc:  # noqa: BLE001
                            logger.error(
                                "Повторная попытка истории для %s (%s) не удалась: %s",
                                symbol,
                                timeframe,
                                retry_exc,
                            )
                            failed_symbols.add(symbol)
                            continue
                    elif task_type == "funding":
                        logger.error(
                            "Ошибка получения ставки финансирования для %s: %s",
                            symbol,
                            result,
                        )
                        continue
                    elif task_type == "open_interest":
                        logger.error(
                            "Ошибка получения открытого интереса для %s: %s",
                            symbol,
                            result,
                        )
                        continue
                if task_type == "history":
                    if isinstance(result, tuple) and len(result) == 2:
                        _, df = result
                    else:
                        df = result
                    if not check_dataframe_empty(
                        df, f"load_initial {symbol} {timeframe}"
                    ):
                        df["symbol"] = symbol
                        df = df.set_index(["symbol", df.index])
                        df.index.set_names(["symbol", "timestamp"], inplace=True)
                        await self.synchronize_and_update(
                            symbol,
                            df,
                            self.funding_rates.get(symbol, 0.0),
                            self.open_interest.get(symbol, 0.0),
                            {"imbalance": 0.0, "timestamp": time.time()},
                            timeframe=(
                                "primary"
                                if timeframe == self.config["timeframe"]
                                else "secondary"
                            ),
                        )
            if failed_symbols:
                logger.warning(
                    "Удаляем пары с ошибками загрузки: %s",
                    ", ".join(sorted(failed_symbols)),
                )
                self.usdt_pairs = [s for s in self.usdt_pairs if s not in failed_symbols]
                for sym in failed_symbols:
                    self.symbol_priority.pop(sym, None)
            await self.release_memory()
        except (KeyError, ValueError, TypeError, IndexError) as e:
            logger.error("Ошибка загрузки начальных данных: %s", e)
            await self.telegram_logger.send_telegram_message(
                f"Ошибка загрузки данных: {e}"
            )

    async def select_liquid_pairs(self, markets: Dict) -> List[str]:
        """Return top liquid USDT futures pairs only.

        Filters out spot markets using contract metadata rather than
        string patterns. Volume ranking and the configured top limit
        remain unchanged.
        """

        pair_volumes = []
        semaphore = asyncio.Semaphore(self.config.get("max_concurrent_requests", 10))

        async def fetch_volume(sym: str) -> tuple:
            async with semaphore:
                try:
                    ticker = await safe_api_call(self.exchange, "fetch_ticker", sym)
                    volume = float(ticker.get("quoteVolume") or 0)
                except (httpx.HTTPError, RuntimeError) as e:  # noqa: BLE001
                    logger.error("Ошибка получения тикера для %s: %s", sym, e)
                    volume = 0.0
                return sym, volume

        min_age = self.config.get("min_data_length", 0) * pd.Timedelta(
            self.config["timeframe"]
        ).total_seconds()
        now = pd.Timestamp.utcnow()
        batch = []
        batch_size = self.config.get("max_volume_batch", 50)
        candidate_markets = 0
        for symbol, market in markets.items():
            # Only consider active USDT-margined futures symbols using metadata
            if (
                market.get("active")
                and market.get("quote") == "USDT"
                and (market.get("contract") or market.get("linear"))
            ):
                candidate_markets += 1
                launch_time = None
                info = market.get("info") or {}
                for key in (
                    "launchTime",
                    "launch_time",
                    "listingTime",
                    "listing_date",
                    "created",
                ):
                    raw = info.get(key) or market.get(key)
                    if raw:
                        try:
                            launch_time = pd.to_datetime(raw, unit="ms", utc=True)
                        except (ValueError, TypeError):  # noqa: BLE001
                            launch_time = pd.to_datetime(raw, utc=True, errors="coerce")
                        break
                if launch_time is not None:
                    age = (now - launch_time).total_seconds()
                    if age < min_age:
                        continue
                batch.append(fetch_volume(symbol))
                if len(batch) >= batch_size:
                    pair_volumes.extend(await asyncio.gather(*batch))
                    batch.clear()

        if batch:
            pair_volumes.extend(await asyncio.gather(*batch))

        # Deduplicate entries using the canonical symbol
        highest = {}
        for sym, vol in pair_volumes:
            canon = self.fix_ws_symbol(sym)
            if canon not in highest or vol > highest[canon][1]:
                highest[canon] = (sym, vol)

        sorted_pairs = sorted(highest.values(), key=lambda x: x[1], reverse=True)
        min_liq = self.config.get("min_liquidity", 0)
        filtered = [p for p in sorted_pairs if p[1] >= min_liq]
        top_limit = self.config.get("max_symbols", 50)
        result = [s for s, _ in filtered[:top_limit]]
        logger.info(
            "select_liquid_pairs: total=%d, usdt_futures=%d, after_liquidity=%d",
            len(markets),
            candidate_markets,
            len(result),
        )
        if not result:
            raise ValueError(
                "No liquid USDT futures pairs found. Consider lowering min_liquidity or"
                " adjusting other configuration values."
            )
        return result

    @retry(wait=wait_exponential(multiplier=1, min=4, max=10))
    async def fetch_ohlcv_single(
        self, symbol: str, timeframe: str, limit: int = 200, cache_prefix: str = ""
    ) -> tuple:
        try:
            if os.getenv("TEST_MODE") == "1":
                ohlcv = generate_synthetic_ohlcv(timeframe, limit)
            else:
                ohlcv = await safe_api_call(
                    self.exchange,
                    "fetch_ohlcv",
                    symbol,
                    timeframe,
                    limit=limit,
                )
            if not ohlcv or len(ohlcv) < limit * 0.8:
                logger.warning(
                    "Неполные данные OHLCV для %s (%s), получено %s из %s",
                    symbol,
                    timeframe,
                    len(ohlcv),
                    limit,
                )
                return symbol, pd.DataFrame()
            df = pd.DataFrame(
                ohlcv, columns=["timestamp", "open", "high", "low", "close", "volume"]
            )
            df["timestamp"] = pd.to_datetime(df["timestamp"], unit="ms", utc=True)
            df = df.set_index("timestamp")
            for col in ["open", "high", "low", "close", "volume"]:
                df[col] = df[col].astype(np.float32)
            if len(df) >= 3:
                df = filter_outliers_zscore(df, "close")
            if df["close"].isna().sum() / len(df) > 0.05:
                logger.warning(
                    "Слишком много пропусков в данных для %s (%s) (>5%), использование forward-fill",
                    symbol,
                    timeframe,
                )
                df = df.ffill()
            time_diffs = df.index.to_series().diff().dt.total_seconds()
            max_gap = pd.Timedelta(timeframe).total_seconds() * 2
            if time_diffs.max() > max_gap:
                logger.warning(
                    "Обнаружен значительный разрыв в данных для %s (%s): %.2f минут",
                    symbol,
                    timeframe,
                    time_diffs.max() / 60,
                )
                await self.telegram_logger.send_telegram_message(
                    f"⚠️ Разрыв в данных для {symbol} ({timeframe}): {time_diffs.max()/60:.2f} минут"
                )
                return symbol, pd.DataFrame()
            df = df.interpolate(method="time", limit_direction="both")
            if df.empty:
                logger.warning(
                    "Skipping cache for %s (%s) — no data",
                    symbol,
                    timeframe,
                )
            else:
                self.cache.save_cached_data(f"{cache_prefix}{symbol}", timeframe, df)
            return symbol, pd.DataFrame(df)
        except (KeyError, ValueError, TypeError, IndexError) as e:
            logger.error("Ошибка получения OHLCV для %s (%s): %s", symbol, timeframe, e)
            return symbol, pd.DataFrame()

    async def fetch_ohlcv_history(
        self, symbol: str, timeframe: str, total_limit: int, cache_prefix: str = ""
    ) -> tuple:
        """Fetch extended OHLCV history by performing multiple requests."""
        try:
            if os.getenv("TEST_MODE") == "1":
                df = pd.DataFrame(
                    generate_synthetic_ohlcv(timeframe, total_limit),
                    columns=["timestamp", "open", "high", "low", "close", "volume"],
                )
                df["timestamp"] = pd.to_datetime(df["timestamp"], unit="ms", utc=True)
                df = df.set_index("timestamp")
            else:
                all_data = []
                timeframe_ms = int(pd.Timedelta(timeframe).total_seconds() * 1000)
                since = None
                remaining = total_limit
                per_request = min(1000, total_limit)
                while remaining > 0:
                    limit = min(per_request, remaining)
                    ohlcv = await safe_api_call(
                        self.exchange,
                        "fetch_ohlcv",
                        symbol,
                        timeframe,
                        limit=limit,
                        since=since,
                    )
                    if not ohlcv:
                        break
                    df_part = pd.DataFrame(
                        ohlcv,
                        columns=["timestamp", "open", "high", "low", "close", "volume"],
                    )
                    df_part["timestamp"] = pd.to_datetime(df_part["timestamp"], unit="ms", utc=True)
                    df_part = df_part.set_index("timestamp")
                    all_data.append(df_part)
                    remaining -= len(df_part)
                    if len(df_part) < limit:
                        break
                    since = int(df_part.index[0].timestamp() * 1000) - timeframe_ms * limit
                if not all_data:
                    return symbol, pd.DataFrame()
                df = pd.concat(all_data).sort_index().drop_duplicates()
            if df.empty:
                logger.warning(
                    "Skipping cache for %s (%s) — no data",
                    symbol,
                    timeframe,
                )
            else:
                self.cache.save_cached_data(f"{cache_prefix}{symbol}", timeframe, df)
            return symbol, pd.DataFrame(df)
        except (KeyError, ValueError, TypeError, IndexError) as e:
            logger.error(
                "Ошибка получения расширенной истории OHLCV для %s (%s): %s",
                symbol,
                timeframe,
                e,
            )
            return symbol, pd.DataFrame()

    @retry(wait=wait_exponential(multiplier=1, min=4, max=10))
    async def fetch_funding_rate(self, symbol: str) -> float:
        try:
            futures_symbol = self.fix_symbol(symbol)
            funding = await safe_api_call(
                self.exchange,
                "fetch_funding_rate",
                futures_symbol,
            )
            rate = float(funding.get("fundingRate", 0.0))
            async with self.funding_lock:
                self.funding_rates[symbol] = rate
            return rate
        except (KeyError, ValueError) as e:
            logger.error("Ошибка получения ставки финансирования для %s: %s", symbol, e)
            return 0.0

    @retry(wait=wait_exponential(multiplier=1, min=4, max=10))
    async def fetch_open_interest(self, symbol: str) -> float:
        try:
            futures_symbol = self.fix_symbol(symbol)
            oi = await safe_api_call(
                self.exchange,
                "fetch_open_interest",
                futures_symbol,
            )
            interest = float(oi.get("openInterest", 0.0))
            async with self.oi_lock:
                prev = self.open_interest.get(symbol)
                if prev and prev != 0:
                    self.open_interest_change[symbol] = (interest - prev) / prev
                else:
                    self.open_interest_change[symbol] = 0.0
                self.open_interest[symbol] = interest
            return interest
        except (KeyError, ValueError) as e:
            logger.error("Ошибка получения открытого интереса для %s: %s", symbol, e)
            return 0.0

    @retry(wait=wait_exponential(multiplier=1, min=2, max=5))
    async def fetch_orderbook(self, symbol: str) -> Dict:
        try:
            orderbook = await safe_api_call(
                self.exchange,
                "fetch_order_book",
                symbol,
                limit=10,
            )
            if not orderbook["bids"] or not orderbook["asks"]:
                logger.warning(
                    "Пустая книга ордеров для %s, повторная попытка",
                    symbol,
                )
                raise Exception("Пустой ордербук")
            return orderbook
        except (KeyError, ValueError) as e:
            logger.error("Ошибка получения книги ордеров для %s: %s", symbol, e)
            return {"bids": [], "asks": []}

    async def synchronize_and_update(
        self,
        symbol: str,
        df: pd.DataFrame,
        funding_rate: float,
        open_interest: float,
        orderbook: dict,
        timeframe: str = "primary",
    ):
        try:
            if check_dataframe_empty(
                df, f"synchronize_and_update {symbol} {timeframe}"
            ):
                logger.warning(
                    "Пустой DataFrame для %s (%s), пропуск синхронизации",
                    symbol,
                    timeframe,
                )
                return
            if df["close"].isna().any() or (df["close"] <= 0).any():
                logger.warning(
                    "Некорректные данные для %s (%s), пропуск",
                    symbol,
                    timeframe,
                )
                return
            lock = self._get_symbol_lock(symbol)
            async with lock:
                if timeframe == "primary":
                    if self.use_polars:
                        df_pl = (
                            pl.from_pandas(df.reset_index())
                            if isinstance(df, pd.DataFrame)
                            else df
                        )
                        base = (
                            self._ohlcv.filter(pl.col("symbol") != symbol)
                            if self._ohlcv.height > 0
                            else self._ohlcv
                        )
                        self._ohlcv = (
                            pl.concat([base, df_pl]) if base.height > 0 else df_pl
                        )
                        self._ohlcv = self._ohlcv.sort(["symbol", "timestamp"])
                    else:
                        if isinstance(self.ohlcv.index, pd.MultiIndex):
                            base = self.ohlcv.drop(
                                symbol, level="symbol", errors="ignore"
                            )
                        else:
                            base = self.ohlcv
                        self.ohlcv = pd.concat([base, df], ignore_index=False).sort_index()
                else:
                    if self.use_polars:
                        df_pl = (
                            pl.from_pandas(df.reset_index())
                            if isinstance(df, pd.DataFrame)
                            else df
                        )
                        base = (
                            self._ohlcv_2h.filter(pl.col("symbol") != symbol)
                            if self._ohlcv_2h.height > 0
                            else self._ohlcv_2h
                        )
                        self._ohlcv_2h = (
                            pl.concat([base, df_pl]) if base.height > 0 else df_pl
                        )
                        self._ohlcv_2h = self._ohlcv_2h.sort(["symbol", "timestamp"])
                    else:
                        if isinstance(self.ohlcv_2h.index, pd.MultiIndex):
                            base = self.ohlcv_2h.drop(
                                symbol, level="symbol", errors="ignore"
                            )
                        else:
                            base = self.ohlcv_2h
                        self.ohlcv_2h = pd.concat([base, df], ignore_index=False).sort_index()
                self.funding_rates[symbol] = funding_rate
                prev = self.open_interest.get(symbol)
                if prev and prev != 0:
                    self.open_interest_change[symbol] = (open_interest - prev) / prev
                else:
                    self.open_interest_change[symbol] = 0.0
                self.open_interest[symbol] = open_interest
                orderbook_df = pd.DataFrame(
                    [orderbook | {"symbol": symbol, "timestamp": time.time()}]
                )
                self.orderbook = pd.concat(
                    [self.orderbook, orderbook_df], ignore_index=False
                )
                self.orderbook_imbalance[symbol] = calculate_imbalance(orderbook)
                self.order_clusters[symbol] = detect_clusters(
                    orderbook, DEFAULT_CLUSTER_THRESHOLD
                )
                LATEST_IMBALANCE[symbol] = self.orderbook_imbalance[symbol]
                LATEST_CLUSTERS[symbol] = self.order_clusters[symbol]
            volatility = df["close"].pct_change().std() if not df.empty else 0.02
            cache_key = f"{symbol}_{timeframe}"
            if timeframe == "primary":
                fetch_needed = False
                obj_ref = None
                async with self.ohlcv_lock:
                    if cache_key not in self.indicators_cache:
                        logger.debug(
                            "Dispatching calc_indicators for %s %s", symbol, timeframe
                        )
                        obj_ref = self.calc_indicators.remote(
                            df.droplevel("symbol"), self.config, volatility, "primary"
                        )
                        fetch_needed = True
                    else:
                        cache_obj = self.indicators_cache[cache_key]
                        cache_obj.update(df.droplevel("symbol"))
                        idx = df.droplevel("symbol").index
<<<<<<< HEAD
                        base_df = self.ohlcv
                        base_df.loc[
                            df.index, cache_obj.df.columns
                        ] = cache_obj.df.loc[idx, cache_obj.df.columns].to_numpy()
                        self.ohlcv = base_df
=======
                        ohlcv_df = self.ohlcv
                        ohlcv_df.loc[
                            df.index, cache_obj.df.columns
                        ] = cache_obj.df.loc[idx, cache_obj.df.columns].to_numpy()
                        self.ohlcv = ohlcv_df
>>>>>>> cecdc80c
                        self.indicators[symbol] = cache_obj

                if fetch_needed and obj_ref is not None:
                    result = await asyncio.to_thread(ray.get, obj_ref)
                    logger.debug(
                        "calc_indicators completed for %s %s (key=%s)",
                        symbol,
                        timeframe,
                        cache_key,
                    )
                    # Deep copy the DataFrame and Series to avoid read-only
                    # buffers returned from Ray
                    result.df = result.df.copy(deep=True)
                    for attr in [
                        "ema30",
                        "ema100",
                        "ema200",
                        "atr",
                        "rsi",
                        "adx",
                        "macd",
                        "volume_profile",
                    ]:
                        if hasattr(result, attr) and getattr(result, attr) is not None:
                            series = getattr(result, attr)
                            if isinstance(series, (pd.Series, pd.DataFrame)):
                                setattr(result, attr, series.copy(deep=True))
                    async with self.ohlcv_lock:
                        self.indicators_cache[cache_key] = result
                        self.indicators[symbol] = result
                        idx = df.droplevel("symbol").index
<<<<<<< HEAD
                        base_df = self.ohlcv
                        base_df.loc[
                            df.index, result.df.columns
                        ] = result.df.loc[idx, result.df.columns].to_numpy()
                        self.ohlcv = base_df
=======
                        ohlcv_df = self.ohlcv
                        ohlcv_df.loc[
                            df.index, result.df.columns
                        ] = result.df.loc[idx, result.df.columns].to_numpy()
                        self.ohlcv = ohlcv_df
>>>>>>> cecdc80c
            else:
                fetch_needed = False
                obj_ref = None
                async with self.ohlcv_2h_lock:
                    if cache_key not in self.indicators_cache_2h:
                        logger.debug(
                            "Dispatching calc_indicators for %s %s", symbol, timeframe
                        )
                        obj_ref = self.calc_indicators.remote(
                            df.droplevel("symbol"), self.config, volatility, "secondary"
                        )
                        fetch_needed = True
                    else:
                        cache_obj = self.indicators_cache_2h[cache_key]
                        cache_obj.update(df.droplevel("symbol"))
                        idx = df.droplevel("symbol").index
                        base_df_2h = self.ohlcv_2h
                        base_df_2h.loc[
                            df.index, cache_obj.df.columns
                        ] = cache_obj.df.loc[idx, cache_obj.df.columns].to_numpy()
                        self.ohlcv_2h = base_df_2h
                        self.indicators_2h[symbol] = cache_obj

                if fetch_needed and obj_ref is not None:
                    result = await asyncio.to_thread(ray.get, obj_ref)
                    logger.debug(
                        "calc_indicators completed for %s %s (key=%s)",
                        symbol,
                        timeframe,
                        cache_key,
                    )
                    async with self.ohlcv_2h_lock:
                        # Deep copy before caching to allow in-place updates
                        result.df = result.df.copy(deep=True)
                        for attr in [
                            "ema30",
                            "ema100",
                            "ema200",
                            "atr",
                            "rsi",
                            "adx",
                            "macd",
                            "volume_profile",
                        ]:
                            if hasattr(result, attr) and getattr(result, attr) is not None:
                                series = getattr(result, attr)
                                if isinstance(series, (pd.Series, pd.DataFrame)):
                                    setattr(result, attr, series.copy(deep=True))

                        self.indicators_cache_2h[cache_key] = result
                        self.indicators_2h[symbol] = result
                        idx = df.droplevel("symbol").index
                        base_df_2h = self.ohlcv_2h
                        base_df_2h.loc[
                            df.index, result.df.columns
                        ] = result.df.loc[idx, result.df.columns].to_numpy()
                        self.ohlcv_2h = base_df_2h
            if self.feature_callback:
                asyncio.create_task(self.feature_callback(symbol))
            if self.trade_callback:
                asyncio.create_task(self.trade_callback(symbol))
            self.cache.save_cached_data(f"{timeframe}_{symbol}", timeframe, df)
        except (KeyError, ValueError, TypeError, IndexError) as e:
            logger.error(
                "Ошибка синхронизации данных для %s (%s): %s", symbol, timeframe, e
            )

    async def cleanup_old_data(self):
        while True:
            try:
                async with self.cleanup_lock:
                    current_time = pd.Timestamp.now(tz="UTC")
                    async with self.ohlcv_lock:
                        if self.use_polars:
                            if self._ohlcv.height > 0:
                                threshold = (
                                    current_time
                                    - pd.Timedelta(seconds=self.config["forget_window"])
                                ).to_pydatetime()
                                if not hasattr(self._ohlcv, "dtypes") or self._ohlcv.dtypes[1] == pl.Object:
                                    self._ohlcv = pl.from_pandas(
                                        self._ohlcv.to_pandas()
                                    )
                                df_pd = self._ohlcv.to_pandas()
                                df_pd = df_pd[df_pd["timestamp"] >= threshold]
                                self._ohlcv = pl.from_pandas(df_pd)
                        elif not self.ohlcv.empty:
                            threshold = current_time - pd.Timedelta(
                                seconds=self.config["forget_window"]
                            )
                            self.ohlcv = self.ohlcv[
                                self.ohlcv.index.get_level_values("timestamp")
                                >= threshold
                            ]
                    async with self.ohlcv_2h_lock:
                        if self.use_polars:
                            if self._ohlcv_2h.height > 0:
                                threshold = (
                                    current_time
                                    - pd.Timedelta(seconds=self.config["forget_window"])
                                ).to_pydatetime()
                                if not hasattr(self._ohlcv_2h, "dtypes") or self._ohlcv_2h.dtypes[1] == pl.Object:
                                    self._ohlcv_2h = pl.from_pandas(
                                        self._ohlcv_2h.to_pandas()
                                    )
                                df2_pd = self._ohlcv_2h.to_pandas()
                                df2_pd = df2_pd[df2_pd["timestamp"] >= threshold]
                                self._ohlcv_2h = pl.from_pandas(df2_pd)
                        elif not self.ohlcv_2h.empty:
                            threshold = current_time - pd.Timedelta(
                                seconds=self.config["forget_window"]
                            )
                            self.ohlcv_2h = self.ohlcv_2h[
                                self.ohlcv_2h.index.get_level_values("timestamp")
                                >= threshold
                            ]
                    async with self.orderbook_lock:
                        if (
                            not self.orderbook.empty
                            and "timestamp" in self.orderbook.columns
                        ):
                            self.orderbook = self.orderbook[
                                self.orderbook["timestamp"]
                                >= time.time() - self.config["forget_window"]
                            ]
                    async with self.ohlcv_lock:
                        for symbol in list(self.processed_timestamps.keys()):
                            if symbol not in self.usdt_pairs:
                                del self.processed_timestamps[symbol]
                    async with self.ohlcv_2h_lock:
                        for symbol in list(self.processed_timestamps_2h.keys()):
                            if symbol not in self.usdt_pairs:
                                del self.processed_timestamps_2h[symbol]
                    logger.info("Старые данные очищены")
                await asyncio.sleep(self.config["data_cleanup_interval"] * 2)
            except asyncio.CancelledError:
                raise
            except (RuntimeError, ValueError, OSError) as e:
                logger.exception("Ошибка очистки данных: %s", e)
                await asyncio.sleep(1)
                continue

    async def release_memory(self) -> None:
        """Trim stored history to the configured number of recent bars."""
        retention = int(self.config.get("history_retention", 0))
        if retention <= 0:
            return
        try:
            async with self.ohlcv_lock:
                if self.use_polars:
                    df = self._ohlcv.to_pandas() if self._ohlcv.height > 0 else pd.DataFrame()
                else:
                    df = self._ohlcv
                if not df.empty:
                    df = df.groupby(level="symbol").tail(retention)
                if self.use_polars:
                    self._ohlcv = pl.from_pandas(df.reset_index()) if not df.empty else pl.DataFrame()
                else:
                    self._ohlcv = df
            async with self.ohlcv_2h_lock:
                if self.use_polars:
                    df2 = self._ohlcv_2h.to_pandas() if self._ohlcv_2h.height > 0 else pd.DataFrame()
                else:
                    df2 = self._ohlcv_2h
                if not df2.empty:
                    df2 = df2.groupby(level="symbol").tail(retention)
                if self.use_polars:
                    self._ohlcv_2h = pl.from_pandas(df2.reset_index()) if not df2.empty else pl.DataFrame()
                else:
                    self._ohlcv_2h = df2
            logger.info("История обрезана до последних %s баров", retention)
        except (OSError, ValueError) as e:  # pragma: no cover - best effort cleanup
            logger.exception("Не удалось освободить память: %s", e)

    async def save_to_disk_buffer(self, priority, item):
        try:
            filename = os.path.join(self.buffer_dir, f"buffer_{time.time()}.joblib")
            await asyncio.to_thread(joblib.dump, (priority, item), filename)
            try:
                self.disk_buffer.put_nowait(filename)
            except asyncio.QueueFull:
                logger.warning(
                    "Очередь дискового буфера переполнена, сообщение пропущено"
                )
                await asyncio.to_thread(os.remove, filename)
                return
            logger.info("Сообщение сохранено в дисковый буфер: %s", filename)
        except (OSError, ValueError) as e:
            logger.error("Ошибка сохранения в дисковый буфер: %s", e)

    async def load_from_disk_buffer(self):
        while not self.disk_buffer.empty():
            try:
                filename = self.disk_buffer.get_nowait()
            except asyncio.QueueEmpty:
                break
            try:
                priority, item = await asyncio.to_thread(joblib.load, filename)
                await self.ws_queue.put((priority, item))
                await asyncio.to_thread(os.remove, filename)
                logger.info("Сообщение загружено из дискового буфера: %s", filename)
            except (OSError, ValueError) as e:
                logger.error("Ошибка загрузки из дискового буфера: %s", e)
            finally:
                self.disk_buffer.task_done()

    async def load_from_disk_buffer_loop(self):
        while True:
            await self.load_from_disk_buffer()
            await asyncio.sleep(1)

    async def adjust_subscriptions(self):
        cpu_load = psutil.cpu_percent(interval=1)
        memory = psutil.virtual_memory()
        memory_load = memory.percent
        current_rate = (
            len(self.process_rate_timestamps) / self.process_rate_window
            if self.process_rate_timestamps
            else self.ws_min_process_rate
        )
        if (
            cpu_load > self.load_threshold * 100
            or memory_load > self.load_threshold * 100
        ):
            new_max = max(10, self.max_subscriptions // 2)
            logger.warning(
                "Высокая нагрузка (CPU: %s%%, Memory: %s%%), уменьшение подписок до %s",
                cpu_load,
                memory_load,
                new_max,
            )
            self.max_subscriptions = new_max
        elif current_rate < self.ws_min_process_rate:
            new_max = max(10, int(self.max_subscriptions * 0.8))
            logger.warning(
                "Низкая скорость обработки (%.2f/s), уменьшение подписок до %s",
                current_rate,
                new_max,
            )
            self.max_subscriptions = new_max
        elif (
            cpu_load < self.load_threshold * 50
            and memory_load < self.load_threshold * 50
            and current_rate > self.ws_min_process_rate * 1.5
        ):
            new_max = min(100, self.max_subscriptions * 2)
            logger.info(
                "Низкая нагрузка, увеличение подписок до %s",
                new_max,
            )
            self.max_subscriptions = new_max

    async def subscribe_to_klines(self, symbols: List[str]):
        """Subscribe to kline streams for multiple symbols.

        The ``symbols`` list is divided into chunks of
        ``max_subscriptions_per_connection`` and each chunk is handled by a
        dedicated WebSocket connection.
        """
        try:
            self.cleanup_task = asyncio.create_task(self.cleanup_old_data())
            self.tasks = []
            if self.pro_exchange:
                await self._subscribe_with_ccxtpro(symbols)
            else:
                chunk_size = self.ws_subscription_batch_size
                for i in range(0, len(symbols), chunk_size):
                    chunk = symbols[i : i + chunk_size]
                    t1 = asyncio.create_task(
                        self._subscribe_chunk(
                            chunk,
                            self.config["ws_url"],
                            self.config["ws_reconnect_interval"],
                            timeframe="primary",
                        )
                    )
                    self.tasks.append(t1)
                    if self.config["secondary_timeframe"] != self.config["timeframe"]:
                        t2 = asyncio.create_task(
                            self._subscribe_chunk(
                                chunk,
                                self.config["ws_url"],
                                self.config["ws_reconnect_interval"],
                                timeframe="secondary",
                            )
                        )
                        self.tasks.append(t2)
                self.tasks.append(asyncio.create_task(self._process_ws_queue()))
                self.tasks.append(
                    asyncio.create_task(self.load_from_disk_buffer_loop())
                )
                self.tasks.append(asyncio.create_task(self.monitor_load()))
                self.tasks.append(asyncio.create_task(self.funding_rate_loop()))
                self.tasks.append(asyncio.create_task(self.open_interest_loop()))
                await asyncio.gather(*self.tasks, return_exceptions=True)
        except (httpx.HTTPError, RuntimeError, ValueError) as e:
            logger.error("Ошибка подписки на WebSocket: %s", e)
            await self.telegram_logger.send_telegram_message(f"Ошибка WebSocket: {e}")
            raise

    async def monitor_load(self):
        while True:
            try:
                await self.adjust_subscriptions()
                await asyncio.sleep(300)
            except asyncio.CancelledError:
                raise
            except (RuntimeError, OSError, ValueError) as e:
                logger.exception("Ошибка мониторинга нагрузки: %s", e)
                await asyncio.sleep(1)
                continue

    async def funding_rate_loop(self):
        while True:
            try:
                for symbol in list(self.usdt_pairs):
                    await self.fetch_funding_rate(symbol)
                await asyncio.sleep(self.config.get("funding_update_interval", 300))
            except asyncio.CancelledError:
                raise
            except (httpx.HTTPError, RuntimeError, ValueError) as e:
                logger.exception("Ошибка обновления ставок финансирования: %s", e)
                await asyncio.sleep(1)
                continue

    async def open_interest_loop(self):
        while True:
            try:
                for symbol in list(self.usdt_pairs):
                    await self.fetch_open_interest(symbol)
                await asyncio.sleep(self.config.get("oi_update_interval", 300))
            except asyncio.CancelledError:
                raise
            except (httpx.HTTPError, RuntimeError, ValueError) as e:
                logger.exception("Ошибка обновления открытого интереса: %s", e)
                await asyncio.sleep(1)
                continue

    def fix_symbol(self, symbol: str) -> str:
        """Normalize symbol for Bybit futures REST requests.

        Parameters
        ----------
        symbol : str
            Symbol in one of the supported formats, e.g. ``BTCUSDT``,
            ``BTC/USDT`` or ``BTC/USDT:USDT``.

        Returns
        -------
        str
            ``BTCUSDT`` –> ``BTCUSDT``
            ``BTC/USDT`` –> ``BTC/USDT:USDT``
            ``BTC/USDT:USDT`` remains unchanged
        """

        if symbol.endswith("/USDT"):
            return f"{symbol}:USDT"
        return symbol

    def fix_ws_symbol(self, symbol: str) -> str:
        """Convert symbol to the format required by Bybit WebSocket.

        Removes any slashes and the ``:USDT`` suffix so that
        ``BTC/USDT:USDT`` becomes ``BTCUSDT``.
        """

        return symbol.replace("/", "").replace(":USDT", "")

    async def _subscribe_symbol_ccxtpro(self, symbol: str, timeframe: str, label: str):
        """Watch OHLCV updates for a single symbol using CCXT Pro with automatic reconnection."""
        reconnect_attempts = 0
        max_reconnect_attempts = self.config.get("max_reconnect_attempts", 10)
        limit_exceeded_logged = False
        while True:
            try:
                ohlcv = await self.pro_exchange.watch_ohlcv(symbol, timeframe)
                if not ohlcv:
                    continue
                last = ohlcv[-1]
                kline_timestamp = pd.to_datetime(int(last[0]), unit="ms", utc=True)
                df = pd.DataFrame(
                    [
                        {
                            "timestamp": kline_timestamp,
                            "open": np.float32(last[1]),
                            "high": np.float32(last[2]),
                            "low": np.float32(last[3]),
                            "close": np.float32(last[4]),
                            "volume": np.float32(last[5]),
                        }
                    ]
                )
                df["symbol"] = symbol
                df = df.set_index(["symbol", "timestamp"])
                await self.synchronize_and_update(
                    symbol,
                    df,
                    self.funding_rates.get(symbol, 0.0),
                    self.open_interest.get(symbol, 0.0),
                    {"imbalance": 0.0, "timestamp": time.time()},
                    timeframe=label,
                )
                reconnect_attempts = 0
                if limit_exceeded_logged:
                    logger.info(
                        "Подписка CCXT Pro для %s (%s) восстановлена",
                        symbol,
                        label,
                    )
                    limit_exceeded_logged = False
            except (httpx.HTTPError, RuntimeError, ValueError) as e:
                reconnect_attempts += 1
                delay = min(2**reconnect_attempts, 60)
                logger.error(
                    "Ошибка CCXT Pro для %s (%s), попытка %s/%s, ожидание %s секунд: %s",
                    symbol,
                    label,
                    reconnect_attempts,
                    max_reconnect_attempts,
                    delay,
                    e,
                )
                if (
                    reconnect_attempts == max_reconnect_attempts
                    and not limit_exceeded_logged
                ):
                    logger.warning(
                        "Превышено максимальное количество попыток CCXT Pro для %s (%s). Продолжаем попытки с экспоненциальной задержкой",
                        symbol,
                        label,
                    )
                    limit_exceeded_logged = True
                await asyncio.sleep(delay)

    async def _subscribe_with_ccxtpro(self, symbols: List[str]):
        self.tasks = []
        for symbol in symbols:
            t1 = asyncio.create_task(
                self._subscribe_symbol_ccxtpro(
                    symbol, self.config["timeframe"], "primary"
                )
            )
            self.tasks.append(t1)
            if self.config["secondary_timeframe"] != self.config["timeframe"]:
                t2 = asyncio.create_task(
                    self._subscribe_symbol_ccxtpro(
                        symbol,
                        self.config["secondary_timeframe"],
                        "secondary",
                    )
                )
                self.tasks.append(t2)
        self.tasks.append(asyncio.create_task(self.monitor_load()))
        await asyncio.gather(*self.tasks, return_exceptions=True)

    async def _connect_ws(self, url: str, connection_timeout: int):
        """Return an active WebSocket connection for ``url`` with retries."""
        attempts = 0
        max_attempts = self.config.get("max_reconnect_attempts", 10)
        while True:
            try:
                if url not in self.ws_pool:
                    self.ws_pool[url] = []
                ws = None
                while self.ws_pool[url]:
                    ws = self.ws_pool[url].pop(0)
                    if ws.open:
                        break
                    try:
                        await ws.close()
                    except (OSError, RuntimeError):
                        pass
                    ws = None
                if ws is None or not ws.open:
                    ws = await websockets.connect(
                        url,
                        ping_interval=20,
                        ping_timeout=30,
                        open_timeout=max(connection_timeout, 10),
                    )
                logger.info("Подключение к WebSocket %s", url)
                return ws
            except OSError as e:
                attempts += 1
                delay = min(2**attempts, 60)
                logger.error(
                    "Ошибка подключения к WebSocket %s, попытка %s/%s, ожидание %s секунд: %s",
                    url,
                    attempts,
                    max_attempts,
                    delay,
                    e,
                )
                if attempts >= max_attempts:
                    raise
                await asyncio.sleep(delay)

    async def _send_subscriptions(self, ws, symbols, timeframe: str):
        """Send subscription requests for ``symbols`` and confirm success."""
        attempts = 0
        max_attempts = self.config.get("max_reconnect_attempts", 10)
        selected_timeframe = (
            self.config["timeframe"]
            if timeframe == "primary"
            else self.config["secondary_timeframe"]
        )
        batch_size = self.ws_subscription_batch_size
        while True:
            try:
                for i in range(0, len(symbols), batch_size):
                    batch = symbols[i : i + batch_size]
                    for symbol in batch:
                        current_time = time.time()
                        self.ws_rate_timestamps.append(current_time)
                        self.ws_rate_timestamps = [
                            t for t in self.ws_rate_timestamps if current_time - t < 1
                        ]
                        if len(self.ws_rate_timestamps) > self.config["ws_rate_limit"]:
                            logger.warning(
                                "Превышен лимит подписок WebSocket, ожидание"
                            )
                            await asyncio.sleep(1)
                            self.ws_rate_timestamps = [
                                t
                                for t in self.ws_rate_timestamps
                                if current_time - t < 1
                            ]
                        ws_symbol = self.fix_ws_symbol(symbol)
                        interval = bybit_interval(selected_timeframe)
                        await ws.send(
                            json.dumps(
                                {
                                    "op": "subscribe",
                                    "args": [f"kline.{interval}.{ws_symbol}"],
                                }
                            )
                        )
                        rate = max(self.config.get("ws_rate_limit", 1), 1)
                        await asyncio.sleep(1 / rate)

                confirmations_needed = len(symbols)
                confirmations = 0
                startup_messages = []
                start_confirm = time.time()
                while (
                    confirmations < confirmations_needed
                    and time.time() - start_confirm < confirmations_needed * 5
                ):
                    try:
                        response = await asyncio.wait_for(ws.recv(), timeout=5)
                        data = json.loads(response)
                        if isinstance(data, dict) and data.get("success") is True:
                            confirmations += 1
                            continue
                        startup_messages.append(response)
                    except asyncio.TimeoutError:
                        continue
                if confirmations < confirmations_needed:
                    raise RuntimeError("Подписка не подтверждена")
                return startup_messages
            except (httpx.HTTPError, RuntimeError, ValueError) as e:
                attempts += 1
                delay = min(2**attempts, 60)
                logger.error(
                    "Ошибка подписки на WebSocket для %s (%s), попытка %s/%s, ожидание %s секунд: %s",
                    symbols,
                    timeframe,
                    attempts,
                    max_attempts,
                    delay,
                    e,
                )
                if attempts >= max_attempts:
                    raise
                await asyncio.sleep(delay)
                continue

    async def _read_messages(
        self,
        ws,
        symbols,
        timeframe: str,
        selected_timeframe: str,
        connection_timeout: int,
    ):
        """Read messages from ``ws`` and enqueue them for processing."""
        last_msg = time.time()
        while True:
            try:
                start_time = time.time()
                message = await asyncio.wait_for(ws.recv(), timeout=connection_timeout)
                last_msg = time.time()
                latency = last_msg - start_time
                for symbol in symbols:
                    self.ws_latency[symbol] = latency
                if latency > 5:
                    logger.warning(
                        "Высокая задержка WebSocket для %s (%s): %.2f сек",
                        symbols,
                        timeframe,
                        latency,
                    )
                    await self.telegram_logger.send_telegram_message(
                        f"⚠️ Высокая задержка WebSocket для {symbols} ({timeframe}): {latency:.2f} сек"
                    )
                    for symbol in symbols:
                        symbol_df = await self.fetch_ohlcv_single(
                            symbol,
                            selected_timeframe,
                            limit=1,
                            cache_prefix="2h_" if timeframe == "secondary" else "",
                        )
                        if isinstance(symbol_df, tuple) and len(symbol_df) == 2:
                            _, df = symbol_df
                            if not check_dataframe_empty(
                                df, f"subscribe_to_klines {symbol} {timeframe}"
                            ):
                                df["symbol"] = symbol
                                df = df.set_index(["symbol", df.index])
                                await self.synchronize_and_update(
                                    symbol,
                                    df,
                                    self.funding_rates.get(symbol, 0.0),
                                    self.open_interest.get(symbol, 0.0),
                                    {"imbalance": 0.0, "timestamp": time.time()},
                                    timeframe=timeframe,
                                )
                    break
                data = json.loads(message)
                topic = data.get("topic", "")
                symbol = topic.split(".")[-1] if isinstance(topic, str) else ""
                priority = self.symbol_priority.get(symbol, 0)
                try:
                    await asyncio.wait_for(
                        self.ws_queue.put((priority, (symbols, message, timeframe))),
                        timeout=5,
                    )
                except asyncio.TimeoutError:
                    logger.warning(
                        "Очередь WebSocket переполнена, сохранение в дисковый буфер"
                    )
                    await self.save_to_disk_buffer(
                        priority, (symbols, message, timeframe)
                    )
            except asyncio.TimeoutError:
                logger.warning(
                    "Тайм-аут WebSocket для %s (%s), отправка пинга",
                    symbols,
                    timeframe,
                )
                await ws.ping()
                if time.time() - last_msg > self.ws_inactivity_timeout:
                    await ws.close()
                    raise ConnectionError("WebSocket inactivity")
                continue
            except websockets.exceptions.ConnectionClosed as e:
                logger.error(
                    "WebSocket соединение закрыто для %s (%s): %s",
                    symbols,
                    timeframe,
                    e,
                )
                break
            except (ValueError, RuntimeError, OSError) as e:
                logger.exception(
                    "Ошибка обработки WebSocket сообщения для %s (%s): %s",
                    symbols,
                    timeframe,
                    e,
                )
                raise

    async def _subscribe_chunk(
        self, symbols, ws_url, connection_timeout, timeframe: str = "primary"
    ):
        """Subscribe to kline data for a chunk of symbols."""
        reconnect_attempts = 0
        max_reconnect_attempts = self.config.get("max_reconnect_attempts", 10)
        urls = [ws_url] + self.backup_ws_urls
        current_url_index = 0
        selected_timeframe = (
            self.config["timeframe"]
            if timeframe == "primary"
            else self.config["secondary_timeframe"]
        )
        while True:
            current_url = urls[current_url_index % len(urls)]
            ws = None
            connected = False
            try:
                ws = await self._connect_ws(current_url, connection_timeout)
                connected = True
                self.active_subscriptions += len(symbols)
                self.restart_attempts = 0
                reconnect_attempts = 0
                current_url_index = 0

                startup_messages = await self._send_subscriptions(
                    ws, symbols, timeframe
                )
                for message in startup_messages:
                    try:
                        data = json.loads(message)
                        topic = data.get("topic", "")
                        symbol = topic.split(".")[-1] if isinstance(topic, str) else ""
                        priority = self.symbol_priority.get(symbol, 0)
                        try:
                            await asyncio.wait_for(
                                self.ws_queue.put(
                                    (priority, (symbols, message, timeframe))
                                ),
                                timeout=5,
                            )
                        except asyncio.TimeoutError:
                            logger.warning(
                                "Очередь WebSocket переполнена, сохранение в дисковый буфер"
                            )
                            await self.save_to_disk_buffer(
                                priority, (symbols, message, timeframe)
                            )
                    except (json.JSONDecodeError, KeyError, ValueError):
                        continue

                await self._read_messages(
                    ws, symbols, timeframe, selected_timeframe, connection_timeout
                )
            except (httpx.HTTPError, RuntimeError, ValueError, OSError) as e:
                reconnect_attempts += 1
                current_url_index += 1
                delay = min(2**reconnect_attempts, 60)
                logger.error(
                    "Ошибка WebSocket %s для %s (%s), попытка %s/%s, ожидание %s секунд: %s",
                    current_url,
                    symbols,
                    timeframe,
                    reconnect_attempts,
                    max_reconnect_attempts,
                    delay,
                    e,
                )
                await asyncio.sleep(delay)
                if reconnect_attempts >= max_reconnect_attempts:
                    self.restart_attempts += 1
                    if self.restart_attempts >= self.max_restart_attempts:
                        logger.critical(
                            "Превышено максимальное количество перезапусков WebSocket для %s (%s)",
                            symbols,
                            timeframe,
                        )
                        await self.telegram_logger.send_telegram_message(
                            f"Критическая ошибка: Не удалось восстановить WebSocket для {symbols} ({timeframe})"
                        )
                        break
                    logger.info(
                        "Автоматический перезапуск WebSocket для %s (%s), попытка %s/%s",
                        symbols,
                        timeframe,
                        self.restart_attempts,
                        self.max_restart_attempts,
                    )
                    reconnect_attempts = 0
                    current_url_index = 0
                    await asyncio.sleep(60)
                else:
                    logger.info(
                        "Попытка загрузки данных через REST API для %s (%s)",
                        symbols,
                        timeframe,
                    )
                    for symbol in symbols:
                        try:
                            symbol_df = await self.fetch_ohlcv_single(
                                symbol,
                                selected_timeframe,
                                limit=1,
                                cache_prefix="2h_" if timeframe == "secondary" else "",
                            )
                            if isinstance(symbol_df, tuple) and len(symbol_df) == 2:
                                _, df = symbol_df
                                if not check_dataframe_empty(
                                    df, f"subscribe_to_klines {symbol} {timeframe}"
                                ):
                                    df["symbol"] = symbol
                                    df = df.set_index(["symbol", df.index])
                                    await self.synchronize_and_update(
                                        symbol,
                                        df,
                                        self.funding_rates.get(symbol, 0.0),
                                        self.open_interest.get(symbol, 0.0),
                                        {"imbalance": 0.0, "timestamp": time.time()},
                                        timeframe=timeframe,
                                    )
                        except (httpx.HTTPError, RuntimeError, ValueError) as rest_e:
                            logger.error(
                                "Ошибка REST API для %s (%s): %s",
                                symbol,
                                timeframe,
                                rest_e,
                            )
                            raise
            finally:
                if connected:
                    self.active_subscriptions -= len(symbols)
                if ws and ws.open:
                    self.ws_pool[current_url].append(ws)
                elif ws:
                    await ws.close()

    async def _process_ws_queue(self):
        last_latency_log = time.time()
        while True:
            got_item = False
            try:
                priority, (symbols, message, timeframe) = await self.ws_queue.get()
                got_item = True
                now = time.time()
                self.process_rate_timestamps.append(now)
                self.process_rate_timestamps = [
                    t
                    for t in self.process_rate_timestamps
                    if now - t < self.process_rate_window
                ]
                if (
                    len(self.process_rate_timestamps) > self.ws_min_process_rate
                    and (len(self.process_rate_timestamps) / self.process_rate_window)
                    < self.ws_min_process_rate
                ):
                    await self.adjust_subscriptions()
                data = json.loads(message)
                if (
                    not isinstance(data, dict)
                    or "topic" not in data
                    or "data" not in data
                    or not isinstance(data["data"], list)
                ):
                    logger.debug(
                        "Error in message format for %s: %s",
                        symbols,
                        message,
                    )
                    continue
                topic = data.get("topic", "")
                symbol = topic.split(".")[-1] if isinstance(topic, str) else ""
                if not symbol:
                    logger.debug(
                        "Symbol not found in topic for message: %s",
                        message,
                    )
                    continue
                for entry in data["data"]:
                    required_fields = [
                        "start",
                        "open",
                        "high",
                        "low",
                        "close",
                        "volume",
                    ]
                    if not all(field in entry for field in required_fields):
                        logger.warning(
                            "Invalid kline data (%s): %s",
                            timeframe,
                            entry,
                        )
                        continue
                    try:
                        kline_timestamp = pd.to_datetime(
                            int(entry["start"]), unit="ms", utc=True
                        )
                        open_price = float(entry["open"])
                        high_price = float(entry["high"])
                        low_price = float(entry["low"])
                        close_price = float(entry["close"])
                        volume = float(entry["volume"])
                    except (ValueError, TypeError) as e:
                        logger.warning(
                            "Ошибка формата данных свечи для %s (%s): %s",
                            symbol,
                            timeframe,
                            e,
                        )
                        continue
                    timestamp_dict = (
                        self.processed_timestamps
                        if timeframe == "primary"
                        else self.processed_timestamps_2h
                    )
                    lock = self._get_symbol_lock(symbol)
                    confirm = entry.get("confirm", True)
                    async with lock:
                        if symbol not in timestamp_dict:
                            timestamp_dict[symbol] = set()
                        if confirm and entry["start"] in timestamp_dict[symbol]:
                            logger.debug(
                                "Дубликат сообщения для %s (%s) с временной меткой %s",
                                symbol,
                                timeframe,
                                kline_timestamp,
                            )
                            continue
                        if confirm:
                            timestamp_dict[symbol].add(entry["start"])
                            if len(timestamp_dict[symbol]) > 1000:
                                timestamp_dict[symbol] = set(
                                    list(timestamp_dict[symbol])[-500:]
                                )
                    current_time = pd.Timestamp.now(tz="UTC")
                    interval = pd.Timedelta(
                        self.config[
                            (
                                "timeframe"
                                if timeframe == "primary"
                                else "secondary_timeframe"
                            )
                        ]
                    ).total_seconds()
                    if (
                        confirm
                        and (current_time - kline_timestamp).total_seconds() > interval
                    ):
                        logger.warning(
                            "Получены устаревшие данные для %s (%s): %s",
                            symbol,
                            timeframe,
                            kline_timestamp,
                        )
                        continue
                    try:
                        df = pd.DataFrame(
                            [
                                {
                                    "timestamp": kline_timestamp,
                                    "open": np.float32(open_price),
                                    "high": np.float32(high_price),
                                    "low": np.float32(low_price),
                                    "close": np.float32(close_price),
                                    "volume": np.float32(volume),
                                }
                            ]
                        )
                        if len(df) >= 3:
                            df = filter_outliers_zscore(df, "close")
                        if df.empty:
                            logger.warning(
                                "Данные для %s (%s) отфильтрованы как аномалии",
                                symbol,
                                timeframe,
                            )
                            continue
                        df["symbol"] = symbol
                        df = df.set_index(["symbol", "timestamp"])
                        time_diffs = (
                            df.index.get_level_values("timestamp")
                            .to_series()
                            .diff()
                            .dt.total_seconds()
                        )
                        max_gap = (
                            pd.Timedelta(
                                self.config[
                                    (
                                        "timeframe"
                                        if timeframe == "primary"
                                        else "secondary_timeframe"
                                    )
                                ]
                            ).total_seconds()
                            * 2
                        )
                        if time_diffs.max() > max_gap:
                            logger.warning(
                                "Обнаружен разрыв в данных WebSocket для %s (%s): %.2f минут",
                                symbol,
                                timeframe,
                                time_diffs.max() / 60,
                            )
                            await self.telegram_logger.send_telegram_message(
                                f"⚠️ Разрыв в данных WebSocket для {symbol} ({timeframe}): {time_diffs.max()/60:.2f} минут"
                            )
                        await self.synchronize_and_update(
                            symbol,
                            df,
                            self.funding_rates.get(symbol, 0.0),
                            self.open_interest.get(symbol, 0.0),
                            {"imbalance": 0.0, "timestamp": time.time()},
                            timeframe=timeframe,
                        )
                    except (ValueError, RuntimeError, OSError) as e:
                        logger.exception(
                            "Ошибка обработки данных для %s: %s", symbol, e
                        )
                        await asyncio.sleep(0.1)
                        continue
                if time.time() - last_latency_log > self.latency_log_interval:
                    rate = len(self.process_rate_timestamps) / self.process_rate_window
                    if self.ws_latency:
                        avg = sum(self.ws_latency.values()) / len(self.ws_latency)
                    else:
                        avg = 0.0
                    logger.info(
                        "Средняя задержка WebSocket: %.2f сек, скорость обработки: %.2f/с",
                        avg,
                        rate,
                    )
                    last_latency_log = time.time()
            except asyncio.CancelledError:
                raise
            except (ValueError, RuntimeError, OSError) as e:
                logger.exception("Ошибка обработки очереди WebSocket: %s", e)
                await asyncio.sleep(0.1)
                continue
            finally:
                if got_item:
                    self.ws_queue.task_done()

    async def stop(self):
        """Gracefully cancel running tasks and close open connections."""
        if self.cleanup_task:
            self.cleanup_task.cancel()
            try:
                await self.cleanup_task
            except asyncio.CancelledError:
                pass
            self.cleanup_task = None

        for task in list(self.tasks):
            task.cancel()
        for task in list(self.tasks):
            try:
                await task
            except asyncio.CancelledError:
                pass
        self.tasks.clear()

        for url, conns in list(self.ws_pool.items()):
            for ws in conns:
                try:
                    await ws.close()
                except (OSError, RuntimeError) as e:
                    logger.exception("Ошибка закрытия WebSocket %s: %s", url, e)
                    continue
        self.ws_pool.clear()

        if self.pro_exchange is not None and hasattr(self.pro_exchange, "close"):
            try:
                await self.pro_exchange.close()
            except (OSError, RuntimeError) as e:
                logger.exception("Ошибка закрытия ccxtpro: %s", e)
                pass

        await TelegramLogger.shutdown()
        if ray.is_initialized():
            ray.shutdown()


DataHandler = _instrument_methods(DataHandler)


# ----------------------------------------------------------------------
# REST API for minimal integration testing
# ----------------------------------------------------------------------

api_app = Flask(__name__)

# Default price returned when the exchange call fails. The value must be
# non‐zero so tests relying on a positive price succeed.
DEFAULT_PRICE = 100.0

# Minimum share of total volume required for a cluster
DEFAULT_CLUSTER_THRESHOLD = 0.1

# Cached OHLCV rows keyed by symbol. Each entry stores a timestamp aware
# ``pd.Timestamp`` and OHLCV fields so ``is_data_fresh`` can verify data
# recency.
LATEST_OHLCV: Dict[str, Dict[str, Any]] = {}

# Latest orderbook imbalance values keyed by symbol
LATEST_IMBALANCE: Dict[str, float] = {}

# Detected orderbook clusters keyed by symbol
LATEST_CLUSTERS: Dict[str, List[tuple[float, float]]] = {}

# Exchange instance used by the price endpoint. Lazily created on first use so
# tests without API keys can stub it easily.
_PRICE_EXCHANGE: BybitSDKAsync | None = None


def _get_price_exchange() -> BybitSDKAsync:
    global _PRICE_EXCHANGE
    if _PRICE_EXCHANGE is None:
        _PRICE_EXCHANGE = create_exchange()
    return _PRICE_EXCHANGE


@api_app.route("/price/<symbol>")
def price(symbol: str):
    """Return the most recent price for ``symbol`` from the exchange."""

    if os.getenv("TEST_MODE") == "1":
        return jsonify({"price": DEFAULT_PRICE})

    async def _lookup(sym: str) -> float:
        exch = _get_price_exchange()
        try:
            ohlcv = await safe_api_call(exch, "fetch_ohlcv", sym, "1m", limit=1)
            if ohlcv:
                ts, o, h, l, c, v = ohlcv[-1]
                LATEST_OHLCV[sym] = {
                    "timestamp": pd.to_datetime(ts, unit="ms", utc=True),
                    "open": float(o),
                    "high": float(h),
                    "low": float(l),
                    "close": float(c),
                    "volume": float(v),
                }
                return float(c)
        except (httpx.HTTPError, RuntimeError) as exc:  # pragma: no cover - network failures
            logger.error("OHLCV fetch failed for %s: %s", sym, exc)
        try:
            ticker = await safe_api_call(exch, "fetch_ticker", sym)
            price_val = float(ticker.get("last") or 0.0)
            LATEST_OHLCV[sym] = {
                "timestamp": pd.Timestamp.utcnow(),
                "open": price_val,
                "high": price_val,
                "low": price_val,
                "close": price_val,
                "volume": float(ticker.get("quoteVolume") or 0.0),
            }
            return price_val
        except (httpx.HTTPError, RuntimeError) as exc:  # pragma: no cover - network failures
            logger.error("Ticker fetch failed for %s: %s", sym, exc)
            return DEFAULT_PRICE

    try:
        loop = asyncio.get_running_loop()
    except RuntimeError:
        price_val = asyncio.run(_lookup(symbol))
    else:
        fut = asyncio.run_coroutine_threadsafe(_lookup(symbol), loop)
        price_val = fut.result()
    return jsonify({"price": price_val})


@api_app.route("/imbalance/<symbol>")
def imbalance(symbol: str):
    """Return the latest orderbook imbalance for ``symbol``."""

    value = LATEST_IMBALANCE.get(symbol, 0.0)
    return jsonify({"imbalance": value})


@api_app.route("/clusters/<symbol>")
def clusters(symbol: str):
    """Return detected orderbook clusters for ``symbol``."""

    value = LATEST_CLUSTERS.get(symbol, [])
    return jsonify({"clusters": value})


@api_app.route("/ping")
def ping():
    return jsonify({"status": "ok"})


if __name__ == "__main__":
    load_dotenv()
    port = int(os.environ.get("PORT", "8000"))
    # Bind to localhost by default to avoid exposing the service on all network
    # interfaces, which could allow unintended remote access.
    host = os.environ.get("HOST", "127.0.0.1")
    logger.info("Starting DataHandler service on %s:%s", host, port)
    api_app.run(host=host, port=port)<|MERGE_RESOLUTION|>--- conflicted
+++ resolved
@@ -1641,19 +1641,6 @@
                         cache_obj = self.indicators_cache[cache_key]
                         cache_obj.update(df.droplevel("symbol"))
                         idx = df.droplevel("symbol").index
-<<<<<<< HEAD
-                        base_df = self.ohlcv
-                        base_df.loc[
-                            df.index, cache_obj.df.columns
-                        ] = cache_obj.df.loc[idx, cache_obj.df.columns].to_numpy()
-                        self.ohlcv = base_df
-=======
-                        ohlcv_df = self.ohlcv
-                        ohlcv_df.loc[
-                            df.index, cache_obj.df.columns
-                        ] = cache_obj.df.loc[idx, cache_obj.df.columns].to_numpy()
-                        self.ohlcv = ohlcv_df
->>>>>>> cecdc80c
                         self.indicators[symbol] = cache_obj
 
                 if fetch_needed and obj_ref is not None:
@@ -1685,19 +1672,6 @@
                         self.indicators_cache[cache_key] = result
                         self.indicators[symbol] = result
                         idx = df.droplevel("symbol").index
-<<<<<<< HEAD
-                        base_df = self.ohlcv
-                        base_df.loc[
-                            df.index, result.df.columns
-                        ] = result.df.loc[idx, result.df.columns].to_numpy()
-                        self.ohlcv = base_df
-=======
-                        ohlcv_df = self.ohlcv
-                        ohlcv_df.loc[
-                            df.index, result.df.columns
-                        ] = result.df.loc[idx, result.df.columns].to_numpy()
-                        self.ohlcv = ohlcv_df
->>>>>>> cecdc80c
             else:
                 fetch_needed = False
                 obj_ref = None
