"""Collects market data and serves it through a Flask REST API."""

from __future__ import annotations

import asyncio
import functools
import json
import logging
import os
import threading
import time
import types
from typing import TYPE_CHECKING, Any, Awaitable, Callable, Dict, List
from pathlib import Path

try:  # pragma: no cover - optional dependency
    import pandas as pd  # type: ignore
except ImportError as exc:  # allow missing pandas
    logging.getLogger("TradingBot").error("pandas import failed: %s", exc)
    raise ImportError("pandas is required for data handling") from exc

import httpx
import numpy as np  # type: ignore

try:  # optional dependency
    import polars as pl  # type: ignore
except ImportError as exc:  # pragma: no cover - allow missing polars
    logging.getLogger("TradingBot").error("polars import failed: %s", exc)
    pl = None

try:  # pragma: no cover - optional dependency
    import websockets  # type: ignore
except ImportError as exc:  # allow missing websockets
    logging.getLogger("TradingBot").error("websockets import failed: %s", exc)
    raise ImportError("websockets is required for real-time data streaming") from exc
from tenacity import retry, wait_exponential

try:  # pragma: no cover - optional dependency
    import ta  # type: ignore
except ImportError as exc:  # allow missing ta
    logging.getLogger("TradingBot").error("ta import failed: %s", exc)
    raise ImportError("ta library is required for technical indicators") from exc


try:  # pragma: no cover - optional dependency
    import psutil  # type: ignore
except ImportError as exc:  # allow missing psutil
    logging.getLogger("TradingBot").error("psutil import failed: %s", exc)
    missing_exc = exc

    def _missing_psutil(*args, **kwargs):
        raise ImportError("psutil is required for system metrics") from missing_exc

    psutil = types.SimpleNamespace(
        cpu_percent=_missing_psutil,
        virtual_memory=_missing_psutil,
    )

try:
    import ray
except ImportError as exc:  # pragma: no cover - optional dependency missing
    logging.getLogger("TradingBot").error("ray import failed: %s", exc)
    raise ImportError("ray is required for distributed computations") from exc
from dotenv import load_dotenv
from flask import Flask, jsonify

from bot.config import BotConfig
from bot.optimizer import ParameterOptimizer
from bot.strategy_optimizer import StrategyOptimizer
from bot.utils import BybitSDKAsync, HistoricalDataCache, TelegramLogger, bybit_interval
from bot.utils import calculate_volume_profile as utils_volume_profile
from bot.utils import (
    check_dataframe_empty,
    filter_outliers_zscore,
    is_cuda_available,
    logger,
    safe_api_call,
)

# Network configuration
<<<<<<< HEAD
# Default to localhost for security; override via HOST environment variable if needed
host = os.getenv("HOST", "127.0.0.1")
=======
host = os.getenv(
    "HOST", "127.0.0.1"
)  # Default to localhost to prevent exposing the service
>>>>>>> 18e1d364
port = int(os.getenv("PORT", "8000"))

PROFILE_DATA_HANDLER = os.getenv("DATA_HANDLER_PROFILE") == "1"


def _profile_async(func: Callable) -> Callable:
    if not PROFILE_DATA_HANDLER:
        return func

    async def wrapper(*args, **kwargs):
        start = asyncio.get_running_loop().time()
        try:
            return await func(*args, **kwargs)
        finally:
            elapsed = asyncio.get_running_loop().time() - start
            logger.info("profile %s took %.4fs", func.__qualname__, elapsed)

    return functools.wraps(func)(wrapper)


def _instrument_methods(cls: type) -> type:
    if not PROFILE_DATA_HANDLER:
        return cls

    for name, attr in list(cls.__dict__.items()):
        if asyncio.iscoroutinefunction(attr):
            setattr(cls, name, _profile_async(attr))
    return cls


if TYPE_CHECKING:  # pragma: no cover - for type checkers only
    import ccxtpro

# GPU availability is determined lazily to avoid initializing CUDA in every
# Ray worker at import time. Track whether initialization has already
# occurred so we only attempt it once per process.
GPU_AVAILABLE = False
GPU_INITIALIZED = False
cp = np  # type: ignore
_cuda_init_lock = threading.Lock()


def _init_cuda() -> None:
    """Initialize GPU support if available."""

    global GPU_AVAILABLE, cp, GPU_INITIALIZED

    with _cuda_init_lock:
        if GPU_INITIALIZED:
            return

        if os.environ.get("FORCE_CPU") == "1":
            GPU_AVAILABLE = False
            cp = np  # type: ignore
            GPU_INITIALIZED = True
            return
        GPU_AVAILABLE = is_cuda_available()
        if GPU_AVAILABLE:
            try:
                import cupy as cupy_mod  # type: ignore

                cp = cupy_mod  # type: ignore
            except Exception:  # pragma: no cover - import guard
                GPU_AVAILABLE = False
                cp = np  # type: ignore
        else:
            cp = np  # type: ignore
        GPU_INITIALIZED = True


def create_exchange() -> BybitSDKAsync:
    """Create an authenticated Bybit SDK instance.

    Raises
    ------
    RuntimeError
        If required API credentials are missing.
    """
    if os.getenv("TEST_MODE") == "1":

        class _DummyEx:
            async def load_markets(self) -> dict:
                return {}

            async def fetch_ticker(self, symbol: str) -> dict:
                return {"last": 100.0, "quoteVolume": 1.0}

            async def fetch_ohlcv(
                self,
                symbol: str,
                timeframe: str,
                limit: int = 200,
                since: int | None = None,
            ):
                return generate_synthetic_ohlcv(timeframe, limit)

            async def fetch_order_book(self, symbol: str, limit: int = 10) -> dict:
                return {"bids": [[100.0, 1.0]], "asks": [[101.0, 1.0]]}

            async def fetch_funding_rate(self, symbol: str) -> dict:
                return {"fundingRate": 0.0}

            async def fetch_open_interest(self, symbol: str) -> dict:
                return {"openInterest": 0.0}

        return _DummyEx()  # type: ignore[return-value]

    api_key = os.environ.pop("BYBIT_API_KEY", "")
    api_secret = os.environ.pop("BYBIT_API_SECRET", "")
    if not api_key or not api_secret:
        raise RuntimeError(
            "BYBIT_API_KEY and BYBIT_API_SECRET must be set for DataHandler"
        )
    client = BybitSDKAsync(api_key=api_key, api_secret=api_secret)
    # Best effort to clear sensitive credentials from memory
    api_key = api_secret = None
    return client


def _parse_timeframe_ms(timeframe: str) -> int:
    """Convert a timeframe string (e.g. "1m", "2h") to milliseconds."""

    units = {
        "s": 1_000,
        "m": 60_000,
        "h": 3_600_000,
        "d": 86_400_000,
        "w": 604_800_000,
    }
    try:
        return int(timeframe[:-1]) * units[timeframe[-1]]
    except (KeyError, ValueError) as exc:
        raise ValueError(f"Unsupported timeframe: {timeframe}") from exc


def generate_synthetic_ohlcv(timeframe: str, limit: int) -> list[list[float]]:
    """Return random OHLCV data for testing."""
    interval_ms = _parse_timeframe_ms(timeframe)
    start = int(time.time() * 1000) - limit * interval_ms
    prices = 100 + np.cumsum(np.random.randn(limit))
    result = []
    for i in range(limit):
        ts = start + i * interval_ms
        open_p = prices[i]
        high_p = open_p + abs(np.random.randn())
        low_p = open_p - abs(np.random.randn())
        close_p = open_p + np.random.randn() * 0.5
        volume = abs(np.random.randn()) * 10
        result.append(
            [
                ts,
                float(open_p),
                float(high_p),
                float(low_p),
                float(close_p),
                float(volume),
            ]
        )
    return result


def ema_fast(values: np.ndarray, window: int, wilder: bool = False) -> np.ndarray:
    """Compute EMA using CuPy when CUDA is available, otherwise NumPy."""

    values = np.asarray(values, dtype=np.float64)
    alpha = (1 / window) if wilder else 2 / (window + 1)

    if GPU_AVAILABLE and len(values) >= 1024:
        v_gpu = cp.asarray(values)
        result_gpu = cp.empty_like(v_gpu)
        result_gpu[0] = v_gpu[0]
        for i in range(1, len(v_gpu)):
            result_gpu[i] = alpha * v_gpu[i] + (1 - alpha) * result_gpu[i - 1]
        return cp.asnumpy(result_gpu)

    result = np.empty_like(values)
    result[0] = values[0]
    for i in range(1, len(values)):
        result[i] = alpha * values[i] + (1 - alpha) * result[i - 1]
    return result


def atr_fast(
    high: np.ndarray, low: np.ndarray, close: np.ndarray, window: int
) -> np.ndarray:
    """Compute ATR using a rolling mean with ``min_periods=1``."""

    high = np.asarray(high, dtype=np.float64)
    low = np.asarray(low, dtype=np.float64)
    close = np.asarray(close, dtype=np.float64)
    prev_close = np.concatenate(([close[0]], close[:-1]))
    tr1 = high - low
    tr2 = np.abs(high - prev_close)
    tr3 = np.abs(low - prev_close)
    tr = np.maximum.reduce([tr1, tr2, tr3])

    if GPU_AVAILABLE and len(tr) >= 1024:
        tr_gpu = cp.asarray(tr)
        cumsum = cp.cumsum(tr_gpu)
        atr_gpu = cp.empty_like(tr_gpu)
        for i in range(len(tr_gpu)):
            start = max(0, i - window + 1)
            count = i - start + 1
            atr_gpu[i] = (cumsum[i] - (cumsum[start - 1] if start > 0 else 0)) / count
        return cp.asnumpy(atr_gpu)

    cumsum = np.cumsum(tr)
    atr = np.empty_like(tr)
    for i in range(len(tr)):
        start = max(0, i - window + 1)
        count = i - start + 1
        atr[i] = (cumsum[i] - (cumsum[start - 1] if start > 0 else 0)) / count
    return atr


def calculate_imbalance(orderbook: Dict, n: int = 5) -> float:
    """Return the buy/sell volume imbalance of the orderbook."""

    bids = orderbook.get("bids", [])[:n]
    asks = orderbook.get("asks", [])[:n]
    bid_sum = sum(v for _, v in bids)
    ask_sum = sum(v for _, v in asks)
    denom = bid_sum + ask_sum
    if denom == 0:
        return 0.0
    return (bid_sum - ask_sum) / denom


def detect_clusters(
    orderbook: Dict, threshold: float, distance: float = 1.0
) -> List[tuple[float, float]]:
    """Group nearby price levels with large aggregated volume."""

    levels = orderbook.get("bids", []) + orderbook.get("asks", [])
    if not levels:
        return []
    levels.sort(key=lambda x: x[0])
    total_volume = sum(v for _, v in levels)
    clusters = []
    start_price, last_price = levels[0][0], levels[0][0]
    agg_volume = levels[0][1]
    for price, vol in levels[1:]:
        if abs(price - last_price) <= distance:
            agg_volume += vol
            last_price = price
        else:
            if agg_volume >= threshold * total_volume:
                clusters.append(((start_price + last_price) / 2, agg_volume))
            start_price = price
            last_price = price
            agg_volume = vol
    if agg_volume >= threshold * total_volume:
        clusters.append(((start_price + last_price) / 2, agg_volume))
    return clusters


def _rsi_update_cpu(
    prev_gain: float,
    prev_loss: float,
    prev_close: float,
    close: float,
    window: int,
) -> tuple[float, float, float]:
    """Incrementally update RSI using NumPy."""
    diff = close - prev_close
    gain = max(diff, 0.0)
    loss = max(-diff, 0.0)
    avg_gain = (prev_gain * (window - 1) + gain) / window
    avg_loss = (prev_loss * (window - 1) + loss) / window
    if avg_loss == 0:
        rsi = 100.0
    else:
        rs = avg_gain / avg_loss
        rsi = 100 - 100 / (1 + rs)
    return rsi, avg_gain, avg_loss


def _rsi_update_cupy(
    prev_gain: float,
    prev_loss: float,
    prev_close: float,
    close: float,
    window: int,
) -> tuple[float, float, float]:
    """Incrementally update RSI using CuPy."""
    diff = cp.float64(close - prev_close)
    gain = cp.maximum(diff, 0.0)
    loss = cp.maximum(-diff, 0.0)
    avg_gain = (prev_gain * (window - 1) + gain) / window
    avg_loss = (prev_loss * (window - 1) + loss) / window
    rsi = cp.where(
        avg_loss == 0, cp.float64(100.0), 100 - 100 / (1 + avg_gain / avg_loss)
    )
    return float(rsi), float(avg_gain), float(avg_loss)


def _adx_update_cpu(
    prev_dm_plus: float,
    prev_dm_minus: float,
    prev_adx: float | None,
    prev_high: float,
    prev_low: float,
    high: float,
    low: float,
    atr: float,
    window: int,
) -> tuple[float, float, float]:
    """Incrementally update ADX using NumPy.

    Parameters
    ----------
    prev_dm_plus, prev_dm_minus : float
        Previous smoothed directional movement values.
    prev_adx : float | None
        Previous ADX value or ``None`` for the initial calculation.
    prev_high, prev_low : float
        Previous high and low prices.
    high, low : float
        Current high and low prices.
    atr : float
        Current Average True Range value.
    window : int
        ADX calculation window length.

    Returns
    -------
    tuple[float, float, float]
        The updated ADX, smoothed +DM, and smoothed -DM values.
    """
    up_move = high - prev_high
    down_move = prev_low - low
    plus_dm = up_move if up_move > down_move and up_move > 0 else 0.0
    minus_dm = down_move if down_move > up_move and down_move > 0 else 0.0
    dm_plus = (prev_dm_plus * (window - 1) + plus_dm) / window
    dm_minus = (prev_dm_minus * (window - 1) + minus_dm) / window
    tr_sum = atr * window
    plus_di = 0.0 if tr_sum == 0 else 100 * dm_plus / tr_sum
    minus_di = 0.0 if tr_sum == 0 else 100 * dm_minus / tr_sum
    denom = plus_di + minus_di
    dx = 0.0 if denom == 0 else 100 * abs(plus_di - minus_di) / denom
    adx = dx if prev_adx is None else (prev_adx * (window - 1) + dx) / window
    return adx, dm_plus, dm_minus


def _adx_update_cupy(
    prev_dm_plus: float,
    prev_dm_minus: float,
    prev_adx: float | None,
    prev_high: float,
    prev_low: float,
    high: float,
    low: float,
    atr: float,
    window: int,
) -> tuple[float, float, float]:
    """Incrementally update ADX using CuPy.

    This mirrors :func:`_adx_update_cpu` but uses CuPy arrays when GPU
    acceleration is available. See that function for parameter
    descriptions.
    """
    up_move = cp.float64(high - prev_high)
    down_move = cp.float64(prev_low - low)
    plus_dm = cp.where((up_move > down_move) & (up_move > 0), up_move, cp.float64(0.0))
    minus_dm = cp.where(
        (down_move > up_move) & (down_move > 0), down_move, cp.float64(0.0)
    )
    dm_plus = (prev_dm_plus * (window - 1) + plus_dm) / window
    dm_minus = (prev_dm_minus * (window - 1) + minus_dm) / window
    tr_sum = atr * window
    plus_di = 0.0 if tr_sum == 0 else 100 * dm_plus / tr_sum
    minus_di = 0.0 if tr_sum == 0 else 100 * dm_minus / tr_sum
    denom = plus_di + minus_di
    dx = 0.0 if denom == 0 else 100 * cp.abs(plus_di - minus_di) / denom
    adx = dx if prev_adx is None else (prev_adx * (window - 1) + dx) / window
    return float(adx), float(dm_plus), float(dm_minus)


class IndicatorsCache:
    """Container for computed technical indicators."""

    def __init__(
        self,
        df: pd.DataFrame,
        config: BotConfig,
        volatility: float,
        timeframe: str = "primary",
    ):
        self.df = df
        self.config = config
        self.volatility = volatility
        self.last_volume_profile_update = 0
        self.volume_profile_update_interval = config.get(
            "volume_profile_update_interval", 300
        )
        try:
            if timeframe == "primary":
                close_np = df["close"].to_numpy()
                high_np = df["high"].to_numpy()
                low_np = df["low"].to_numpy()
                self.ema30 = pd.Series(
                    ema_fast(close_np, config["ema30_period"]), index=df.index
                )
                self.ema100 = pd.Series(
                    ema_fast(close_np, config["ema100_period"]), index=df.index
                )
                self.ema200 = pd.Series(
                    ema_fast(close_np, config["ema200_period"]), index=df.index
                )
                self.atr = pd.Series(
                    atr_fast(high_np, low_np, close_np, config["atr_period_default"]),
                    index=df.index,
                )
                self._alpha_ema30 = 2 / (config["ema30_period"] + 1)
                self._alpha_ema100 = 2 / (config["ema100_period"] + 1)
                self._alpha_ema200 = 2 / (config["ema200_period"] + 1)
                self._atr_period = config["atr_period_default"]
                rsi_window = config.get("rsi_window", 14)
                self._rsi_window = rsi_window
                try:
                    self.rsi = ta.momentum.rsi(
                        df["close"], window=rsi_window, fillna=True
                    )

                    # Calculate smoothed gain/loss values for incremental RSI updates
                    diff = df["close"].diff().to_numpy()[1:]
                    gains = np.clip(diff, 0.0, None)
                    losses = np.clip(-diff, 0.0, None)
                    if len(gains) >= rsi_window:
                        avg_gain = gains[:rsi_window].mean()
                        avg_loss = losses[:rsi_window].mean()
                        for g, l in zip(gains[rsi_window:], losses[rsi_window:]):
                            avg_gain = (avg_gain * (rsi_window - 1) + g) / rsi_window
                            avg_loss = (avg_loss * (rsi_window - 1) + l) / rsi_window
                        self._rsi_avg_gain = float(avg_gain)
                        self._rsi_avg_loss = float(avg_loss)
                    else:
                        self._rsi_avg_gain = None
                        self._rsi_avg_loss = None
                except (
                    KeyError,
                    ValueError,
                ) as e:  # pragma: no cover - log and fallback
                    logger.error("RSI calculation failed: %s", e)
                    self.rsi = pd.Series(np.zeros(len(df)), index=df.index)
                    self._rsi_avg_gain = None
                    self._rsi_avg_loss = None

                adx_window = config.get("adx_window", 14)
                self._adx_window = adx_window
                # Require at least ``adx_window + 1`` values for ADX calculation
                if len(df) > adx_window:
                    self.adx = ta.trend.adx(
                        df["high"],
                        df["low"],
                        df["close"],
                        window=adx_window,
                        fillna=True,
                    )
                else:
                    self.adx = pd.Series([np.nan] * len(df), index=df.index)

                # Compute smoothed DM values for incremental ADX updates
                if len(df) >= 2:
                    high_np = df["high"].to_numpy()
                    low_np = df["low"].to_numpy()
                    up_move = high_np[1:] - high_np[:-1]
                    down_move = low_np[:-1] - low_np[1:]
                    plus_dm = np.where(
                        (up_move > down_move) & (up_move > 0), up_move, 0.0
                    )
                    minus_dm = np.where(
                        (down_move > up_move) & (down_move > 0), down_move, 0.0
                    )
                    dm_plus = plus_dm[:adx_window].sum()
                    dm_minus = minus_dm[:adx_window].sum()
                    for pdm, mdm in zip(plus_dm[adx_window:], minus_dm[adx_window:]):
                        dm_plus = (dm_plus * (adx_window - 1) + pdm) / adx_window
                        dm_minus = (dm_minus * (adx_window - 1) + mdm) / adx_window
                    self._dm_plus = float(dm_plus)
                    self._dm_minus = float(dm_minus)
                else:
                    self._dm_plus = None
                    self._dm_minus = None

                self.macd = ta.trend.macd_diff(
                    df["close"],
                    window_slow=config.get("macd_window_slow", 26),
                    window_fast=config.get("macd_window_fast", 12),
                    window_sign=config.get("macd_window_sign", 9),
                    fillna=True,
                )
                bb_window = config.get("bollinger_window", 20)
                bb = ta.volatility.BollingerBands(
                    df["close"], window=bb_window, fillna=True
                )
                self.bollinger_wband = bb.bollinger_wband()
                ui_window = config.get("ulcer_window", 14)
                self.ulcer_index = ta.volatility.ulcer_index(
                    df["close"], window=ui_window, fillna=True
                )
                df["ema30"] = self.ema30
                df["ema100"] = self.ema100
                df["ema200"] = self.ema200
                df["atr"] = self.atr
                df["rsi"] = self.rsi
                df["adx"] = self.adx
                df["macd"] = self.macd
                df["bollinger_wband"] = self.bollinger_wband
                df["ulcer_index"] = self.ulcer_index
            elif timeframe == "secondary":
                close_np = df["close"].to_numpy()
                self.ema30 = pd.Series(
                    ema_fast(close_np, config["ema30_period"]), index=df.index
                )
                self.ema100 = pd.Series(
                    ema_fast(close_np, config["ema100_period"]), index=df.index
                )
                self._alpha_ema30 = 2 / (config["ema30_period"] + 1)
                self._alpha_ema100 = 2 / (config["ema100_period"] + 1)
                df["ema30"] = self.ema30
                df["ema100"] = self.ema100
            self.volume_profile = None
            if (
                len(df) - self.last_volume_profile_update
                >= self.volume_profile_update_interval
            ):
                self.volume_profile = self.calculate_volume_profile(df)
                self.last_volume_profile_update = len(df)
            self.last_close = float(df["close"].iloc[-1]) if not df.empty else None
            self.last_ema30 = (
                float(self.ema30.iloc[-1]) if self.ema30 is not None else None
            )
            self.last_ema100 = (
                float(self.ema100.iloc[-1]) if self.ema100 is not None else None
            )
            self.last_ema200 = (
                float(self.ema200.iloc[-1])
                if hasattr(self, "ema200") and self.ema200 is not None
                else None
            )
            self.last_atr = (
                float(self.atr.iloc[-1])
                if hasattr(self, "atr") and self.atr is not None
                else None
            )
            self.last_high = float(df["high"].iloc[-1]) if "high" in df else None
            self.last_low = float(df["low"].iloc[-1]) if "low" in df else None
            self.last_rsi = float(self.rsi.iloc[-1]) if hasattr(self, "rsi") else None
            self.last_adx = float(self.adx.iloc[-1]) if hasattr(self, "adx") else None
            self.last_bollinger_wband = (
                float(self.bollinger_wband.iloc[-1])
                if hasattr(self, "bollinger_wband") and not self.bollinger_wband.empty
                else None
            )
            self.last_ulcer_index = (
                float(self.ulcer_index.iloc[-1])
                if hasattr(self, "ulcer_index") and not self.ulcer_index.empty
                else None
            )
        except (KeyError, ValueError, TypeError, IndexError) as e:
            logger.error("Ошибка расчета индикаторов (%s): %s", timeframe, e)
            self.ema30 = self.ema100 = self.ema200 = self.atr = self.rsi = self.adx = (
                self.macd
            ) = self.volume_profile = None
            raise

    def calculate_volume_profile(self, df: pd.DataFrame) -> pd.Series:
        try:
            prices = df["close"].to_numpy(dtype=np.float32)
            volumes = df["volume"].to_numpy(dtype=np.float32)
            vp = utils_volume_profile(prices, volumes, bins=50)
            price_bins = np.linspace(prices.min(), prices.max(), num=len(vp))
            return pd.Series(vp, index=price_bins)
        except (KeyError, ValueError, TypeError, IndexError) as e:
            logger.error("Ошибка расчета Volume Profile: %s", e)
            return None

    def _update_volume_profile(self) -> None:
        if (
            len(self.df) - self.last_volume_profile_update
            >= self.volume_profile_update_interval
        ):
            self.volume_profile = self.calculate_volume_profile(self.df)
            self.last_volume_profile_update = len(self.df)

    def update(self, new_df: pd.DataFrame) -> None:
        """Incrementally update EMA and ATR with ``new_df``."""
        if new_df.empty:
            return
        for ts, row in new_df.iterrows():
            close = float(row["close"])
            high = float(row.get("high", close))
            low = float(row.get("low", close))
            if self.last_ema30 is not None:
                self.last_ema30 = (
                    self._alpha_ema30 * close
                    + (1 - self._alpha_ema30) * self.last_ema30
                )
            else:
                self.last_ema30 = close
            if self.last_ema100 is not None:
                self.last_ema100 = (
                    self._alpha_ema100 * close
                    + (1 - self._alpha_ema100) * self.last_ema100
                )
            else:
                self.last_ema100 = close
            if hasattr(self, "_alpha_ema200"):
                if self.last_ema200 is not None:
                    self.last_ema200 = (
                        self._alpha_ema200 * close
                        + (1 - self._alpha_ema200) * self.last_ema200
                    )
                else:
                    self.last_ema200 = close
            if (
                hasattr(self, "_atr_period")
                and self.last_atr is not None
                and self.last_close is not None
            ):
                tr = max(
                    high - low, abs(high - self.last_close), abs(low - self.last_close)
                )
                self.last_atr = (
                    self.last_atr * (self._atr_period - 1) + tr
                ) / self._atr_period
            elif hasattr(self, "_atr_period"):
                self.last_atr = max(high - low, abs(high - close), abs(low - close))
            if self.ema30 is not None:
                self.ema30.loc[ts] = self.last_ema30
            if self.ema100 is not None:
                self.ema100.loc[ts] = self.last_ema100
            if hasattr(self, "ema200") and self.ema200 is not None:
                self.ema200.loc[ts] = self.last_ema200
            if (
                hasattr(self, "atr")
                and self.atr is not None
                and self.last_atr is not None
            ):
                self.atr.loc[ts] = self.last_atr
            new_df.loc[ts, "ema30"] = self.last_ema30
            new_df.loc[ts, "ema100"] = self.last_ema100
            if hasattr(self, "ema200"):
                new_df.loc[ts, "ema200"] = self.last_ema200
            if hasattr(self, "atr"):
                new_df.loc[ts, "atr"] = self.last_atr
            if (
                hasattr(self, "_rsi_window")
                and self._rsi_avg_gain is not None
                and self._rsi_avg_loss is not None
                and self.last_close is not None
            ):
                if GPU_AVAILABLE:
                    rsi_val, self._rsi_avg_gain, self._rsi_avg_loss = _rsi_update_cupy(
                        self._rsi_avg_gain,
                        self._rsi_avg_loss,
                        self.last_close,
                        close,
                        self._rsi_window,
                    )
                else:
                    rsi_val, self._rsi_avg_gain, self._rsi_avg_loss = _rsi_update_cpu(
                        self._rsi_avg_gain,
                        self._rsi_avg_loss,
                        self.last_close,
                        close,
                        self._rsi_window,
                    )
                self.last_rsi = rsi_val
            else:
                rsi_val = np.nan
            if hasattr(self, "rsi"):
                self.rsi.loc[ts] = rsi_val
                new_df.loc[ts, "rsi"] = rsi_val

            if (
                hasattr(self, "_adx_window")
                and self._dm_plus is not None
                and self._dm_minus is not None
                and self.last_high is not None
                and self.last_low is not None
                and self.last_atr is not None
            ):
                if GPU_AVAILABLE:
                    adx_val, self._dm_plus, self._dm_minus = _adx_update_cupy(
                        self._dm_plus,
                        self._dm_minus,
                        self.last_adx,
                        self.last_high,
                        self.last_low,
                        high,
                        low,
                        self.last_atr,
                        self._adx_window,
                    )
                else:
                    adx_val, self._dm_plus, self._dm_minus = _adx_update_cpu(
                        self._dm_plus,
                        self._dm_minus,
                        self.last_adx,
                        self.last_high,
                        self.last_low,
                        high,
                        low,
                        self.last_atr,
                        self._adx_window,
                    )
                self.last_adx = adx_val
            else:
                adx_val = np.nan
            if hasattr(self, "adx"):
                self.adx.loc[ts] = adx_val
                new_df.loc[ts, "adx"] = adx_val
            self.last_close = close
            self.last_high = high
            self.last_low = low
        # Append the new rows directly rather than using ``pd.concat``
        self.df = self.df.reindex(self.df.index.union(new_df.index))
        self.df.loc[new_df.index] = new_df
        self.df.sort_index(inplace=True)
        bb_window = self.config.get("bollinger_window", 20)
        bb = ta.volatility.BollingerBands(
            self.df["close"], window=bb_window, fillna=True
        )
        self.bollinger_wband = bb.bollinger_wband()
        self.df["bollinger_wband"] = self.bollinger_wband
        self.last_bollinger_wband = float(self.bollinger_wband.iloc[-1])

        ui_window = self.config.get("ulcer_window", 14)
        self.ulcer_index = ta.volatility.ulcer_index(
            self.df["close"], window=ui_window, fillna=True
        )
        self.df["ulcer_index"] = self.ulcer_index
        self.last_ulcer_index = float(self.ulcer_index.iloc[-1])
        self._update_volume_profile()


def _make_calc_indicators_remote(use_gpu: bool, gpu_initialized: bool = False):
    """Return a Ray remote function for indicator calculation."""

    @ray.remote(num_cpus=1, num_gpus=1 if use_gpu else 0)
    def _calc_indicators(
        df: pd.DataFrame | "pl.DataFrame",
        config: BotConfig,
        volatility: float,
        timeframe: str,
    ):
        nonlocal gpu_initialized
        if use_gpu and not gpu_initialized:
            # Lazily initialize CUDA on each Ray worker so the global
            # ``cp`` variable points to CuPy when GPU acceleration is
            # requested. This ensures GPU-based functions work correctly
            # even when workers are started on demand.
            _init_cuda()
            gpu_initialized = True
        if pl is not None and isinstance(df, pl.DataFrame):
            df = df.to_pandas().copy()
            df["timestamp"] = pd.to_datetime(df["timestamp"], utc=True)
            df = df.set_index("timestamp")
        return IndicatorsCache(df, config, volatility, timeframe)

    return _calc_indicators


class DataHandler:
    """Collects market data and exposes it via an HTTP API.

    Parameters
    ----------
    config : dict
        Bot configuration.
    telegram_bot : telegram.Bot or compatible
        Bot instance for sending notifications.
    chat_id : str | int
        Identifier of the Telegram chat for notifications.
    exchange : BybitSDKAsync, optional
        Preconfigured Bybit client.
    pro_exchange : "ccxtpro.bybit", optional
        ccxtpro client for WebSocket data.
    trade_callback : Callable[[str], Awaitable[None]], optional
        Function called after a candle has been processed.
    """

    def __init__(
        self,
        config: BotConfig,
        telegram_bot,
        chat_id,
        exchange: BybitSDKAsync | None = None,
        pro_exchange: "ccxtpro.bybit" | None = None,
        feature_callback: Callable[[str], Awaitable[Any]] | None = None,
        trade_callback: Callable[[str], Awaitable[None]] | None = None,
    ):
        _init_cuda()
        logger.info(
            "Starting DataHandler initialization: timeframe=%s, max_symbols=%s, GPU available=%s",
            config.timeframe,
            config.get("max_symbols"),
            GPU_AVAILABLE,
        )
        if not os.environ.get("TELEGRAM_BOT_TOKEN") or not os.environ.get(
            "TELEGRAM_CHAT_ID"
        ):
            logger.warning(
                "TELEGRAM_BOT_TOKEN or TELEGRAM_CHAT_ID not set; Telegram alerts will not be sent"
            )
        self.config = config
        self.exchange = exchange or create_exchange()
        self.pro_exchange = pro_exchange
        self.telegram_logger = TelegramLogger(
            telegram_bot,
            chat_id,
            max_queue_size=config.get("telegram_queue_size"),
        )
        self.feature_callback = feature_callback
        self.trade_callback = trade_callback
        self.cache = HistoricalDataCache(config["cache_dir"])
        self.calc_indicators = _make_calc_indicators_remote(GPU_AVAILABLE, False)
        self.use_polars = config.get("use_polars", False)
        if self.use_polars:
            if pl is None:
                raise RuntimeError("Polars is required when use_polars=True")
            self._ohlcv = pl.DataFrame()
            self._ohlcv_2h = pl.DataFrame()
        else:
            self._ohlcv = pd.DataFrame()
            self._ohlcv_2h = pd.DataFrame()
        self.funding_rates = {}
        self.open_interest = {}
        self.open_interest_change = {}
        self.orderbook = pd.DataFrame()
        self.orderbook_imbalance: Dict[str, float] = {}
        self.order_clusters: Dict[str, List[tuple[float, float]]] = {}
        self.indicators = {}
        self.indicators_cache = {}
        self.indicators_2h = {}
        self.indicators_cache_2h = {}
        self.usdt_pairs = []
        self.symbol_locks: Dict[str, asyncio.Lock] = {}
        self.ohlcv_lock = asyncio.Lock()
        self.ohlcv_2h_lock = asyncio.Lock()
        self.funding_lock = asyncio.Lock()
        self.oi_lock = asyncio.Lock()
        self.orderbook_lock = asyncio.Lock()
        self.cleanup_lock = asyncio.Lock()
        self.ws_rate_timestamps = []
        self.process_rate_timestamps = []
        self.ws_min_process_rate = config.get("ws_min_process_rate", 1)
        if self.ws_min_process_rate <= 1:
            tf_seconds = pd.Timedelta(config.timeframe).total_seconds()
            self.ws_min_process_rate = max(1, int(1800 / tf_seconds))
        self.process_rate_window = 1
        self.cleanup_task = None
        self.ws_queue = asyncio.PriorityQueue(
            maxsize=config.get("ws_queue_size", 10000)
        )
        # Use an asyncio.Queue so disk buffer operations never block the event loop
        self.disk_buffer: asyncio.Queue[str] = asyncio.Queue(
            maxsize=config.get("disk_buffer_size", 10000)
        )
        self.buffer_dir = (
            Path(config["cache_dir"]) / "ws_buffer"
        ).resolve(strict=False)
        self.buffer_dir.mkdir(parents=True, exist_ok=True)
        self.processed_timestamps = {}
        self.processed_timestamps_2h = {}
        self.symbol_priority = {}
        self.backup_ws_urls = config.get("backup_ws_urls", [])
        self.ws_latency = {}
        self.latency_log_interval = 3600
        self.restart_attempts = 0
        self.max_restart_attempts = 20
        self.ws_inactivity_timeout = config.get("ws_inactivity_timeout", 30)
        logger.info("DataHandler initialization complete")
        # Maximum number of symbols to work with overall
        self.max_symbols = config.get("max_symbols", 50)
        # Start with the configured limit for dynamic adjustments
        self.max_subscriptions = self.max_symbols
        # Number of symbols to subscribe per WebSocket connection
        # Number of symbols to subscribe per WebSocket connection. Prefer
        # ``ws_subscription_batch_size`` if present for backward compatibility
        # with the older ``max_subscriptions_per_connection`` option.
        self.ws_subscription_batch_size = config.get(
            "ws_subscription_batch_size",
            config.get("max_subscriptions_per_connection", 30),
        )
        self.active_subscriptions = 0
        self.load_threshold = config.get("load_threshold", 0.8)
        self.ws_pool = {}
        self.tasks = []
        self.parameter_optimizer = ParameterOptimizer(self.config, self)
        self.strategy_optimizer = (
            StrategyOptimizer(self.config, self)
            if self.config.get("use_strategy_optimizer", False)
            else None
        )

    def _get_symbol_lock(self, symbol: str) -> asyncio.Lock:
        lock = self.symbol_locks.get(symbol)
        if lock is None:
            lock = asyncio.Lock()
            self.symbol_locks[symbol] = lock
        return lock

    # ------------------------------------------------------------------
    # Properties to expose OHLCV data as pandas when using Polars
    @property
    def ohlcv(self) -> pd.DataFrame:
        if self.use_polars:
            if self._ohlcv.height == 0:
                return pd.DataFrame()
            df = self._ohlcv.to_pandas().copy()
            df["timestamp"] = pd.to_datetime(df["timestamp"], utc=True)
            return df.set_index(["symbol", "timestamp"]).sort_index()
        return self._ohlcv

    @ohlcv.setter
    def ohlcv(self, value: pd.DataFrame) -> None:
        if self.use_polars:
            self._ohlcv = (
                pl.from_pandas(value.reset_index())
                if isinstance(value, pd.DataFrame)
                else value
            )
        else:
            self._ohlcv = value

    @property
    def ohlcv_2h(self) -> pd.DataFrame:
        if self.use_polars:
            if self._ohlcv_2h.height == 0:
                return pd.DataFrame()
            df = self._ohlcv_2h.to_pandas().copy()
            df["timestamp"] = pd.to_datetime(df["timestamp"], utc=True)
            return df.set_index(["symbol", "timestamp"]).sort_index()
        return self._ohlcv_2h

    @ohlcv_2h.setter
    def ohlcv_2h(self, value: pd.DataFrame) -> None:
        if self.use_polars:
            self._ohlcv_2h = (
                pl.from_pandas(value.reset_index())
                if isinstance(value, pd.DataFrame)
                else value
            )
        else:
            self._ohlcv_2h = value

    async def get_atr(self, symbol: str) -> float:
        """Return the latest ATR value for a symbol, recalculating if missing."""
        async with self.ohlcv_lock:
            df = self.ohlcv
            if "symbol" in df.index.names and symbol in df.index.get_level_values(
                "symbol"
            ):
                sub_df = df.xs(symbol, level="symbol", drop_level=False)
            else:
                return 0.0
        if sub_df.empty:
            return 0.0
        if "atr" in sub_df.columns:
            try:
                value = float(sub_df["atr"].iloc[-1])
                if value > 0:
                    return value
            except (IndexError, ValueError) as exc:
                logger.error("get_atr failed for %s: %s", symbol, exc)
        try:
            new_ind = IndicatorsCache(
                sub_df.droplevel("symbol"),
                self.config,
                sub_df["close"].pct_change().std(),
                "primary",
            )
            self.indicators[symbol] = new_ind
            for col in new_ind.df.columns:
                if col not in sub_df.columns:
                    sub_df[col] = new_ind.df[col]
                else:
                    sub_df[col].update(new_ind.df[col])
            async with self.ohlcv_lock:
                base_df = self.ohlcv
                base_df.loc[sub_df.index, sub_df.columns] = sub_df
                self.ohlcv = base_df
            if "atr" in new_ind.df.columns and not new_ind.df["atr"].empty:
                return float(new_ind.df["atr"].iloc[-1])
        except (KeyError, ValueError) as e:
            logger.error("Ошибка расчета ATR для %s: %s", symbol, e)
        return 0.0

    async def is_data_fresh(
        self, symbol: str, timeframe: str = "primary", max_delay: float = 60
    ) -> bool:
        """Return True if the most recent candle is within ``max_delay`` seconds."""
        try:
            if symbol in LATEST_OHLCV:
                ts = LATEST_OHLCV[symbol]["timestamp"]
                age = pd.Timestamp.now(tz="UTC") - pd.to_datetime(ts, utc=True)
                if age.total_seconds() <= max_delay:
                    return True
            df_lock = self.ohlcv_lock if timeframe == "primary" else self.ohlcv_2h_lock
            df = self.ohlcv if timeframe == "primary" else self.ohlcv_2h
            async with df_lock:
                if "symbol" in df.index.names and symbol in df.index.get_level_values(
                    "symbol"
                ):
                    sub_df = df.xs(symbol, level="symbol", drop_level=False)
                else:
                    return False
            if sub_df.empty:
                return False
            last_ts = sub_df.index.get_level_values("timestamp")[-1]
            age = pd.Timestamp.now(tz="UTC") - last_ts
            return age.total_seconds() <= max_delay
        except (KeyError, ValueError) as e:
            logger.error("Error checking data freshness for %s: %s", symbol, e)
            return False

    async def load_initial(self):
        try:
            markets = await safe_api_call(self.exchange, "load_markets")
            self.usdt_pairs = await self.select_liquid_pairs(markets)
            if not self.usdt_pairs:
                raise RuntimeError("No liquid USDT pairs found")
            logger.info(
                "Найдено %s USDT-пар с высокой ликвидностью",
                len(self.usdt_pairs),
            )
            tasks: List[asyncio.Task] = []
            task_info: List[tuple] = []
            history_limit = self.config.get("min_data_length", 200)

            mem = psutil.virtual_memory()
            avail_bytes = getattr(mem, "available", 0)
            avail_gb = avail_bytes / (1024**3)
            batch_size = self.config.get("history_batch_size", 10)
            batch_size = max(1, min(batch_size, int(max(1, avail_gb))))
            logger.info(
                "Исторические данные загружаются батчами по %s (%.1f GB available)",
                batch_size,
                avail_gb,
            )
            hist_sem = asyncio.Semaphore(batch_size)

            async def limited_history(sym: str, tf: str, prefix: str = "") -> tuple:
                async with hist_sem:
                    return await self.fetch_ohlcv_history(
                        sym,
                        tf,
                        history_limit,
                        cache_prefix=prefix,
                    )

            for symbol in self.usdt_pairs:
                orderbook = await self.fetch_orderbook(symbol)
                bid_volume = (
                    sum([bid[1] for bid in orderbook.get("bids", [])[:5]])
                    if orderbook.get("bids")
                    else 0
                )
                ask_volume = (
                    sum([ask[1] for ask in orderbook.get("asks", [])[:5]])
                    if orderbook.get("asks")
                    else 0
                )
                liquidity = min(bid_volume, ask_volume)
                self.symbol_priority[symbol] = -liquidity
                tasks.append(
                    asyncio.create_task(
                        limited_history(
                            symbol,
                            self.config["timeframe"],
                            "",
                        )
                    )
                )
                task_info.append(("history", symbol, self.config["timeframe"], ""))
                if self.config["secondary_timeframe"] != self.config["timeframe"]:
                    tasks.append(
                        asyncio.create_task(
                            limited_history(
                                symbol,
                                self.config["secondary_timeframe"],
                                "2h_",
                            )
                        )
                    )
                    task_info.append(
                        (
                            "history",
                            symbol,
                            self.config["secondary_timeframe"],
                            "2h_",
                        )
                    )
                tasks.append(asyncio.create_task(self.fetch_funding_rate(symbol)))
                task_info.append(("funding", symbol, None, None))
                tasks.append(asyncio.create_task(self.fetch_open_interest(symbol)))
                task_info.append(("open_interest", symbol, None, None))
            results = await asyncio.gather(*tasks, return_exceptions=True)
            failed_symbols: set[str] = set()
            for info, result in zip(task_info, results):
                task_type, symbol, timeframe, prefix = info
                if isinstance(result, Exception):
                    if task_type == "history":
                        logger.error(
                            "Ошибка получения истории для %s (%s): %s",
                            symbol,
                            timeframe,
                            result,
                        )
                        try:
                            _, result = await limited_history(symbol, timeframe, prefix)
                        except Exception as retry_exc:  # noqa: BLE001
                            logger.error(
                                "Повторная попытка истории для %s (%s) не удалась: %s",
                                symbol,
                                timeframe,
                                retry_exc,
                            )
                            failed_symbols.add(symbol)
                            continue
                    elif task_type == "funding":
                        logger.error(
                            "Ошибка получения ставки финансирования для %s: %s",
                            symbol,
                            result,
                        )
                        continue
                    elif task_type == "open_interest":
                        logger.error(
                            "Ошибка получения открытого интереса для %s: %s",
                            symbol,
                            result,
                        )
                        continue
                if task_type == "history":
                    if isinstance(result, tuple) and len(result) == 2:
                        _, df = result
                    else:
                        df = result
                    if not check_dataframe_empty(
                        df, f"load_initial {symbol} {timeframe}"
                    ):
                        df["symbol"] = symbol
                        df = df.set_index(["symbol", df.index])
                        df.index.set_names(["symbol", "timestamp"], inplace=True)
                        await self.synchronize_and_update(
                            symbol,
                            df,
                            self.funding_rates.get(symbol, 0.0),
                            self.open_interest.get(symbol, 0.0),
                            {"imbalance": 0.0, "timestamp": time.time()},
                            timeframe=(
                                "primary"
                                if timeframe == self.config["timeframe"]
                                else "secondary"
                            ),
                        )
            if failed_symbols:
                logger.warning(
                    "Удаляем пары с ошибками загрузки: %s",
                    ", ".join(sorted(failed_symbols)),
                )
                self.usdt_pairs = [
                    s for s in self.usdt_pairs if s not in failed_symbols
                ]
                for sym in failed_symbols:
                    self.symbol_priority.pop(sym, None)
            await self.release_memory()
        except (KeyError, ValueError, TypeError, IndexError) as e:
            logger.error("Ошибка загрузки начальных данных: %s", e)
            await self.telegram_logger.send_telegram_message(
                f"Ошибка загрузки данных: {e}"
            )

    async def select_liquid_pairs(self, markets: Dict) -> List[str]:
        """Return top liquid USDT futures pairs only.

        Filters out spot markets using contract metadata rather than
        string patterns. Volume ranking and the configured top limit
        remain unchanged.
        """

        pair_volumes = []
        semaphore = asyncio.Semaphore(self.config.get("max_concurrent_requests", 10))

        async def fetch_volume(sym: str) -> tuple:
            async with semaphore:
                try:
                    ticker = await safe_api_call(self.exchange, "fetch_ticker", sym)
                    volume = float(ticker.get("quoteVolume") or 0)
                except (httpx.HTTPError, RuntimeError) as e:  # noqa: BLE001
                    logger.error("Ошибка получения тикера для %s: %s", sym, e)
                    volume = 0.0
                return sym, volume

        min_age = (
            self.config.get("min_data_length", 0)
            * pd.Timedelta(self.config["timeframe"]).total_seconds()
        )
        now = pd.Timestamp.utcnow()
        batch = []
        batch_size = self.config.get("max_volume_batch", 50)
        candidate_markets = 0
        for symbol, market in markets.items():
            # Only consider active USDT-margined futures symbols using metadata
            if (
                market.get("active")
                and market.get("quote") == "USDT"
                and (market.get("contract") or market.get("linear"))
            ):
                candidate_markets += 1
                launch_time = None
                info = market.get("info") or {}
                for key in (
                    "launchTime",
                    "launch_time",
                    "listingTime",
                    "listing_date",
                    "created",
                ):
                    raw = info.get(key) or market.get(key)
                    if raw:
                        try:
                            launch_time = pd.to_datetime(raw, unit="ms", utc=True)
                        except (ValueError, TypeError):  # noqa: BLE001
                            launch_time = pd.to_datetime(raw, utc=True, errors="coerce")
                        break
                if launch_time is not None:
                    age = (now - launch_time).total_seconds()
                    if age < min_age:
                        continue
                batch.append(fetch_volume(symbol))
                if len(batch) >= batch_size:
                    pair_volumes.extend(await asyncio.gather(*batch))
                    batch.clear()

        if batch:
            pair_volumes.extend(await asyncio.gather(*batch))

        # Deduplicate entries using the canonical symbol
        highest = {}
        for sym, vol in pair_volumes:
            canon = self.fix_ws_symbol(sym)
            if canon not in highest or vol > highest[canon][1]:
                highest[canon] = (sym, vol)

        sorted_pairs = sorted(highest.values(), key=lambda x: x[1], reverse=True)
        min_liq = self.config.get("min_liquidity", 0)
        filtered = [p for p in sorted_pairs if p[1] >= min_liq]
        top_limit = self.config.get("max_symbols", 50)
        result = [s for s, _ in filtered[:top_limit]]
        logger.info(
            "select_liquid_pairs: total=%d, usdt_futures=%d, after_liquidity=%d",
            len(markets),
            candidate_markets,
            len(result),
        )
        if not result:
            raise ValueError(
                "No liquid USDT futures pairs found. Consider lowering min_liquidity or"
                " adjusting other configuration values."
            )
        return result

    @retry(wait=wait_exponential(multiplier=1, min=4, max=10))
    async def fetch_ohlcv_single(
        self, symbol: str, timeframe: str, limit: int = 200, cache_prefix: str = ""
    ) -> tuple:
        try:
            if os.getenv("TEST_MODE") == "1":
                ohlcv = generate_synthetic_ohlcv(timeframe, limit)
            else:
                ohlcv = await safe_api_call(
                    self.exchange,
                    "fetch_ohlcv",
                    symbol,
                    timeframe,
                    limit=limit,
                )
            if not ohlcv or len(ohlcv) < limit * 0.8:
                logger.warning(
                    "Неполные данные OHLCV для %s (%s), получено %s из %s",
                    symbol,
                    timeframe,
                    len(ohlcv),
                    limit,
                )
                return symbol, pd.DataFrame()
            df = pd.DataFrame(
                ohlcv, columns=["timestamp", "open", "high", "low", "close", "volume"]
            )
            df["timestamp"] = pd.to_datetime(df["timestamp"], unit="ms", utc=True)
            df = df.set_index("timestamp")
            for col in ["open", "high", "low", "close", "volume"]:
                df[col] = df[col].astype(np.float32)
            if len(df) >= 3:
                df = filter_outliers_zscore(df, "close")
            if df["close"].isna().sum() / len(df) > 0.05:
                logger.warning(
                    "Слишком много пропусков в данных для %s (%s) (>5%), использование forward-fill",
                    symbol,
                    timeframe,
                )
                df = df.ffill()
            time_diffs = df.index.to_series().diff().dt.total_seconds()
            max_gap = pd.Timedelta(timeframe).total_seconds() * 2
            if time_diffs.max() > max_gap:
                logger.warning(
                    "Обнаружен значительный разрыв в данных для %s (%s): %.2f минут",
                    symbol,
                    timeframe,
                    time_diffs.max() / 60,
                )
                await self.telegram_logger.send_telegram_message(
                    f"⚠️ Разрыв в данных для {symbol} ({timeframe}): {time_diffs.max()/60:.2f} минут"
                )
                return symbol, pd.DataFrame()
            df = df.interpolate(method="time", limit_direction="both")
            if df.empty:
                logger.warning(
                    "Skipping cache for %s (%s) — no data",
                    symbol,
                    timeframe,
                )
            else:
                self.cache.save_cached_data(f"{cache_prefix}{symbol}", timeframe, df)
            return symbol, pd.DataFrame(df)
        except (KeyError, ValueError, TypeError, IndexError) as e:
            logger.error("Ошибка получения OHLCV для %s (%s): %s", symbol, timeframe, e)
            return symbol, pd.DataFrame()

    async def fetch_ohlcv_history(
        self, symbol: str, timeframe: str, total_limit: int, cache_prefix: str = ""
    ) -> tuple:
        """Fetch extended OHLCV history by performing multiple requests."""
        try:
            if os.getenv("TEST_MODE") == "1":
                df = pd.DataFrame(
                    generate_synthetic_ohlcv(timeframe, total_limit),
                    columns=["timestamp", "open", "high", "low", "close", "volume"],
                )
                df["timestamp"] = pd.to_datetime(df["timestamp"], unit="ms", utc=True)
                df = df.set_index("timestamp")
            else:
                all_data = []
                timeframe_ms = int(pd.Timedelta(timeframe).total_seconds() * 1000)
                since = None
                remaining = total_limit
                per_request = min(1000, total_limit)
                while remaining > 0:
                    limit = min(per_request, remaining)
                    ohlcv = await safe_api_call(
                        self.exchange,
                        "fetch_ohlcv",
                        symbol,
                        timeframe,
                        limit=limit,
                        since=since,
                    )
                    if not ohlcv:
                        break
                    df_part = pd.DataFrame(
                        ohlcv,
                        columns=["timestamp", "open", "high", "low", "close", "volume"],
                    )
                    df_part["timestamp"] = pd.to_datetime(
                        df_part["timestamp"], unit="ms", utc=True
                    )
                    df_part = df_part.set_index("timestamp")
                    all_data.append(df_part)
                    remaining -= len(df_part)
                    if len(df_part) < limit:
                        break
                    since = (
                        int(df_part.index[0].timestamp() * 1000) - timeframe_ms * limit
                    )
                if not all_data:
                    return symbol, pd.DataFrame()
                df = pd.concat(all_data).sort_index().drop_duplicates()
            if df.empty:
                logger.warning(
                    "Skipping cache for %s (%s) — no data",
                    symbol,
                    timeframe,
                )
            else:
                self.cache.save_cached_data(f"{cache_prefix}{symbol}", timeframe, df)
            return symbol, pd.DataFrame(df)
        except (KeyError, ValueError, TypeError, IndexError) as e:
            logger.error(
                "Ошибка получения расширенной истории OHLCV для %s (%s): %s",
                symbol,
                timeframe,
                e,
            )
            return symbol, pd.DataFrame()

    @retry(wait=wait_exponential(multiplier=1, min=4, max=10))
    async def fetch_funding_rate(self, symbol: str) -> float:
        try:
            futures_symbol = self.fix_symbol(symbol)
            funding = await safe_api_call(
                self.exchange,
                "fetch_funding_rate",
                futures_symbol,
            )
            rate = float(funding.get("fundingRate", 0.0))
            async with self.funding_lock:
                self.funding_rates[symbol] = rate
            return rate
        except (KeyError, ValueError) as e:
            logger.error("Ошибка получения ставки финансирования для %s: %s", symbol, e)
            return 0.0

    @retry(wait=wait_exponential(multiplier=1, min=4, max=10))
    async def fetch_open_interest(self, symbol: str) -> float:
        try:
            futures_symbol = self.fix_symbol(symbol)
            oi = await safe_api_call(
                self.exchange,
                "fetch_open_interest",
                futures_symbol,
            )
            interest = float(oi.get("openInterest", 0.0))
            async with self.oi_lock:
                prev = self.open_interest.get(symbol)
                if prev and prev != 0:
                    self.open_interest_change[symbol] = (interest - prev) / prev
                else:
                    self.open_interest_change[symbol] = 0.0
                self.open_interest[symbol] = interest
            return interest
        except (KeyError, ValueError) as e:
            logger.error("Ошибка получения открытого интереса для %s: %s", symbol, e)
            return 0.0

    @retry(wait=wait_exponential(multiplier=1, min=2, max=5))
    async def fetch_orderbook(self, symbol: str) -> Dict:
        try:
            orderbook = await safe_api_call(
                self.exchange,
                "fetch_order_book",
                symbol,
                limit=10,
            )
            if not orderbook["bids"] or not orderbook["asks"]:
                logger.warning(
                    "Пустая книга ордеров для %s, повторная попытка",
                    symbol,
                )
                raise Exception("Пустой ордербук")
            return orderbook
        except (KeyError, ValueError) as e:
            logger.error("Ошибка получения книги ордеров для %s: %s", symbol, e)
            return {"bids": [], "asks": []}

    async def synchronize_and_update(
        self,
        symbol: str,
        df: pd.DataFrame,
        funding_rate: float,
        open_interest: float,
        orderbook: dict,
        timeframe: str = "primary",
    ):
        try:
            if check_dataframe_empty(
                df, f"synchronize_and_update {symbol} {timeframe}"
            ):
                logger.warning(
                    "Пустой DataFrame для %s (%s), пропуск синхронизации",
                    symbol,
                    timeframe,
                )
                return
            if df["close"].isna().any() or (df["close"] <= 0).any():
                logger.warning(
                    "Некорректные данные для %s (%s), пропуск",
                    symbol,
                    timeframe,
                )
                return
            lock = self._get_symbol_lock(symbol)
            async with lock:
                if timeframe == "primary":
                    if self.use_polars:
                        df_pl = (
                            pl.from_pandas(df.reset_index())
                            if isinstance(df, pd.DataFrame)
                            else df
                        )
                        base = (
                            self._ohlcv.filter(pl.col("symbol") != symbol)
                            if self._ohlcv.height > 0
                            else self._ohlcv
                        )
                        self._ohlcv = (
                            pl.concat([base, df_pl]) if base.height > 0 else df_pl
                        )
                        self._ohlcv = self._ohlcv.sort(["symbol", "timestamp"])
                    else:
                        if isinstance(self.ohlcv.index, pd.MultiIndex):
                            base = self.ohlcv.drop(
                                symbol, level="symbol", errors="ignore"
                            )
                        else:
                            base = self.ohlcv
                        self.ohlcv = pd.concat(
                            [base, df], ignore_index=False
                        ).sort_index()
                else:
                    if self.use_polars:
                        df_pl = (
                            pl.from_pandas(df.reset_index())
                            if isinstance(df, pd.DataFrame)
                            else df
                        )
                        base = (
                            self._ohlcv_2h.filter(pl.col("symbol") != symbol)
                            if self._ohlcv_2h.height > 0
                            else self._ohlcv_2h
                        )
                        self._ohlcv_2h = (
                            pl.concat([base, df_pl]) if base.height > 0 else df_pl
                        )
                        self._ohlcv_2h = self._ohlcv_2h.sort(["symbol", "timestamp"])
                    else:
                        if isinstance(self.ohlcv_2h.index, pd.MultiIndex):
                            base = self.ohlcv_2h.drop(
                                symbol, level="symbol", errors="ignore"
                            )
                        else:
                            base = self.ohlcv_2h
                        self.ohlcv_2h = pd.concat(
                            [base, df], ignore_index=False
                        ).sort_index()
                self.funding_rates[symbol] = funding_rate
                prev = self.open_interest.get(symbol)
                if prev and prev != 0:
                    self.open_interest_change[symbol] = (open_interest - prev) / prev
                else:
                    self.open_interest_change[symbol] = 0.0
                self.open_interest[symbol] = open_interest
                orderbook_df = pd.DataFrame(
                    [orderbook | {"symbol": symbol, "timestamp": time.time()}]
                )
                self.orderbook = pd.concat(
                    [self.orderbook, orderbook_df], ignore_index=False
                )
                self.orderbook_imbalance[symbol] = calculate_imbalance(orderbook)
                self.order_clusters[symbol] = detect_clusters(
                    orderbook, DEFAULT_CLUSTER_THRESHOLD
                )
                LATEST_IMBALANCE[symbol] = self.orderbook_imbalance[symbol]
                LATEST_CLUSTERS[symbol] = self.order_clusters[symbol]
            volatility = df["close"].pct_change().std() if not df.empty else 0.02
            cache_key = f"{symbol}_{timeframe}"
            if timeframe == "primary":
                fetch_needed = False
                obj_ref = None
                async with self.ohlcv_lock:
                    if cache_key not in self.indicators_cache:
                        logger.debug(
                            "Dispatching calc_indicators for %s %s", symbol, timeframe
                        )
                        obj_ref = self.calc_indicators.remote(
                            df.droplevel("symbol"), self.config, volatility, "primary"
                        )
                        fetch_needed = True
                    else:
                        cache_obj = self.indicators_cache[cache_key]
                        cache_obj.update(df.droplevel("symbol"))
                        idx = df.droplevel("symbol").index
                        self.indicators[symbol] = cache_obj
                        base_df = self.ohlcv
                        base_df.loc[df.index, cache_obj.df.columns] = cache_obj.df.loc[
                            idx, cache_obj.df.columns
                        ].to_numpy()
                        self.ohlcv = base_df

                if fetch_needed and obj_ref is not None:
                    result = await asyncio.to_thread(ray.get, obj_ref)
                    logger.debug(
                        "calc_indicators completed for %s %s (key=%s)",
                        symbol,
                        timeframe,
                        cache_key,
                    )
                    # Deep copy the DataFrame and Series to avoid read-only
                    # buffers returned from Ray
                    result.df = result.df.copy(deep=True)
                    for attr in [
                        "ema30",
                        "ema100",
                        "ema200",
                        "atr",
                        "rsi",
                        "adx",
                        "macd",
                        "volume_profile",
                    ]:
                        if hasattr(result, attr) and getattr(result, attr) is not None:
                            series = getattr(result, attr)
                            if isinstance(series, (pd.Series, pd.DataFrame)):
                                setattr(result, attr, series.copy(deep=True))
                    async with self.ohlcv_lock:
                        self.indicators_cache[cache_key] = result
                        self.indicators[symbol] = result
                        idx = df.droplevel("symbol").index
                        base_df = self.ohlcv
                        base_df.loc[df.index, result.df.columns] = result.df.loc[
                            idx, result.df.columns
                        ].to_numpy()
                        self.ohlcv = base_df
            else:
                fetch_needed = False
                obj_ref = None
                async with self.ohlcv_2h_lock:
                    if cache_key not in self.indicators_cache_2h:
                        logger.debug(
                            "Dispatching calc_indicators for %s %s", symbol, timeframe
                        )
                        obj_ref = self.calc_indicators.remote(
                            df.droplevel("symbol"), self.config, volatility, "secondary"
                        )
                        fetch_needed = True
                    else:
                        cache_obj = self.indicators_cache_2h[cache_key]
                        cache_obj.update(df.droplevel("symbol"))
                        idx = df.droplevel("symbol").index
                        base_df_2h = self.ohlcv_2h
                        base_df_2h.loc[df.index, cache_obj.df.columns] = (
                            cache_obj.df.loc[idx, cache_obj.df.columns].to_numpy()
                        )
                        self.ohlcv_2h = base_df_2h
                        self.indicators_2h[symbol] = cache_obj

                if fetch_needed and obj_ref is not None:
                    result = await asyncio.to_thread(ray.get, obj_ref)
                    logger.debug(
                        "calc_indicators completed for %s %s (key=%s)",
                        symbol,
                        timeframe,
                        cache_key,
                    )
                    async with self.ohlcv_2h_lock:
                        # Deep copy before caching to allow in-place updates
                        result.df = result.df.copy(deep=True)
                        for attr in [
                            "ema30",
                            "ema100",
                            "ema200",
                            "atr",
                            "rsi",
                            "adx",
                            "macd",
                            "volume_profile",
                        ]:
                            if (
                                hasattr(result, attr)
                                and getattr(result, attr) is not None
                            ):
                                series = getattr(result, attr)
                                if isinstance(series, (pd.Series, pd.DataFrame)):
                                    setattr(result, attr, series.copy(deep=True))

                        self.indicators_cache_2h[cache_key] = result
                        self.indicators_2h[symbol] = result
                        idx = df.droplevel("symbol").index
                        base_df_2h = self.ohlcv_2h
                        base_df_2h.loc[df.index, result.df.columns] = result.df.loc[
                            idx, result.df.columns
                        ].to_numpy()
                        self.ohlcv_2h = base_df_2h
            callbacks: list[Awaitable[Any]] = []
            if self.feature_callback:
                callbacks.append(self.feature_callback(symbol))
            if self.trade_callback:
                callbacks.append(self.trade_callback(symbol))
            if callbacks:
                await asyncio.gather(*callbacks)
            self.cache.save_cached_data(f"{timeframe}_{symbol}", timeframe, df)
        except (KeyError, ValueError, TypeError, IndexError) as e:
            logger.error(
                "Ошибка синхронизации данных для %s (%s): %s", symbol, timeframe, e
            )

    async def cleanup_old_data(self):
        while True:
            try:
                async with self.cleanup_lock:
                    current_time = pd.Timestamp.now(tz="UTC")
                    async with self.ohlcv_lock:
                        if self.use_polars:
                            if self._ohlcv.height > 0:
                                threshold = (
                                    current_time
                                    - pd.Timedelta(seconds=self.config["forget_window"])
                                ).to_pydatetime()
                                if (
                                    not hasattr(self._ohlcv, "dtypes")
                                    or self._ohlcv.dtypes[1] == pl.Object
                                ):
                                    self._ohlcv = pl.from_pandas(
                                        self._ohlcv.to_pandas()
                                    )
                                df_pd = self._ohlcv.to_pandas()
                                df_pd = df_pd[df_pd["timestamp"] >= threshold]
                                self._ohlcv = pl.from_pandas(df_pd)
                        elif not self.ohlcv.empty:
                            threshold = current_time - pd.Timedelta(
                                seconds=self.config["forget_window"]
                            )
                            self.ohlcv = self.ohlcv[
                                self.ohlcv.index.get_level_values("timestamp")
                                >= threshold
                            ]
                    async with self.ohlcv_2h_lock:
                        if self.use_polars:
                            if self._ohlcv_2h.height > 0:
                                threshold = (
                                    current_time
                                    - pd.Timedelta(seconds=self.config["forget_window"])
                                ).to_pydatetime()
                                if (
                                    not hasattr(self._ohlcv_2h, "dtypes")
                                    or self._ohlcv_2h.dtypes[1] == pl.Object
                                ):
                                    self._ohlcv_2h = pl.from_pandas(
                                        self._ohlcv_2h.to_pandas()
                                    )
                                df2_pd = self._ohlcv_2h.to_pandas()
                                df2_pd = df2_pd[df2_pd["timestamp"] >= threshold]
                                self._ohlcv_2h = pl.from_pandas(df2_pd)
                        elif not self.ohlcv_2h.empty:
                            threshold = current_time - pd.Timedelta(
                                seconds=self.config["forget_window"]
                            )
                            self.ohlcv_2h = self.ohlcv_2h[
                                self.ohlcv_2h.index.get_level_values("timestamp")
                                >= threshold
                            ]
                    async with self.orderbook_lock:
                        if (
                            not self.orderbook.empty
                            and "timestamp" in self.orderbook.columns
                        ):
                            self.orderbook = self.orderbook[
                                self.orderbook["timestamp"]
                                >= time.time() - self.config["forget_window"]
                            ]
                    async with self.ohlcv_lock:
                        for symbol in list(self.processed_timestamps.keys()):
                            if symbol not in self.usdt_pairs:
                                del self.processed_timestamps[symbol]
                    async with self.ohlcv_2h_lock:
                        for symbol in list(self.processed_timestamps_2h.keys()):
                            if symbol not in self.usdt_pairs:
                                del self.processed_timestamps_2h[symbol]
                    logger.info("Старые данные очищены")
                await asyncio.sleep(self.config["data_cleanup_interval"] * 2)
            except asyncio.CancelledError:
                raise
            except (RuntimeError, ValueError, OSError) as e:
                logger.exception("Ошибка очистки данных: %s", e)
                await asyncio.sleep(1)
                continue

    async def release_memory(self) -> None:
        """Trim stored history to the configured number of recent bars."""
        retention = int(self.config.get("history_retention", 0))
        if retention <= 0:
            return
        try:
            async with self.ohlcv_lock:
                if self.use_polars:
                    df = (
                        self._ohlcv.to_pandas()
                        if self._ohlcv.height > 0
                        else pd.DataFrame()
                    )
                else:
                    df = self._ohlcv
                if not df.empty:
                    df = df.groupby(level="symbol").tail(retention)
                if self.use_polars:
                    self._ohlcv = (
                        pl.from_pandas(df.reset_index())
                        if not df.empty
                        else pl.DataFrame()
                    )
                else:
                    self._ohlcv = df
            async with self.ohlcv_2h_lock:
                if self.use_polars:
                    df2 = (
                        self._ohlcv_2h.to_pandas()
                        if self._ohlcv_2h.height > 0
                        else pd.DataFrame()
                    )
                else:
                    df2 = self._ohlcv_2h
                if not df2.empty:
                    df2 = df2.groupby(level="symbol").tail(retention)
                if self.use_polars:
                    self._ohlcv_2h = (
                        pl.from_pandas(df2.reset_index())
                        if not df2.empty
                        else pl.DataFrame()
                    )
                else:
                    self._ohlcv_2h = df2
            logger.info("История обрезана до последних %s баров", retention)
        except (OSError, ValueError) as e:  # pragma: no cover - best effort cleanup
            logger.exception("Не удалось освободить память: %s", e)

    async def save_to_disk_buffer(self, priority, item):
        try:
            filename = (
                self.buffer_dir / f"buffer_{time.time()}.json"
            ).resolve(strict=False)
            if not filename.is_relative_to(self.buffer_dir):
                raise ValueError("Attempt to write outside buffer directory")

            def _json_dump(obj, path: Path):
                with path.open("w", encoding="utf-8") as f:
                    json.dump(obj, f)

            await asyncio.to_thread(
                _json_dump, {"priority": priority, "item": item}, filename
            )
            try:
                self.disk_buffer.put_nowait(str(filename))
            except asyncio.QueueFull:
                logger.warning(
                    "Очередь дискового буфера переполнена, сообщение пропущено"
                )
                await asyncio.to_thread(filename.unlink)
                return
            logger.info("Сообщение сохранено в дисковый буфер: %s", filename)
        except (OSError, ValueError, TypeError) as e:
            logger.error("Ошибка сохранения в дисковый буфер: %s", e)

    async def load_from_disk_buffer(self):
        while not self.disk_buffer.empty():
            try:
                filename = Path(self.disk_buffer.get_nowait()).resolve(strict=False)
                if not filename.is_relative_to(self.buffer_dir):
                    raise ValueError("Attempt to read outside buffer directory")
            except asyncio.QueueEmpty:
                break
            try:
                def _json_load(path: Path):
                    with path.open("r", encoding="utf-8") as f:
                        return json.load(f)

                data = await asyncio.to_thread(_json_load, filename)
                priority = data.get("priority")
                item = tuple(data.get("item", []))
                await self.ws_queue.put((priority, item))
                await asyncio.to_thread(filename.unlink)
                logger.info("Сообщение загружено из дискового буфера: %s", filename)
            except (
                OSError,
                ValueError,
                TypeError,
                KeyError,
                json.JSONDecodeError,
            ) as e:
                logger.error("Ошибка загрузки из дискового буфера: %s", e)
            finally:
                self.disk_buffer.task_done()

    async def load_from_disk_buffer_loop(self):
        while True:
            await self.load_from_disk_buffer()
            await asyncio.sleep(1)

    async def adjust_subscriptions(self):
        cpu_load = psutil.cpu_percent(interval=1)
        memory = psutil.virtual_memory()
        memory_load = memory.percent
        current_rate = (
            len(self.process_rate_timestamps) / self.process_rate_window
            if self.process_rate_timestamps
            else self.ws_min_process_rate
        )
        if (
            cpu_load > self.load_threshold * 100
            or memory_load > self.load_threshold * 100
        ):
            new_max = max(10, self.max_subscriptions // 2)
            logger.warning(
                "Высокая нагрузка (CPU: %s%%, Memory: %s%%), уменьшение подписок до %s",
                cpu_load,
                memory_load,
                new_max,
            )
            self.max_subscriptions = new_max
        elif current_rate < self.ws_min_process_rate:
            new_max = max(10, int(self.max_subscriptions * 0.8))
            logger.warning(
                "Низкая скорость обработки (%.2f/s), уменьшение подписок до %s",
                current_rate,
                new_max,
            )
            self.max_subscriptions = new_max
        elif (
            cpu_load < self.load_threshold * 50
            and memory_load < self.load_threshold * 50
            and current_rate > self.ws_min_process_rate * 1.5
        ):
            new_max = min(100, self.max_subscriptions * 2)
            logger.info(
                "Низкая нагрузка, увеличение подписок до %s",
                new_max,
            )
            self.max_subscriptions = new_max

    async def subscribe_to_klines(self, symbols: List[str]):
        """Subscribe to kline streams for multiple symbols.

        The ``symbols`` list is divided into chunks of
        ``max_subscriptions_per_connection`` and each chunk is handled by a
        dedicated WebSocket connection.
        """
        try:
            self.cleanup_task = asyncio.create_task(self.cleanup_old_data())
            self.tasks = []
            if self.pro_exchange:
                await self._subscribe_with_ccxtpro(symbols)
            else:
                chunk_size = self.ws_subscription_batch_size
                for i in range(0, len(symbols), chunk_size):
                    chunk = symbols[i : i + chunk_size]
                    t1 = asyncio.create_task(
                        self._subscribe_chunk(
                            chunk,
                            self.config["ws_url"],
                            self.config["ws_reconnect_interval"],
                            timeframe="primary",
                        )
                    )
                    self.tasks.append(t1)
                    if self.config["secondary_timeframe"] != self.config["timeframe"]:
                        t2 = asyncio.create_task(
                            self._subscribe_chunk(
                                chunk,
                                self.config["ws_url"],
                                self.config["ws_reconnect_interval"],
                                timeframe="secondary",
                            )
                        )
                        self.tasks.append(t2)
                self.tasks.append(asyncio.create_task(self._process_ws_queue()))
                self.tasks.append(
                    asyncio.create_task(self.load_from_disk_buffer_loop())
                )
                self.tasks.append(asyncio.create_task(self.monitor_load()))
                self.tasks.append(asyncio.create_task(self.funding_rate_loop()))
                self.tasks.append(asyncio.create_task(self.open_interest_loop()))
                await asyncio.gather(*self.tasks, return_exceptions=True)
        except (httpx.HTTPError, RuntimeError, ValueError) as e:
            logger.error("Ошибка подписки на WebSocket: %s", e)
            await self.telegram_logger.send_telegram_message(f"Ошибка WebSocket: {e}")
            raise

    async def monitor_load(self):
        while True:
            try:
                await self.adjust_subscriptions()
                await asyncio.sleep(300)
            except asyncio.CancelledError:
                raise
            except (RuntimeError, OSError, ValueError) as e:
                logger.exception("Ошибка мониторинга нагрузки: %s", e)
                await asyncio.sleep(1)
                continue

    async def funding_rate_loop(self):
        while True:
            try:
                for symbol in list(self.usdt_pairs):
                    await self.fetch_funding_rate(symbol)
                await asyncio.sleep(self.config.get("funding_update_interval", 300))
            except asyncio.CancelledError:
                raise
            except (httpx.HTTPError, RuntimeError, ValueError) as e:
                logger.exception("Ошибка обновления ставок финансирования: %s", e)
                await asyncio.sleep(1)
                continue

    async def open_interest_loop(self):
        while True:
            try:
                for symbol in list(self.usdt_pairs):
                    await self.fetch_open_interest(symbol)
                await asyncio.sleep(self.config.get("oi_update_interval", 300))
            except asyncio.CancelledError:
                raise
            except (httpx.HTTPError, RuntimeError, ValueError) as e:
                logger.exception("Ошибка обновления открытого интереса: %s", e)
                await asyncio.sleep(1)
                continue

    def fix_symbol(self, symbol: str) -> str:
        """Normalize symbol for Bybit futures REST requests.

        Parameters
        ----------
        symbol : str
            Symbol in one of the supported formats, e.g. ``BTCUSDT``,
            ``BTC/USDT`` or ``BTC/USDT:USDT``.

        Returns
        -------
        str
            ``BTCUSDT`` –> ``BTCUSDT``
            ``BTC/USDT`` –> ``BTC/USDT:USDT``
            ``BTC/USDT:USDT`` remains unchanged
        """

        if symbol.endswith("/USDT"):
            return f"{symbol}:USDT"
        return symbol

    def fix_ws_symbol(self, symbol: str) -> str:
        """Convert symbol to the format required by Bybit WebSocket.

        Removes any slashes and the ``:USDT`` suffix so that
        ``BTC/USDT:USDT`` becomes ``BTCUSDT``.
        """

        return symbol.replace("/", "").replace(":USDT", "")

    async def _subscribe_symbol_ccxtpro(self, symbol: str, timeframe: str, label: str):
        """Watch OHLCV updates for a single symbol using CCXT Pro with automatic reconnection."""
        reconnect_attempts = 0
        max_reconnect_attempts = self.config.get("max_reconnect_attempts", 10)
        limit_exceeded_logged = False
        while True:
            try:
                ohlcv = await self.pro_exchange.watch_ohlcv(symbol, timeframe)
                if not ohlcv:
                    continue
                last = ohlcv[-1]
                kline_timestamp = pd.to_datetime(int(last[0]), unit="ms", utc=True)
                df = pd.DataFrame(
                    [
                        {
                            "timestamp": kline_timestamp,
                            "open": np.float32(last[1]),
                            "high": np.float32(last[2]),
                            "low": np.float32(last[3]),
                            "close": np.float32(last[4]),
                            "volume": np.float32(last[5]),
                        }
                    ]
                )
                df["symbol"] = symbol
                df = df.set_index(["symbol", "timestamp"])
                await self.synchronize_and_update(
                    symbol,
                    df,
                    self.funding_rates.get(symbol, 0.0),
                    self.open_interest.get(symbol, 0.0),
                    {"imbalance": 0.0, "timestamp": time.time()},
                    timeframe=label,
                )
                reconnect_attempts = 0
                if limit_exceeded_logged:
                    logger.info(
                        "Подписка CCXT Pro для %s (%s) восстановлена",
                        symbol,
                        label,
                    )
                    limit_exceeded_logged = False
            except (httpx.HTTPError, RuntimeError, ValueError) as e:
                reconnect_attempts += 1
                delay = min(2**reconnect_attempts, 60)
                logger.error(
                    "Ошибка CCXT Pro для %s (%s), попытка %s/%s, ожидание %s секунд: %s",
                    symbol,
                    label,
                    reconnect_attempts,
                    max_reconnect_attempts,
                    delay,
                    e,
                )
                if (
                    reconnect_attempts == max_reconnect_attempts
                    and not limit_exceeded_logged
                ):
                    logger.warning(
                        "Превышено максимальное количество попыток CCXT Pro для %s (%s). Продолжаем попытки с экспоненциальной задержкой",
                        symbol,
                        label,
                    )
                    limit_exceeded_logged = True
                await asyncio.sleep(delay)

    async def _subscribe_with_ccxtpro(self, symbols: List[str]):
        self.tasks = []
        for symbol in symbols:
            t1 = asyncio.create_task(
                self._subscribe_symbol_ccxtpro(
                    symbol, self.config["timeframe"], "primary"
                )
            )
            self.tasks.append(t1)
            if self.config["secondary_timeframe"] != self.config["timeframe"]:
                t2 = asyncio.create_task(
                    self._subscribe_symbol_ccxtpro(
                        symbol,
                        self.config["secondary_timeframe"],
                        "secondary",
                    )
                )
                self.tasks.append(t2)
        self.tasks.append(asyncio.create_task(self.monitor_load()))
        await asyncio.gather(*self.tasks, return_exceptions=True)

    async def _connect_ws(self, url: str, connection_timeout: int):
        """Return an active WebSocket connection for ``url`` with retries."""
        attempts = 0
        max_attempts = self.config.get("max_reconnect_attempts", 10)
        while True:
            try:
                if url not in self.ws_pool:
                    self.ws_pool[url] = []
                ws = None
                while self.ws_pool[url]:
                    ws = self.ws_pool[url].pop(0)
                    if ws.open:
                        break
                    try:
                        await ws.close()
                    except (OSError, RuntimeError):
                        pass
                    ws = None
                if ws is None or not ws.open:
                    ws = await websockets.connect(
                        url,
                        ping_interval=20,
                        ping_timeout=30,
                        open_timeout=max(connection_timeout, 10),
                    )
                logger.info("Подключение к WebSocket %s", url)
                return ws
            except OSError as e:
                attempts += 1
                delay = min(2**attempts, 60)
                logger.error(
                    "Ошибка подключения к WebSocket %s, попытка %s/%s, ожидание %s секунд: %s",
                    url,
                    attempts,
                    max_attempts,
                    delay,
                    e,
                )
                if attempts >= max_attempts:
                    raise
                await asyncio.sleep(delay)

    async def _send_subscriptions(self, ws, symbols, timeframe: str):
        """Send subscription requests for ``symbols`` and confirm success."""
        attempts = 0
        max_attempts = self.config.get("max_reconnect_attempts", 10)
        selected_timeframe = (
            self.config["timeframe"]
            if timeframe == "primary"
            else self.config["secondary_timeframe"]
        )
        batch_size = self.ws_subscription_batch_size
        while True:
            try:
                for i in range(0, len(symbols), batch_size):
                    batch = symbols[i : i + batch_size]
                    for symbol in batch:
                        current_time = time.time()
                        self.ws_rate_timestamps.append(current_time)
                        self.ws_rate_timestamps = [
                            t for t in self.ws_rate_timestamps if current_time - t < 1
                        ]
                        if len(self.ws_rate_timestamps) > self.config["ws_rate_limit"]:
                            logger.warning(
                                "Превышен лимит подписок WebSocket, ожидание"
                            )
                            await asyncio.sleep(1)
                            self.ws_rate_timestamps = [
                                t
                                for t in self.ws_rate_timestamps
                                if current_time - t < 1
                            ]
                        ws_symbol = self.fix_ws_symbol(symbol)
                        interval = bybit_interval(selected_timeframe)
                        await ws.send(
                            json.dumps(
                                {
                                    "op": "subscribe",
                                    "args": [f"kline.{interval}.{ws_symbol}"],
                                }
                            )
                        )
                        rate = max(self.config.get("ws_rate_limit", 1), 1)
                        await asyncio.sleep(1 / rate)

                confirmations_needed = len(symbols)
                confirmations = 0
                startup_messages = []
                start_confirm = time.time()
                while (
                    confirmations < confirmations_needed
                    and time.time() - start_confirm < confirmations_needed * 5
                ):
                    try:
                        response = await asyncio.wait_for(ws.recv(), timeout=5)
                        data = json.loads(response)
                        if isinstance(data, dict) and data.get("success") is True:
                            confirmations += 1
                            continue
                        startup_messages.append(response)
                    except asyncio.TimeoutError:
                        continue
                if confirmations < confirmations_needed:
                    raise RuntimeError("Подписка не подтверждена")
                return startup_messages
            except (httpx.HTTPError, RuntimeError, ValueError) as e:
                attempts += 1
                delay = min(2**attempts, 60)
                logger.error(
                    "Ошибка подписки на WebSocket для %s (%s), попытка %s/%s, ожидание %s секунд: %s",
                    symbols,
                    timeframe,
                    attempts,
                    max_attempts,
                    delay,
                    e,
                )
                if attempts >= max_attempts:
                    raise
                await asyncio.sleep(delay)
                continue

    async def _read_messages(
        self,
        ws,
        symbols,
        timeframe: str,
        selected_timeframe: str,
        connection_timeout: int,
    ):
        """Read messages from ``ws`` and enqueue them for processing."""
        last_msg = time.time()
        while True:
            try:
                start_time = time.time()
                message = await asyncio.wait_for(ws.recv(), timeout=connection_timeout)
                last_msg = time.time()
                latency = last_msg - start_time
                for symbol in symbols:
                    self.ws_latency[symbol] = latency
                if latency > 5:
                    logger.warning(
                        "Высокая задержка WebSocket для %s (%s): %.2f сек",
                        symbols,
                        timeframe,
                        latency,
                    )
                    await self.telegram_logger.send_telegram_message(
                        f"⚠️ Высокая задержка WebSocket для {symbols} ({timeframe}): {latency:.2f} сек"
                    )
                    for symbol in symbols:
                        symbol_df = await self.fetch_ohlcv_single(
                            symbol,
                            selected_timeframe,
                            limit=1,
                            cache_prefix="2h_" if timeframe == "secondary" else "",
                        )
                        if isinstance(symbol_df, tuple) and len(symbol_df) == 2:
                            _, df = symbol_df
                            if not check_dataframe_empty(
                                df, f"subscribe_to_klines {symbol} {timeframe}"
                            ):
                                df["symbol"] = symbol
                                df = df.set_index(["symbol", df.index])
                                await self.synchronize_and_update(
                                    symbol,
                                    df,
                                    self.funding_rates.get(symbol, 0.0),
                                    self.open_interest.get(symbol, 0.0),
                                    {"imbalance": 0.0, "timestamp": time.time()},
                                    timeframe=timeframe,
                                )
                    break
                data = json.loads(message)
                topic = data.get("topic", "")
                symbol = topic.split(".")[-1] if isinstance(topic, str) else ""
                priority = self.symbol_priority.get(symbol, 0)
                try:
                    await asyncio.wait_for(
                        self.ws_queue.put((priority, (symbols, message, timeframe))),
                        timeout=5,
                    )
                except asyncio.TimeoutError:
                    logger.warning(
                        "Очередь WebSocket переполнена, сохранение в дисковый буфер"
                    )
                    await self.save_to_disk_buffer(
                        priority, (symbols, message, timeframe)
                    )
            except asyncio.TimeoutError:
                logger.warning(
                    "Тайм-аут WebSocket для %s (%s), отправка пинга",
                    symbols,
                    timeframe,
                )
                await ws.ping()
                if time.time() - last_msg > self.ws_inactivity_timeout:
                    await ws.close()
                    raise ConnectionError("WebSocket inactivity")
                continue
            except websockets.exceptions.ConnectionClosed as e:
                logger.error(
                    "WebSocket соединение закрыто для %s (%s): %s",
                    symbols,
                    timeframe,
                    e,
                )
                break
            except (ValueError, RuntimeError, OSError) as e:
                logger.exception(
                    "Ошибка обработки WebSocket сообщения для %s (%s): %s",
                    symbols,
                    timeframe,
                    e,
                )
                raise

    async def _subscribe_chunk(
        self, symbols, ws_url, connection_timeout, timeframe: str = "primary"
    ):
        """Subscribe to kline data for a chunk of symbols."""
        reconnect_attempts = 0
        max_reconnect_attempts = self.config.get("max_reconnect_attempts", 10)
        urls = [ws_url] + self.backup_ws_urls
        current_url_index = 0
        selected_timeframe = (
            self.config["timeframe"]
            if timeframe == "primary"
            else self.config["secondary_timeframe"]
        )
        while True:
            current_url = urls[current_url_index % len(urls)]
            ws = None
            connected = False
            try:
                ws = await self._connect_ws(current_url, connection_timeout)
                connected = True
                self.active_subscriptions += len(symbols)
                self.restart_attempts = 0
                reconnect_attempts = 0
                current_url_index = 0

                startup_messages = await self._send_subscriptions(
                    ws, symbols, timeframe
                )
                for message in startup_messages:
                    try:
                        data = json.loads(message)
                        topic = data.get("topic", "")
                        symbol = topic.split(".")[-1] if isinstance(topic, str) else ""
                        priority = self.symbol_priority.get(symbol, 0)
                        try:
                            await asyncio.wait_for(
                                self.ws_queue.put(
                                    (priority, (symbols, message, timeframe))
                                ),
                                timeout=5,
                            )
                        except asyncio.TimeoutError:
                            logger.warning(
                                "Очередь WebSocket переполнена, сохранение в дисковый буфер"
                            )
                            await self.save_to_disk_buffer(
                                priority, (symbols, message, timeframe)
                            )
                    except (json.JSONDecodeError, KeyError, ValueError):
                        continue

                await self._read_messages(
                    ws, symbols, timeframe, selected_timeframe, connection_timeout
                )
            except (httpx.HTTPError, RuntimeError, ValueError, OSError) as e:
                reconnect_attempts += 1
                current_url_index += 1
                delay = min(2**reconnect_attempts, 60)
                logger.error(
                    "Ошибка WebSocket %s для %s (%s), попытка %s/%s, ожидание %s секунд: %s",
                    current_url,
                    symbols,
                    timeframe,
                    reconnect_attempts,
                    max_reconnect_attempts,
                    delay,
                    e,
                )
                await asyncio.sleep(delay)
                if reconnect_attempts >= max_reconnect_attempts:
                    self.restart_attempts += 1
                    if self.restart_attempts >= self.max_restart_attempts:
                        logger.critical(
                            "Превышено максимальное количество перезапусков WebSocket для %s (%s)",
                            symbols,
                            timeframe,
                        )
                        await self.telegram_logger.send_telegram_message(
                            f"Критическая ошибка: Не удалось восстановить WebSocket для {symbols} ({timeframe})"
                        )
                        break
                    logger.info(
                        "Автоматический перезапуск WebSocket для %s (%s), попытка %s/%s",
                        symbols,
                        timeframe,
                        self.restart_attempts,
                        self.max_restart_attempts,
                    )
                    reconnect_attempts = 0
                    current_url_index = 0
                    await asyncio.sleep(60)
                else:
                    logger.info(
                        "Попытка загрузки данных через REST API для %s (%s)",
                        symbols,
                        timeframe,
                    )
                    for symbol in symbols:
                        try:
                            symbol_df = await self.fetch_ohlcv_single(
                                symbol,
                                selected_timeframe,
                                limit=1,
                                cache_prefix="2h_" if timeframe == "secondary" else "",
                            )
                            if isinstance(symbol_df, tuple) and len(symbol_df) == 2:
                                _, df = symbol_df
                                if not check_dataframe_empty(
                                    df, f"subscribe_to_klines {symbol} {timeframe}"
                                ):
                                    df["symbol"] = symbol
                                    df = df.set_index(["symbol", df.index])
                                    await self.synchronize_and_update(
                                        symbol,
                                        df,
                                        self.funding_rates.get(symbol, 0.0),
                                        self.open_interest.get(symbol, 0.0),
                                        {"imbalance": 0.0, "timestamp": time.time()},
                                        timeframe=timeframe,
                                    )
                        except (httpx.HTTPError, RuntimeError, ValueError) as rest_e:
                            logger.error(
                                "Ошибка REST API для %s (%s): %s",
                                symbol,
                                timeframe,
                                rest_e,
                            )
                            raise
            finally:
                if connected:
                    self.active_subscriptions -= len(symbols)
                if ws and ws.open:
                    self.ws_pool[current_url].append(ws)
                elif ws:
                    await ws.close()

    async def _process_ws_queue(self):
        last_latency_log = time.time()
        while True:
            got_item = False
            try:
                priority, (symbols, message, timeframe) = await self.ws_queue.get()
                got_item = True
                now = time.time()
                self.process_rate_timestamps.append(now)
                self.process_rate_timestamps = [
                    t
                    for t in self.process_rate_timestamps
                    if now - t < self.process_rate_window
                ]
                if (
                    len(self.process_rate_timestamps) > self.ws_min_process_rate
                    and (len(self.process_rate_timestamps) / self.process_rate_window)
                    < self.ws_min_process_rate
                ):
                    await self.adjust_subscriptions()
                data = json.loads(message)
                if (
                    not isinstance(data, dict)
                    or "topic" not in data
                    or "data" not in data
                    or not isinstance(data["data"], list)
                ):
                    logger.debug(
                        "Error in message format for %s: %s",
                        symbols,
                        message,
                    )
                    continue
                topic = data.get("topic", "")
                symbol = topic.split(".")[-1] if isinstance(topic, str) else ""
                if not symbol:
                    logger.debug(
                        "Symbol not found in topic for message: %s",
                        message,
                    )
                    continue
                for entry in data["data"]:
                    required_fields = [
                        "start",
                        "open",
                        "high",
                        "low",
                        "close",
                        "volume",
                    ]
                    if not all(field in entry for field in required_fields):
                        logger.warning(
                            "Invalid kline data (%s): %s",
                            timeframe,
                            entry,
                        )
                        continue
                    try:
                        kline_timestamp = pd.to_datetime(
                            int(entry["start"]), unit="ms", utc=True
                        )
                        open_price = float(entry["open"])
                        high_price = float(entry["high"])
                        low_price = float(entry["low"])
                        close_price = float(entry["close"])
                        volume = float(entry["volume"])
                    except (ValueError, TypeError) as e:
                        logger.warning(
                            "Ошибка формата данных свечи для %s (%s): %s",
                            symbol,
                            timeframe,
                            e,
                        )
                        continue
                    timestamp_dict = (
                        self.processed_timestamps
                        if timeframe == "primary"
                        else self.processed_timestamps_2h
                    )
                    lock = self._get_symbol_lock(symbol)
                    confirm = entry.get("confirm", True)
                    async with lock:
                        if symbol not in timestamp_dict:
                            timestamp_dict[symbol] = set()
                        if confirm and entry["start"] in timestamp_dict[symbol]:
                            logger.debug(
                                "Дубликат сообщения для %s (%s) с временной меткой %s",
                                symbol,
                                timeframe,
                                kline_timestamp,
                            )
                            continue
                        if confirm:
                            timestamp_dict[symbol].add(entry["start"])
                            if len(timestamp_dict[symbol]) > 1000:
                                timestamp_dict[symbol] = set(
                                    list(timestamp_dict[symbol])[-500:]
                                )
                    current_time = pd.Timestamp.now(tz="UTC")
                    interval = pd.Timedelta(
                        self.config[
                            (
                                "timeframe"
                                if timeframe == "primary"
                                else "secondary_timeframe"
                            )
                        ]
                    ).total_seconds()
                    if (
                        confirm
                        and (current_time - kline_timestamp).total_seconds() > interval
                    ):
                        logger.warning(
                            "Получены устаревшие данные для %s (%s): %s",
                            symbol,
                            timeframe,
                            kline_timestamp,
                        )
                        continue
                    try:
                        df = pd.DataFrame(
                            [
                                {
                                    "timestamp": kline_timestamp,
                                    "open": np.float32(open_price),
                                    "high": np.float32(high_price),
                                    "low": np.float32(low_price),
                                    "close": np.float32(close_price),
                                    "volume": np.float32(volume),
                                }
                            ]
                        )
                        if len(df) >= 3:
                            df = filter_outliers_zscore(df, "close")
                        if df.empty:
                            logger.warning(
                                "Данные для %s (%s) отфильтрованы как аномалии",
                                symbol,
                                timeframe,
                            )
                            continue
                        df["symbol"] = symbol
                        df = df.set_index(["symbol", "timestamp"])
                        time_diffs = (
                            df.index.get_level_values("timestamp")
                            .to_series()
                            .diff()
                            .dt.total_seconds()
                        )
                        max_gap = (
                            pd.Timedelta(
                                self.config[
                                    (
                                        "timeframe"
                                        if timeframe == "primary"
                                        else "secondary_timeframe"
                                    )
                                ]
                            ).total_seconds()
                            * 2
                        )
                        if time_diffs.max() > max_gap:
                            logger.warning(
                                "Обнаружен разрыв в данных WebSocket для %s (%s): %.2f минут",
                                symbol,
                                timeframe,
                                time_diffs.max() / 60,
                            )
                            await self.telegram_logger.send_telegram_message(
                                f"⚠️ Разрыв в данных WebSocket для {symbol} ({timeframe}): {time_diffs.max()/60:.2f} минут"
                            )
                        await self.synchronize_and_update(
                            symbol,
                            df,
                            self.funding_rates.get(symbol, 0.0),
                            self.open_interest.get(symbol, 0.0),
                            {"imbalance": 0.0, "timestamp": time.time()},
                            timeframe=timeframe,
                        )
                    except (ValueError, RuntimeError, OSError) as e:
                        logger.exception(
                            "Ошибка обработки данных для %s: %s", symbol, e
                        )
                        await asyncio.sleep(0.1)
                        continue
                if time.time() - last_latency_log > self.latency_log_interval:
                    rate = len(self.process_rate_timestamps) / self.process_rate_window
                    if self.ws_latency:
                        avg = sum(self.ws_latency.values()) / len(self.ws_latency)
                    else:
                        avg = 0.0
                    logger.info(
                        "Средняя задержка WebSocket: %.2f сек, скорость обработки: %.2f/с",
                        avg,
                        rate,
                    )
                    last_latency_log = time.time()
            except asyncio.CancelledError:
                raise
            except (ValueError, RuntimeError, OSError) as e:
                logger.exception("Ошибка обработки очереди WebSocket: %s", e)
                await asyncio.sleep(0.1)
                continue
            finally:
                if got_item:
                    self.ws_queue.task_done()

    async def stop(self):
        """Gracefully cancel running tasks and close open connections."""
        if self.cleanup_task:
            self.cleanup_task.cancel()
            try:
                await self.cleanup_task
            except asyncio.CancelledError:
                pass
            self.cleanup_task = None

        for task in list(self.tasks):
            task.cancel()
        for task in list(self.tasks):
            try:
                await task
            except asyncio.CancelledError:
                pass
        self.tasks.clear()

        for url, conns in list(self.ws_pool.items()):
            for ws in conns:
                try:
                    await ws.close()
                except (OSError, RuntimeError) as e:
                    logger.exception("Ошибка закрытия WebSocket %s: %s", url, e)
                    continue
        self.ws_pool.clear()

        if self.pro_exchange is not None and hasattr(self.pro_exchange, "close"):
            try:
                await self.pro_exchange.close()
            except (OSError, RuntimeError) as e:
                logger.exception("Ошибка закрытия ccxtpro: %s", e)
                pass

        await TelegramLogger.shutdown()
        if ray.is_initialized():
            ray.shutdown()


DataHandler = _instrument_methods(DataHandler)


# ----------------------------------------------------------------------
# REST API for minimal integration testing
# ----------------------------------------------------------------------

api_app = Flask(__name__)

# Default price returned when the exchange call fails. The value must be
# non‐zero so tests relying on a positive price succeed.
DEFAULT_PRICE = 100.0

# Minimum share of total volume required for a cluster
DEFAULT_CLUSTER_THRESHOLD = 0.1

# Cached OHLCV rows keyed by symbol. Each entry stores a timestamp aware
# ``pd.Timestamp`` and OHLCV fields so ``is_data_fresh`` can verify data
# recency.
LATEST_OHLCV: Dict[str, Dict[str, Any]] = {}

# Latest orderbook imbalance values keyed by symbol
LATEST_IMBALANCE: Dict[str, float] = {}

# Detected orderbook clusters keyed by symbol
LATEST_CLUSTERS: Dict[str, List[tuple[float, float]]] = {}

# Exchange instance used by the price endpoint. Lazily created on first use so
# tests without API keys can stub it easily.
_PRICE_EXCHANGE: BybitSDKAsync | None = None


def _get_price_exchange() -> BybitSDKAsync:
    global _PRICE_EXCHANGE
    if _PRICE_EXCHANGE is None:
        _PRICE_EXCHANGE = create_exchange()
    return _PRICE_EXCHANGE


@api_app.route("/price/<symbol>")
def price(symbol: str):
    """Return the most recent price for ``symbol`` from the exchange."""

    if os.getenv("TEST_MODE") == "1":
        return jsonify({"price": DEFAULT_PRICE})

    async def _lookup(sym: str) -> float:
        exch = _get_price_exchange()
        try:
            ohlcv = await safe_api_call(exch, "fetch_ohlcv", sym, "1m", limit=1)
            if ohlcv:
                ts, o, h, l, c, v = ohlcv[-1]
                LATEST_OHLCV[sym] = {
                    "timestamp": pd.to_datetime(ts, unit="ms", utc=True),
                    "open": float(o),
                    "high": float(h),
                    "low": float(l),
                    "close": float(c),
                    "volume": float(v),
                }
                return float(c)
        except (
            httpx.HTTPError,
            RuntimeError,
        ) as exc:  # pragma: no cover - network failures
            logger.error("OHLCV fetch failed for %s: %s", sym, exc)
        try:
            ticker = await safe_api_call(exch, "fetch_ticker", sym)
            price_val = float(ticker.get("last") or 0.0)
            LATEST_OHLCV[sym] = {
                "timestamp": pd.Timestamp.utcnow(),
                "open": price_val,
                "high": price_val,
                "low": price_val,
                "close": price_val,
                "volume": float(ticker.get("quoteVolume") or 0.0),
            }
            return price_val
        except (
            httpx.HTTPError,
            RuntimeError,
        ) as exc:  # pragma: no cover - network failures
            logger.error("Ticker fetch failed for %s: %s", sym, exc)
            return DEFAULT_PRICE

    try:
        loop = asyncio.get_running_loop()
    except RuntimeError:
        price_val = asyncio.run(_lookup(symbol))
    else:
        fut = asyncio.run_coroutine_threadsafe(_lookup(symbol), loop)
        price_val = fut.result()
    return jsonify({"price": price_val})


@api_app.route("/imbalance/<symbol>")
def imbalance(symbol: str):
    """Return the latest orderbook imbalance for ``symbol``."""

    value = LATEST_IMBALANCE.get(symbol, 0.0)
    return jsonify({"imbalance": value})


@api_app.route("/clusters/<symbol>")
def clusters(symbol: str):
    """Return detected orderbook clusters for ``symbol``."""

    value = LATEST_CLUSTERS.get(symbol, [])
    return jsonify({"clusters": value})


@api_app.route("/ping")
def ping():
    return jsonify({"status": "ok"})


if __name__ == "__main__":
    logger.info("Запуск сервиса DataHandler на %s:%s", host, port)
    api_app.run(host=host, port=port)  # nosec B104  # хост проверен выше<|MERGE_RESOLUTION|>--- conflicted
+++ resolved
@@ -78,14 +78,6 @@
 )
 
 # Network configuration
-<<<<<<< HEAD
-# Default to localhost for security; override via HOST environment variable if needed
-host = os.getenv("HOST", "127.0.0.1")
-=======
-host = os.getenv(
-    "HOST", "127.0.0.1"
-)  # Default to localhost to prevent exposing the service
->>>>>>> 18e1d364
 port = int(os.getenv("PORT", "8000"))
 
 PROFILE_DATA_HANDLER = os.getenv("DATA_HANDLER_PROFILE") == "1"
