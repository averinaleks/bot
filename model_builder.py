"""Training utilities for predictive and reinforcement learning models.

This module houses the :class:`ModelBuilder` used to train LSTM or RL models,
remote training helpers and a small REST API for integration tests.
"""

import numpy as np
import pandas as pd
import os
import time
import asyncio
import sys
import re
import math
import json
import platform
import subprocess
from pathlib import Path
from bot.config import BotConfig
from collections import deque
import importlib
import random

MODEL_DIR = Path(os.getenv("MODEL_DIR", ".")).resolve()
if not MODEL_DIR.exists():
    raise FileNotFoundError(f"MODEL_DIR {MODEL_DIR} does not exist")
if not os.access(MODEL_DIR, os.W_OK):
    raise PermissionError(f"MODEL_DIR {MODEL_DIR} is not writable")

# Ensure required RL dependency is available before importing heavy modules
if "gymnasium" in sys.modules and sys.modules["gymnasium"] is None:
    raise ImportError("gymnasium package is required")

try:  # prefer gymnasium if available
    import gymnasium as gym  # type: ignore
    from gymnasium import spaces  # type: ignore
except ImportError:
    try:
        import gym  # type: ignore
        from gym import spaces  # type: ignore
    except ImportError:  # provide lightweight stubs for tests
        import types

        gym = types.SimpleNamespace(Env=object)

        class _DummySpace:
            def __init__(self, *a, **k):
                self.shape = None

        class _Spaces(types.SimpleNamespace):
            Box = _DummySpace
            Discrete = _DummySpace

        spaces = _Spaces()  # type: ignore

if os.getenv("TEST_MODE") == "1":
    import types

    ray = types.ModuleType("ray")

    class _RayRemoteFunction:
        def __init__(self, func):
            self._function = func

        def remote(self, *args, **kwargs):
            return self._function(*args, **kwargs)

        def options(self, *args, **kwargs):
            return self

    def _ray_remote(func=None, **_kwargs):
        if func is None:
            def wrapper(f):
                return _RayRemoteFunction(f)
            return wrapper
        return _RayRemoteFunction(func)

    ray.remote = _ray_remote
    ray.get = lambda x: x
    ray.init = lambda *a, **k: None
    ray.is_initialized = lambda: False
else:
    try:  # pragma: no cover - optional dependency
        import ray
    except ImportError:  # provide minimal stub for environments without ray
        import types

        ray = types.ModuleType("ray")

        class _RayRemoteFunction:
            def __init__(self, func):
                self._function = func

            def remote(self, *args, **kwargs):
                return self._function(*args, **kwargs)

            def options(self, *args, **kwargs):
                return self

        def _ray_remote(func=None, **_kwargs):
            if func is None:
                def wrapper(f):
                    return _RayRemoteFunction(f)
                return wrapper
            return _RayRemoteFunction(func)

        ray.remote = _ray_remote
        ray.get = lambda x: x
        ray.init = lambda *a, **k: None
        ray.is_initialized = lambda: False
from bot.cache import HistoricalDataCache
from bot.utils import (
    check_dataframe_empty,
    configure_logging,
    is_cuda_available,
    logger,
)
from dotenv import load_dotenv
try:  # pragma: no cover - optional dependency
    from sklearn.preprocessing import StandardScaler
    from sklearn.linear_model import LogisticRegression
    from sklearn.metrics import brier_score_loss
    from sklearn.calibration import calibration_curve
    from sklearn.pipeline import Pipeline
except Exception as exc:  # pragma: no cover - missing sklearn
    logger.warning("Не удалось импортировать sklearn: %s", exc)

    class StandardScaler:  # type: ignore
        def fit(self, X, y=None):
            return self

        def transform(self, X):
            return X

        def fit_transform(self, X, y=None):
            return X

    class LogisticRegression:  # type: ignore
        def fit(self, X, y):  # pragma: no cover - simplified stub
            return self

        def predict_proba(self, X):  # pragma: no cover - simplified stub
            return np.zeros((len(X), 2))

    def brier_score_loss(y_true, y_prob):  # pragma: no cover - simplified stub
        return 0.0

    def calibration_curve(y_true, y_prob, n_bins=10):  # pragma: no cover - simplified stub
        bins = np.linspace(0.0, 1.0, n_bins)
        return bins, bins
# ``joblib`` is used for lightweight serialization but may be missing in test
# environments. Provide a minimal stub to keep imports cheap and optional.
try:  # pragma: no cover - optional dependency
    import joblib  # type: ignore
except Exception as exc:  # pragma: no cover - stub for tests
    logger.warning("Не удалось импортировать joblib: %s", exc)
    import types

    import pickle  # nosec B403

    def _dump(obj, dest, *a, **k):  # type: ignore[unused-arg]
        if hasattr(dest, "write"):
            pickle.dump(obj, dest)
        else:
            with open(dest, "wb") as f:
                pickle.dump(obj, f)

    def _load(src, *a, **k):  # type: ignore[unused-arg]
        """Fallback loader used when joblib is unavailable."""
        if hasattr(src, "read"):
            return pickle.load(src)  # nosec B301
        with open(src, "rb") as f:
            return pickle.load(f)  # nosec B301

    joblib = types.SimpleNamespace(dump=_dump, load=_load)

try:
    import mlflow
except ImportError as e:  # pragma: no cover - optional dependency
    mlflow = None  # type: ignore
    logger.warning("Не удалось импортировать mlflow: %s", e)

# Delay heavy SHAP import until needed to avoid CUDA warnings at startup
shap = None
from flask import Flask, request, jsonify
from models.architectures import create_model, KERAS_FRAMEWORKS


def save_artifacts(model: object, symbol: str, meta: dict) -> Path:
    """Сохранить модель и метаданные в каталог артефактов.

    Модель сохраняется в ``MODEL_DIR/<symbol>/<timestamp>/model.pkl``.
    Дополнительно создаётся ``meta.json`` с объединёнными метаданными и
    сведениями об окружении.
    """

    timestamp = str(int(time.time()))
    target_dir = MODEL_DIR / symbol / timestamp
    target_dir.mkdir(parents=True, exist_ok=True)
    joblib.dump(model, target_dir / "model.pkl")

    try:
        code_version = subprocess.check_output(
            ["git", "rev-parse", "HEAD"], text=True
        ).strip()
    except Exception:
        code_version = "unknown"

    try:
        pip_freeze = subprocess.check_output(
            [sys.executable, "-m", "pip", "freeze"], text=True
        ).splitlines()
    except Exception:
        pip_freeze = []

    meta_env = {
        "code_version": code_version,
        "python_version": platform.python_version(),
        "pip_freeze": pip_freeze,
        "platform": platform.platform(),
    }
    meta_all = {**meta_env, **(meta or {})}
    with open(target_dir / "meta.json", "w", encoding="utf-8") as f:
        json.dump(meta_all, f, ensure_ascii=False, indent=2)

    return target_dir

if os.getenv("TEST_MODE") == "1":
    import types

    sb3 = types.ModuleType("stable_baselines3")

    class DummyModel:
        def __init__(self, *a, **k):
            pass

        def learn(self, *a, **k):
            return self

        def predict(self, obs, deterministic=True):
            return np.array([1]), None

    sb3.PPO = DummyModel
    sb3.DQN = DummyModel
    common = types.ModuleType("stable_baselines3.common")
    vec_env = types.ModuleType("stable_baselines3.common.vec_env")

    class DummyVecEnv:
        def __init__(self, env_fns):
            self.envs = [fn() for fn in env_fns]

    vec_env.DummyVecEnv = DummyVecEnv
    common.vec_env = vec_env
    sb3.common = common
    sys.modules["stable_baselines3"] = sb3
    sys.modules["stable_baselines3.common"] = common
    sys.modules["stable_baselines3.common.vec_env"] = vec_env

    rllib_base = types.ModuleType("ray.rllib")
    alg_mod = types.ModuleType("ray.rllib.algorithms")
    dqn_mod = types.ModuleType("ray.rllib.algorithms.dqn")
    ppo_mod = types.ModuleType("ray.rllib.algorithms.ppo")

    class _Cfg:
        def environment(self, *_a, **_k):
            return self

        def rollouts(self, *_a, **_k):
            return self

        def build(self):
            return self

        def train(self):
            return {}

    dqn_mod.DQNConfig = _Cfg
    ppo_mod.PPOConfig = _Cfg
    alg_mod.dqn = dqn_mod
    alg_mod.ppo = ppo_mod
    rllib_base.algorithms = alg_mod
    sys.modules.setdefault("ray.rllib", rllib_base)
    sys.modules.setdefault("ray.rllib.algorithms", alg_mod)
    sys.modules.setdefault("ray.rllib.algorithms.dqn", dqn_mod)
    sys.modules.setdefault("ray.rllib.algorithms.ppo", ppo_mod)

try:
    from stable_baselines3 import PPO, DQN
    from stable_baselines3.common.vec_env import DummyVecEnv

    SB3_AVAILABLE = True
except ImportError as e:  # pragma: no cover - optional dependency
    PPO = DQN = DummyVecEnv = None  # type: ignore
    SB3_AVAILABLE = False
    logger.warning("Не удалось импортировать stable_baselines3: %s", e)


_torch_modules = None


def _get_torch_modules():
    """Lazy import torch and related utilities."""

    global _torch_modules
    if _torch_modules is not None:
        return _torch_modules

    try:
        import torch
        import torch.nn as nn
        from torch.utils.data import DataLoader, TensorDataset
        from models.architectures import _torch_architectures

        Net, CNNGRU, TFT = _torch_architectures()
        _torch_modules = {
            "torch": torch,
            "nn": nn,
            "DataLoader": DataLoader,
            "TensorDataset": TensorDataset,
            "Net": Net,
            "CNNGRU": CNNGRU,
            "TemporalFusionTransformer": TFT,
        }
    except Exception:
        import types
        from contextlib import nullcontext

        def _noop(*a, **k):
            return None

        class _DummyModule:
            def __init__(self, *a, **k):
                pass

            def to(self, *a, **k):
                return self

            def eval(self):
                pass

            def train(self):
                pass

            def parameters(self):
                return []

            def state_dict(self):
                return {}

            def load_state_dict(self, _state):
                pass

            def l2_regularization(self):
                return 0.0

        torch = types.SimpleNamespace(
            tensor=lambda *a, **k: None,
            device=lambda *a, **k: None,
            no_grad=lambda: nullcontext(),
            cuda=types.SimpleNamespace(),
        )
        nn = types.SimpleNamespace(Module=_DummyModule, MSELoss=_noop, BCELoss=_noop)
        DataLoader = TensorDataset = object
        class _Dummy(nn.Module if hasattr(nn, "Module") else object):
            def __init__(self, *a, **k):
                pass

            def l2_regularization(self):
                return 0.0

        _torch_modules = {
            "torch": torch,
            "nn": nn,
            "DataLoader": DataLoader,
            "TensorDataset": TensorDataset,
            "Net": _Dummy,
            "CNNGRU": _Dummy,
            "TemporalFusionTransformer": _Dummy,
        }

    return _torch_modules


def _freeze_torch_base_layers(model, model_type):
    """Freeze initial layers of a PyTorch model based on ``model_type``."""
    layers = []
    if model_type == "mlp" and hasattr(model, "fc1"):
        layers.append(model.fc1)
    elif model_type == "gru" and hasattr(model, "conv"):
        layers.append(model.conv)
    else:
        if hasattr(model, "input_proj"):
            layers.append(model.input_proj)
        if hasattr(model, "transformer") and getattr(model.transformer, "layers", None):
            first = model.transformer.layers[0]
            layers.append(first)
    for layer in layers:
        for param in layer.parameters():
            param.requires_grad = False


def _freeze_keras_base_layers(model, model_type, framework):
    """Freeze initial layers of a Keras model based on ``model_type``."""
    if framework not in KERAS_FRAMEWORKS:
        return
    os.environ["TF_CPP_MIN_LOG_LEVEL"] = "2"
    from tensorflow import keras

    if model_type == "mlp":
        for layer in model.layers:
            if isinstance(layer, keras.layers.Dense):
                layer.trainable = False
                break
    else:
        for layer in model.layers:
            if isinstance(layer, keras.layers.Conv1D):
                layer.trainable = False
                break


def generate_time_series_splits(X, y, n_splits):
    """Yield train/validation indices for time series cross-validation."""
    from sklearn.model_selection import TimeSeriesSplit

    tscv = TimeSeriesSplit(n_splits=n_splits)
    for train_idx, val_idx in tscv.split(X):
        yield train_idx, val_idx




def _train_model_keras(
    X,
    y,
    batch_size,
    model_type,
    framework,
    initial_state=None,
    epochs=20,
    n_splits=3,
    early_stopping_patience=3,
    freeze_base_layers=False,
    prediction_target="direction",
):
    if framework not in KERAS_FRAMEWORKS:
        raise ValueError("Keras framework required")
    os.environ["TF_CPP_MIN_LOG_LEVEL"] = "2"
    from tensorflow import keras

    seed = 0
    np.random.seed(seed)
    random.seed(seed)
    try:
        import torch
        torch.manual_seed(seed)
        if os.getenv("TRANSFORMERS_OFFLINE"):
            torch.use_deterministic_algorithms(True)
    except Exception:  # pragma: no cover - torch may be unavailable
        pass

    input_dim = X.shape[1] * X.shape[2] if model_type == "mlp" else X.shape[2]
    model = create_model(model_type, framework, input_dim, regression=prediction_target == "pnl")
    if freeze_base_layers:
        _freeze_keras_base_layers(model, model_type, framework)
    loss = "mse" if prediction_target == "pnl" else "binary_crossentropy"
    model.compile(optimizer="adam", loss=loss)
    if initial_state is not None:
        model.set_weights(initial_state)
    preds: list[float] = []
    labels: list[float] = []
    for train_idx, val_idx in generate_time_series_splits(X, y, n_splits):
        fold_model = keras.models.clone_model(model)
        if freeze_base_layers:
            _freeze_keras_base_layers(fold_model, model_type, framework)
        fold_model.compile(optimizer="adam", loss=loss)
        if initial_state is not None:
            fold_model.set_weights(initial_state)
        early_stop = keras.callbacks.EarlyStopping(
            monitor="val_loss",
            patience=early_stopping_patience,
            restore_best_weights=True,
        )
        fold_model.fit(
            X[train_idx],
            y[train_idx],
            batch_size=batch_size,
            epochs=epochs,
            verbose=0,
            validation_data=(X[val_idx], y[val_idx]),
            callbacks=[early_stop],
        )
        fold_preds = fold_model.predict(X[val_idx]).reshape(-1)
        preds.extend(fold_preds)
        labels.extend(y[val_idx])
        model = fold_model
    return model.get_weights(), preds, labels


def _train_model_lightning(
    X,
    y,
    batch_size,
    model_type,
    initial_state=None,
    epochs=20,
    n_splits=3,
    early_stopping_patience=3,
    freeze_base_layers=False,
    prediction_target="direction",
):
    torch_mods = _get_torch_modules()
    torch = torch_mods["torch"]
    nn = torch_mods["nn"]
    DataLoader = torch_mods["DataLoader"]
    TensorDataset = torch_mods["TensorDataset"]

    seed = 0
    np.random.seed(seed)
    random.seed(seed)
    torch.manual_seed(seed)
    if os.getenv("TRANSFORMERS_OFFLINE"):
        torch.use_deterministic_algorithms(True)
    import pytorch_lightning as pl

    max_batch_size = 32
    actual_batch_size = min(batch_size, max_batch_size)
    accumulation_steps = math.ceil(batch_size / actual_batch_size)

    device = torch.device("cuda" if is_cuda_available() else "cpu")
    X_tensor = torch.tensor(X, dtype=torch.float32)
    y_tensor = torch.tensor(y, dtype=torch.float32)

    preds: list[float] = []
    labels: list[float] = []
    state = None

    num_workers = min(4, os.cpu_count() or 1)
    pin_memory = is_cuda_available()

    for train_idx, val_idx in generate_time_series_splits(X_tensor, y_tensor, n_splits):
        train_ds = TensorDataset(X_tensor[train_idx], y_tensor[train_idx])
        val_ds = TensorDataset(X_tensor[val_idx], y_tensor[val_idx])
        train_loader = DataLoader(
            train_ds,
            batch_size=actual_batch_size,
            shuffle=False,
            num_workers=num_workers,
            pin_memory=pin_memory,
        )
        val_loader = DataLoader(
            val_ds,
            batch_size=actual_batch_size,
            shuffle=False,
            num_workers=num_workers,
            pin_memory=pin_memory,
        )

        pt = prediction_target
        input_dim = X.shape[1] * X.shape[2] if model_type == "mlp" else X.shape[2]
        net = create_model(model_type, "pytorch", input_dim, regression=pt == "pnl")
        if freeze_base_layers:
            _freeze_torch_base_layers(net, model_type)

        class LightningWrapper(pl.LightningModule):
            def __init__(self, model):
                super().__init__()
                self.model = model
                self.criterion = nn.MSELoss() if prediction_target == "pnl" else nn.BCELoss()

            def forward(self, x):
                return self.model(x)

            def training_step(self, batch, batch_idx):
                x, y = batch
                if model_type == "mlp":
                    x = x.view(x.size(0), -1)
                y_hat = self(x).squeeze()
                loss = self.criterion(y_hat, y) + self.model.l2_regularization()
                return loss

            def validation_step(self, batch, batch_idx):
                x, y = batch
                if model_type == "mlp":
                    x = x.view(x.size(0), -1)
                y_hat = self(x).squeeze()
                loss = self.criterion(y_hat, y)
                self.log("val_loss", loss, prog_bar=True)

            def configure_optimizers(self):
                return torch.optim.Adam(self.parameters(), lr=1e-3)

        wrapper = LightningWrapper(net)
        if initial_state is not None:
            net.load_state_dict(initial_state)

        early_stop = pl.callbacks.EarlyStopping(
            monitor="val_loss",
            patience=early_stopping_patience,
            mode="min",
        )

        class CudaMemoryCallback(pl.callbacks.Callback):
            def on_train_epoch_end(self, trainer, pl_module):
                if hasattr(torch, "cuda") and getattr(torch.cuda, "is_available", lambda: False)():
                    mem = getattr(torch.cuda, "memory_reserved", lambda: 0)()
                    logger.info("Зарезервировано памяти CUDA: %s", mem)

        callbacks = [early_stop, CudaMemoryCallback()]
        trainer = pl.Trainer(
            max_epochs=epochs,
            logger=False,
            enable_checkpointing=False,
            devices=1 if is_cuda_available() else None,
            callbacks=callbacks,
            accumulate_grad_batches=accumulation_steps,
        )
        try:
            trainer.fit(wrapper, train_dataloaders=train_loader, val_dataloaders=val_loader)
        except Exception as exc:
            oom_error = getattr(torch.cuda, "OutOfMemoryError", ())
            if isinstance(exc, oom_error):
                logger.warning("Недостаточно памяти CUDA, переключение на CPU")
                if hasattr(torch.cuda, "empty_cache"):
                    torch.cuda.empty_cache()
                device = torch.device("cpu")
                train_loader = DataLoader(
                    train_ds,
                    batch_size=actual_batch_size,
                    shuffle=False,
                    num_workers=num_workers,
                    pin_memory=False,
                )
                val_loader = DataLoader(
                    val_ds,
                    batch_size=actual_batch_size,
                    shuffle=False,
                    num_workers=num_workers,
                    pin_memory=False,
                )
                trainer = pl.Trainer(
                    max_epochs=epochs,
                    logger=False,
                    enable_checkpointing=False,
                    devices=None,
                    callbacks=callbacks,
                    accumulate_grad_batches=accumulation_steps,
                )
                wrapper.to(device)
                trainer.fit(wrapper, train_dataloaders=train_loader, val_dataloaders=val_loader)
            else:
                raise
        wrapper.eval()

        with torch.no_grad():
            for val_x, val_y in val_loader:
                val_x = val_x.to(device)
                if model_type == "mlp":
                    val_x = val_x.view(val_x.size(0), -1)
                out = wrapper(val_x).squeeze()
                preds.extend(out.cpu().numpy().reshape(-1))
                labels.extend(val_y.numpy().reshape(-1))

        state = net.state_dict()

    return state if state is not None else {}, preds, labels


@ray.remote
def _train_model_remote(
    X,
    y,
    batch_size,
    model_type="transformer",
    framework="pytorch",
    initial_state=None,
    epochs=20,
    n_splits=3,
    early_stopping_patience=3,
    freeze_base_layers=False,
    prediction_target="direction",
):
    if framework in KERAS_FRAMEWORKS:
        return _train_model_keras(
            X,
            y,
            batch_size,
            model_type,
            framework,
            initial_state,
            epochs,
            n_splits,
            early_stopping_patience,
            freeze_base_layers,
            prediction_target,
        )
    if framework == "lightning":
        return _train_model_lightning(
            X,
            y,
            batch_size,
            model_type,
            initial_state,
            epochs,
            n_splits,
            early_stopping_patience,
            freeze_base_layers,
            prediction_target,
        )

    torch_mods = _get_torch_modules()
    torch = torch_mods["torch"]
    nn = torch_mods["nn"]
    DataLoader = torch_mods["DataLoader"]
    TensorDataset = torch_mods["TensorDataset"]

    seed = 0
    np.random.seed(seed)
    random.seed(seed)
    torch.manual_seed(seed)
    if os.getenv("TRANSFORMERS_OFFLINE"):
        torch.use_deterministic_algorithms(True)

    cuda_available = is_cuda_available()
    device = torch.device("cuda" if cuda_available else "cpu")
    if cuda_available:
        torch.backends.cudnn.benchmark = True
    amp_module = getattr(torch, "amp", None)
    if amp_module is None:
        amp_module = getattr(getattr(torch, "cuda", None), "amp", None)
    if amp_module is None:
        class _DummyScaler:
            def scale(self, loss):
                return loss
            def step(self, optimizer):
                optimizer.step()
            def update(self):
                pass
        from contextlib import nullcontext
        scaler = _DummyScaler()
        autocast = lambda: nullcontext()
    else:
        scaler = amp_module.GradScaler(enabled=cuda_available)
        autocast = lambda: amp_module.autocast(device_type="cuda", enabled=cuda_available)
    X_tensor = torch.tensor(X, dtype=torch.float32)
    y_tensor = torch.tensor(y, dtype=torch.float32)
    preds: list[float] = []
    labels: list[float] = []
    state = None

    # Use a single worker to avoid multiprocessing overhead and crashes in
    # environments where spawning subprocesses is restricted (e.g., CI)
    num_workers = 0
    pin_memory = cuda_available

    for train_idx, val_idx in generate_time_series_splits(X_tensor, y_tensor, n_splits):
        train_dataset = TensorDataset(X_tensor[train_idx], y_tensor[train_idx])
        val_dataset = TensorDataset(X_tensor[val_idx], y_tensor[val_idx])
        train_loader = DataLoader(
            train_dataset,
            batch_size=batch_size,
            shuffle=False,
            num_workers=num_workers,
            pin_memory=pin_memory,
        )
        val_loader = DataLoader(
            val_dataset,
            batch_size=batch_size,
            shuffle=False,
            num_workers=num_workers,
            pin_memory=pin_memory,
        )

        pt = prediction_target
        input_dim = X.shape[1] * X.shape[2] if model_type == "mlp" else X.shape[2]
        model = create_model(model_type, "pytorch", input_dim, regression=pt == "pnl")
        if initial_state is not None:
            model.load_state_dict(initial_state)
        if freeze_base_layers:
            _freeze_torch_base_layers(model, model_type)
        optimizer = torch.optim.Adam(model.parameters(), lr=1e-3)
        criterion = nn.MSELoss() if pt == "pnl" else nn.BCELoss()
        model.to(device)
        best_loss = float("inf")
        epochs_no_improve = 0
        max_epochs = epochs
        patience = early_stopping_patience
        for _ in range(max_epochs):
            model.train()
            for batch_X, batch_y in train_loader:
                batch_X = batch_X.to(device)
                if model_type == "mlp":
                    batch_X = batch_X.view(batch_X.size(0), -1)
                batch_y = batch_y.to(device)
                optimizer.zero_grad()
                with autocast():
                    outputs = model(batch_X).view(-1)
                    loss = criterion(outputs, batch_y) + model.l2_regularization()
                scaler.scale(loss).backward()
                scaler.step(optimizer)
                scaler.update()
            model.eval()
            val_loss = 0.0
            with torch.no_grad():
                for val_X, val_y in val_loader:
                    val_X = val_X.to(device)
                    if model_type == "mlp":
                        val_X = val_X.view(val_X.size(0), -1)
                    val_y = val_y.to(device)
                    with autocast():
                        outputs = model(val_X).view(-1)
                    preds.extend(outputs.cpu().numpy().reshape(-1))
                    labels.extend(val_y.cpu().numpy().reshape(-1))
                    val_loss += criterion(outputs, val_y).item()
            val_loss /= len(val_loader)
            if val_loss + 1e-4 < best_loss:
                best_loss = val_loss
                epochs_no_improve = 0
            else:
                epochs_no_improve += 1
                if epochs_no_improve >= patience:
                    break
        state = model.state_dict()

    return state if state is not None else {}, preds, labels


class ModelBuilder:
    """Simplified model builder used for training LSTM models."""

    def __init__(self, config: BotConfig, data_handler, trade_manager):
        self.config = config
        self.data_handler = data_handler
        self.trade_manager = trade_manager
        self.model_type = config.get("model_type", "transformer")
        self.nn_framework = config.get("nn_framework", "pytorch").lower()
        # Predictive models for each trading symbol
        self.predictive_models = {}
        # Backwards compatibility alias
        self.lstm_models = self.predictive_models
        if self.nn_framework in {"pytorch", "lightning"}:
            torch_mods = _get_torch_modules()
            torch = torch_mods["torch"]
            self.device = torch.device("cuda" if is_cuda_available() else "cpu")
        else:
            self.device = "cpu"
        logger.info(
            "Starting ModelBuilder initialization: model_type=%s, framework=%s, device=%s",
            self.model_type,
            self.nn_framework,
            self.device,
        )
        self.cache = HistoricalDataCache(config["cache_dir"])
        self.state_file = os.path.join(config["cache_dir"], "model_builder_state.pkl")
        self.last_retrain_time = {symbol: 0 for symbol in data_handler.usdt_pairs}
        self.last_save_time = time.time()
        self.save_interval = 900
        self.scalers = {}
        self.prediction_history = {}
        self.threshold_offset = {symbol: 0.0 for symbol in data_handler.usdt_pairs}
        self.base_thresholds = {}
        self.calibrators = {}
        self.calibration_metrics = {}
        self.performance_metrics = {}
        self.feature_cache = {}
        self.shap_cache_times = {}
        self.shap_cache_duration = config.get("shap_cache_duration", 86400)
        self.last_backtest_time = 0
        self.backtest_results = {}
        logger.info("Инициализация ModelBuilder завершена")

    def compute_prediction_metrics(self, symbol: str):
        """Return accuracy and Brier score over recent predictions."""
        window = self.config.get("performance_window", 100)
        hist = list(self.prediction_history.get(symbol, []))[-window:]
        if not hist:
            return None
        if not isinstance(hist[0], tuple):
            return None
        pairs = [(float(p), int(l)) for p, l in hist if l is not None]
        if not pairs:
            return None
        preds, labels = zip(*pairs)
        acc = float(np.mean([(p >= 0.5) == l for p, l in zip(preds, labels)]))
        self.base_thresholds[symbol] = max(0.5, min(acc, 0.9))
        try:
            brier = float(brier_score_loss(labels, preds))
        except ValueError:
            brier = float(np.mean((np.array(labels) - np.array(preds)) ** 2))
        self.performance_metrics[symbol] = {"accuracy": acc, "brier_score": brier}
        return self.performance_metrics[symbol]

    # ------------------------------------------------------------------
    # Persistence helpers
    # ------------------------------------------------------------------
    def save_state(self):
        if time.time() - self.last_save_time < self.save_interval:
            return
        try:
            if self.nn_framework == "pytorch":
                models_state = {k: v.state_dict() for k, v in self.predictive_models.items()}
            else:
                models_state = {k: v.get_weights() for k, v in self.predictive_models.items()}
            state = {
                "lstm_models": models_state,
                "scalers": self.scalers,
                "last_retrain_time": self.last_retrain_time,
                "threshold_offset": self.threshold_offset,
                "base_thresholds": self.base_thresholds,
            }
            tmp_file = f"{self.state_file}.tmp"
            with open(tmp_file, "wb") as f:
                joblib.dump(state, f)
            os.replace(tmp_file, self.state_file)
            self.last_save_time = time.time()
            logger.info("Состояние ModelBuilder сохранено")
        except (OSError, ValueError) as e:
            logger.exception("Ошибка сохранения состояния ModelBuilder: %s", e)
            try:
                if os.path.exists(tmp_file):
                    os.remove(tmp_file)
            except OSError as cleanup_err:
                logger.exception(
                    "Не удалось удалить временный файл %s: %s", tmp_file, cleanup_err
                )
            raise

    def load_state(self):
        try:
            if os.path.exists(self.state_file):
                with open(self.state_file, "rb") as f:
                    state = joblib.load(f)
                self.scalers = state.get("scalers", {})
                if self.nn_framework == "pytorch":
                    torch_mods = _get_torch_modules()
                    for symbol, sd in state.get("lstm_models", {}).items():
                        scaler = self.scalers.get(symbol)
                        input_size = (
                            len(scaler.mean_)
                            if scaler
                            else self.config["lstm_timesteps"]
                        )
                        pt = self.config.get("prediction_target", "direction")
                        model_input = (
                            input_size * self.config["lstm_timesteps"]
                            if self.model_type == "mlp"
                            else input_size
                        )
                        model = create_model(
                            self.model_type,
                            self.nn_framework,
                            model_input,
                            regression=pt == "pnl",
                        )
                        model.load_state_dict(sd)
                        model.to(self.device)
                        self.predictive_models[symbol] = model
                else:
                    if self.nn_framework in KERAS_FRAMEWORKS:
                        os.environ["TF_CPP_MIN_LOG_LEVEL"] = "2"
                        from tensorflow import keras

                        for symbol, weights in state.get("lstm_models", {}).items():
                            scaler = self.scalers.get(symbol)
                            input_size = (
                                len(scaler.mean_)
                                if scaler
                                else self.config["lstm_timesteps"]
                            )
                            model_input = (
                                input_size * self.config["lstm_timesteps"]
                                if self.model_type == "mlp"
                                else input_size
                            )
                            model = create_model(
                                self.model_type,
                                self.nn_framework,
                                model_input,
                                regression=self.config.get("prediction_target", "direction")
                                == "pnl",
                            )
                            model.set_weights(weights)
                            self.predictive_models[symbol] = model
                    else:
                        logger.warning(
                            "Skipping TensorFlow model load because framework is %s",
                            self.nn_framework,
                        )
                self.last_retrain_time = state.get(
                    "last_retrain_time", self.last_retrain_time
                )
                self.threshold_offset.update(state.get("threshold_offset", {}))
                self.base_thresholds.update(state.get("base_thresholds", {}))
                logger.info("Состояние ModelBuilder загружено")
        except (OSError, ValueError, KeyError, ImportError) as e:
            logger.exception("Ошибка загрузки состояния ModelBuilder: %s", e)
            raise

    # ------------------------------------------------------------------
    async def preprocess(self, df: pd.DataFrame, symbol: str) -> pd.DataFrame:
        if check_dataframe_empty(df, f"preprocess {symbol}"):
            return pd.DataFrame()
        df = df.sort_index().interpolate(method="time", limit_direction="both")
        return df.tail(self.config["min_data_length"])

    async def prepare_lstm_features(self, symbol, indicators):
        ohlcv = self.data_handler.ohlcv
        if "symbol" in ohlcv.index.names and symbol in ohlcv.index.get_level_values(
            "symbol"
        ):
            df = ohlcv.xs(symbol, level="symbol", drop_level=False)
        else:
            df = None
        if check_dataframe_empty(df, f"prepare_lstm_features {symbol}"):
            return np.array([])
        df = await self.preprocess(df.droplevel("symbol"), symbol)
        if check_dataframe_empty(df, f"prepare_lstm_features {symbol}"):
            return np.array([])
        features_df = df[["close", "open", "high", "low", "volume"]].copy()
        features_df["funding"] = self.data_handler.funding_rates.get(symbol, 0.0)
        features_df["open_interest"] = self.data_handler.open_interest.get(symbol, 0.0)
        features_df["oi_change"] = self.data_handler.open_interest_change.get(
            symbol, 0.0
        )

        def _align(series: pd.Series) -> np.ndarray:
            """Return values aligned to ``df.index`` and forward filled."""
            if not isinstance(series, pd.Series):
                return np.full(len(df), 0.0, dtype=float)
            if not series.index.equals(df.index):
                if len(series) > len(df.index):
                    series = pd.Series(series.values[: len(df.index)], index=df.index)
                else:
                    series = pd.Series(series.values, index=df.index[: len(series)])
            aligned = series.reindex(df.index).bfill().ffill()
            return aligned.to_numpy(dtype=float)

        def _maybe_add(name: str, series: pd.Series, window_key: str | None = None):
            """Add indicator ``name`` if sufficient history is available."""
            if not isinstance(series, pd.Series):
                logger.debug("Missing indicator %s for %s", name, symbol)
                return
            if window_key is not None:
                window = self.config.get(window_key, 0)
                if len(df) < window:
                    logger.debug(
                        "Skipping %s for %s: need %s rows, have %s",
                        name,
                        symbol,
                        window,
                        len(df),
                    )
                    return
            aligned = _align(series)
            if np.isnan(aligned).any():
                logger.debug("Пропуск %s для %s из-за NaN", name, symbol)
                return
            features_df[name] = aligned

        _maybe_add("ema30", indicators.ema30, "ema30_period")
        _maybe_add("ema100", indicators.ema100, "ema100_period")
        _maybe_add("ema200", indicators.ema200, "ema200_period")
        _maybe_add("rsi", indicators.rsi, "rsi_window")
        _maybe_add("adx", indicators.adx, "adx_window")
        _maybe_add("macd", indicators.macd, "macd_window_slow")
        _maybe_add("atr", indicators.atr, "atr_period_default")
        min_len = self.config.get("min_data_length", 0)
        if len(features_df) < min_len:
            return np.array([])
        features_df = features_df.dropna()
        if features_df.empty:
            logger.warning("Нет валидных данных для %s", symbol)
            return np.array([])
        data_np = features_df.to_numpy(dtype=float, copy=True)
        scaler = self.scalers.get(symbol)
        if scaler is None:
            scaler = StandardScaler()
            scaler.fit(data_np)
            self.scalers[symbol] = scaler
        features = scaler.transform(data_np)
        return features.astype(np.float32)

    async def precompute_features(self, symbol):
        """Precompute and cache LSTM features for ``symbol``."""
        indicators = self.data_handler.indicators.get(symbol)
        if not indicators:
            return
        feats = await self.prepare_lstm_features(symbol, indicators)
        self.feature_cache[symbol] = feats

    def get_cached_features(self, symbol):
        """Return cached LSTM features for ``symbol`` if available."""
        return self.feature_cache.get(symbol)

    def clear_feature_cache(self, symbol: str) -> None:
        """Remove cached LSTM features for ``symbol`` to free memory."""
        self.feature_cache.pop(symbol, None)

    def prepare_dataset(self, features: np.ndarray) -> tuple[np.ndarray, np.ndarray]:
        """Return training sequences and targets based on ``prediction_target``."""
        tsteps = self.config.get("lstm_timesteps", 60)
        X = np.array([features[i : i + tsteps] for i in range(len(features) - tsteps)])
        price_now = features[: -tsteps, 0]
        future_price = features[tsteps:, 0]
        returns = (future_price - price_now) / np.clip(price_now, 1e-6, None)
        if self.config.get("prediction_target", "direction") == "pnl":
            y = returns.astype(np.float32)
        else:
            thr = self.config.get("target_change_threshold", 0.001)
            y = (returns > thr).astype(np.float32)
        return X, y

    async def retrain_symbol(self, symbol):
        if self.config.get("use_transfer_learning") and symbol in self.predictive_models:
            await self.fine_tune_symbol(symbol, self.config.get("freeze_base_layers", False))
            return
        indicators = self.data_handler.indicators.get(symbol)
        if not indicators:
            logger.warning("Нет индикаторов для %s", symbol)
            return
        features = await self.prepare_lstm_features(symbol, indicators)
        required_len = self.config["lstm_timesteps"] * 2
        if len(features) < required_len:
            history_limit = max(
                self.config.get("min_data_length", required_len), required_len
            )
            sym, df_add = await self.data_handler.fetch_ohlcv_history(
                symbol, self.config["timeframe"], history_limit
            )
            if not check_dataframe_empty(df_add, f"retrain_symbol fetch {symbol}"):
                df_add["symbol"] = sym
                df_add = df_add.set_index(["symbol", df_add.index])
                await self.data_handler.synchronize_and_update(
                    sym,
                    df_add,
                    self.data_handler.funding_rates.get(sym, 0.0),
                    self.data_handler.open_interest.get(sym, 0.0),
                    {"imbalance": 0.0, "timestamp": time.time()},
                )
                indicators = self.data_handler.indicators.get(sym)
                features = await self.prepare_lstm_features(sym, indicators)
        if len(features) < required_len:
            logger.warning(
                "Недостаточно данных для обучения %s",
                symbol,
            )
            return
        X, y = self.prepare_dataset(features)
        # Проверка и очистка данных перед обучением
        X_df = pd.DataFrame(X.reshape(X.shape[0], -1))
        mask = pd.isna(X_df) | ~np.isfinite(X_df)
        if mask.any().any():
            bad_rows = mask.any(axis=1)
            logger.warning(
                "Обнаружены некорректные значения в данных для %s: %s строк",
                symbol,
                int(bad_rows.sum()),
            )
            X = X[~bad_rows.to_numpy()]
            y = y[~bad_rows.to_numpy()]
            X_df = pd.DataFrame(X.reshape(X.shape[0], -1))
        if pd.isna(X_df).any().any():
            raise ValueError("Training data contains NaN values")
        if not np.isfinite(X_df.to_numpy()).all():
            raise ValueError("Training data contains infinite values")
        train_task = _train_model_remote
        if self.nn_framework in {"pytorch", "lightning"}:
            torch_mods = _get_torch_modules()
            torch = torch_mods["torch"]
            train_task = _train_model_remote.options(
                num_gpus=1 if is_cuda_available() else 0
            )
        logger.debug("Запуск _train_model_remote для %s", symbol)
        model_state, val_preds, val_labels = ray.get(
            train_task.remote(
                X,
                y,
                self.config["lstm_batch_size"],
                self.model_type,
                self.nn_framework,
                None,
                20,
                self.config.get("n_splits", 3),
                self.config.get("early_stopping_patience", 3),
                False,
                self.config.get("prediction_target", "direction"),
            )
        )
        logger.debug("Выполнение _train_model_remote завершено для %s", symbol)
        if self.nn_framework in KERAS_FRAMEWORKS:
            os.environ["TF_CPP_MIN_LOG_LEVEL"] = "2"
            from tensorflow import keras

            input_dim = X.shape[1] * X.shape[2] if self.model_type == "mlp" else X.shape[2]
            model = create_model(
                self.model_type,
                self.nn_framework,
                input_dim,
                regression=self.config.get("prediction_target", "direction")
                == "pnl",
            )
            model.set_weights(model_state)
        else:
            torch_mods = _get_torch_modules()
            pt = self.config.get("prediction_target", "direction")
            input_dim = X.shape[1] * X.shape[2] if self.model_type == "mlp" else X.shape[2]
            model = create_model(
                self.model_type,
                self.nn_framework,
                input_dim,
                regression=pt == "pnl",
            )
            model.load_state_dict(model_state)
            model.to(self.device)
        if self.config.get("prediction_target", "direction") == "pnl":
            mse = float(np.mean((np.array(val_labels) - np.array(val_preds)) ** 2))
            self.calibrators[symbol] = None
            self.calibration_metrics[symbol] = {"mse": mse}
        else:
            unique_labels = np.unique(val_labels)
            brier = brier_score_loss(val_labels, val_preds)
            if unique_labels.size < 2:
                logger.warning(
                    "Калибровка пропущена для %s: валидационные метки содержат только класс %s",
                    symbol,
                    unique_labels[0] if unique_labels.size == 1 else "unknown",
                )
                self.calibrators[symbol] = None
                self.calibration_metrics[symbol] = {"brier_score": float(brier)}
            else:
                calibrator = LogisticRegression()
                calibrator.fit(np.array(val_preds).reshape(-1, 1), np.array(val_labels))
                self.calibrators[symbol] = calibrator
                prob_true, prob_pred = calibration_curve(val_labels, val_preds, n_bins=10)
                self.calibration_metrics[symbol] = {
                    "brier_score": float(brier),
                    "prob_true": prob_true.tolist(),
                    "prob_pred": prob_pred.tolist(),
                }
        if self.config.get("mlflow_enabled", False) and mlflow is not None:
            mlflow.set_tracking_uri(self.config.get("mlflow_tracking_uri", "mlruns"))
            with mlflow.start_run(run_name=f"{symbol}_retrain"):
                mlflow.log_params(
                    {
                        "lstm_timesteps": self.config.get("lstm_timesteps"),
                        "lstm_batch_size": self.config.get("lstm_batch_size"),
                        "target_change_threshold": self.config.get(
                            "target_change_threshold", 0.001
                        ),
                    }
                )
                mlflow.log_metric("brier_score", float(brier))
                if self.nn_framework in KERAS_FRAMEWORKS:
                    mlflow.tensorflow.log_model(model, "model")
                else:
                    mlflow.pytorch.log_model(model, "model")
        self.predictive_models[symbol] = model
        self.last_retrain_time[symbol] = time.time()
        self.save_state()
        await self.compute_shap_values(symbol, model, X)
        logger.info(
            "Модель %s обучена для %s, Brier=%.4f",
            self.model_type,
            symbol,
            brier,
        )
        await self.data_handler.telegram_logger.send_telegram_message(
            f"🎯 {symbol} обучен. Brier={brier:.4f}"
        )
        self.clear_feature_cache(symbol)

    async def fine_tune_symbol(self, symbol, freeze_base_layers=False):
        indicators = self.data_handler.indicators.get(symbol)
        if not indicators:
            logger.warning("Нет индикаторов для %s", symbol)
            return
        features = await self.prepare_lstm_features(symbol, indicators)
        required_len = self.config["lstm_timesteps"] * 2
        if len(features) < required_len:
            history_limit = max(
                self.config.get("min_data_length", required_len), required_len
            )
            sym, df_add = await self.data_handler.fetch_ohlcv_history(
                symbol, self.config["timeframe"], history_limit
            )
            if not check_dataframe_empty(df_add, f"fine_tune_symbol fetch {symbol}"):
                df_add["symbol"] = sym
                df_add = df_add.set_index(["symbol", df_add.index])
                await self.data_handler.synchronize_and_update(
                    sym,
                    df_add,
                    self.data_handler.funding_rates.get(sym, 0.0),
                    self.data_handler.open_interest.get(sym, 0.0),
                    {"imbalance": 0.0, "timestamp": time.time()},
                )
                indicators = self.data_handler.indicators.get(sym)
                features = await self.prepare_lstm_features(sym, indicators)
        if len(features) < required_len:
            logger.warning("Недостаточно данных для дообучения %s", symbol)
            return
        X, y = self.prepare_dataset(features)
        # Проверка и очистка данных перед обучением
        X_df = pd.DataFrame(X.reshape(X.shape[0], -1))
        mask = pd.isna(X_df) | ~np.isfinite(X_df)
        if mask.any().any():
            bad_rows = mask.any(axis=1)
            logger.warning(
                "Обнаружены некорректные значения в данных для %s: %s строк",
                symbol,
                int(bad_rows.sum()),
            )
            X = X[~bad_rows.to_numpy()]
            y = y[~bad_rows.to_numpy()]
            X_df = pd.DataFrame(X.reshape(X.shape[0], -1))
        if pd.isna(X_df).any().any():
            raise ValueError("Training data contains NaN values")
        if not np.isfinite(X_df.to_numpy()).all():
            raise ValueError("Training data contains infinite values")
        existing = self.predictive_models.get(symbol)
        init_state = None
        if existing is not None:
            if self.nn_framework in KERAS_FRAMEWORKS:
                init_state = existing.get_weights()
            else:
                init_state = existing.state_dict()
        train_task = _train_model_remote
        if self.nn_framework in {"pytorch", "lightning"}:
            train_task = _train_model_remote.options(
                num_gpus=1 if is_cuda_available() else 0
            )
        logger.debug("Запуск _train_model_remote для %s (дообучение)", symbol)
        model_state, val_preds, val_labels = ray.get(
            train_task.remote(
                X,
                y,
                self.config["lstm_batch_size"],
                self.model_type,
                self.nn_framework,
                init_state,
                self.config.get("fine_tune_epochs", 5),
                self.config.get("n_splits", 3),
                self.config.get("early_stopping_patience", 3),
                freeze_base_layers,
                self.config.get("prediction_target", "direction"),
            )
        )
        logger.debug("Выполнение _train_model_remote завершено для %s (дообучение)", symbol)
        if self.nn_framework in KERAS_FRAMEWORKS:
            os.environ["TF_CPP_MIN_LOG_LEVEL"] = "2"
            from tensorflow import keras

            input_dim = X.shape[1] * X.shape[2] if self.model_type == "mlp" else X.shape[2]
            model = create_model(
                self.model_type,
                self.nn_framework,
                input_dim,
                regression=self.config.get("prediction_target", "direction")
                == "pnl",
            )
            model.set_weights(model_state)
        else:
            torch_mods = _get_torch_modules()
            pt = self.config.get("prediction_target", "direction")
            input_dim = X.shape[1] * X.shape[2] if self.model_type == "mlp" else X.shape[2]
            model = create_model(
                self.model_type,
                self.nn_framework,
                input_dim,
                regression=pt == "pnl",
            )
            model.load_state_dict(model_state)
            model.to(self.device)
        if self.config.get("prediction_target", "direction") == "pnl":
            mse = float(np.mean((np.array(val_labels) - np.array(val_preds)) ** 2))
            self.calibrators[symbol] = None
            self.calibration_metrics[symbol] = {"mse": mse}
        else:
            unique_labels = np.unique(val_labels)
            brier = brier_score_loss(val_labels, val_preds)
            if unique_labels.size < 2:
                logger.warning(
                    "Калибровка пропущена для %s: валидационные метки содержат только класс %s",
                    symbol,
                    unique_labels[0] if unique_labels.size == 1 else "unknown",
                )
                self.calibrators[symbol] = None
                self.calibration_metrics[symbol] = {"brier_score": float(brier)}
            else:
                calibrator = LogisticRegression()
                calibrator.fit(np.array(val_preds).reshape(-1, 1), np.array(val_labels))
                self.calibrators[symbol] = calibrator
                prob_true, prob_pred = calibration_curve(val_labels, val_preds, n_bins=10)
                self.calibration_metrics[symbol] = {
                    "brier_score": float(brier),
                    "prob_true": prob_true.tolist(),
                    "prob_pred": prob_pred.tolist(),
                }
        if self.config.get("mlflow_enabled", False) and mlflow is not None:
            mlflow.set_tracking_uri(self.config.get("mlflow_tracking_uri", "mlruns"))
            with mlflow.start_run(run_name=f"{symbol}_fine_tune"):
                mlflow.log_params(
                    {
                        "lstm_timesteps": self.config.get("lstm_timesteps"),
                        "lstm_batch_size": self.config.get("lstm_batch_size"),
                        "target_change_threshold": self.config.get(
                            "target_change_threshold", 0.001
                        ),
                    }
                )
                mlflow.log_metric("brier_score", float(brier))
                if self.nn_framework in KERAS_FRAMEWORKS:
                    mlflow.tensorflow.log_model(model, "model")
                else:
                    mlflow.pytorch.log_model(model, "model")
        self.predictive_models[symbol] = model
        self.last_retrain_time[symbol] = time.time()
        self.save_state()
        await self.compute_shap_values(symbol, model, X)
        logger.info(
            "Модель %s дообучена для %s, Brier=%.4f",
            self.model_type,
            symbol,
            brier,
        )
        await self.data_handler.telegram_logger.send_telegram_message(
            f"🔄 {symbol} дообучен. Brier={brier:.4f}"
        )
        self.clear_feature_cache(symbol)

    async def train(self):
        self.load_state()
        while True:
            try:
                for symbol in self.data_handler.usdt_pairs:
                    metrics = self.compute_prediction_metrics(symbol)
                    if metrics and metrics.get("accuracy", 1.0) < self.config.get("retrain_threshold", 0.1):
                        await self.retrain_symbol(symbol)
                        continue
                    if (
                        time.time() - self.last_retrain_time.get(symbol, 0)
                        >= self.config["retrain_interval"]
                    ):
                        await self.retrain_symbol(symbol)
                await asyncio.sleep(self.config["retrain_interval"])
            except asyncio.CancelledError:
                raise
            except (RuntimeError, ValueError, KeyError) as e:
                logger.exception("Ошибка цикла обучения: %s", e)
                await asyncio.sleep(1)
                continue

    async def adjust_thresholds(self, symbol, prediction: float):
        base_long = self.base_thresholds.get(
            symbol, self.config.get("base_probability_threshold", 0.6)
        )
        adjust_step = self.config.get("threshold_adjustment", 0.05)
        decay = self.config.get("threshold_decay_rate", 0.1)
        loss_streak = await self.trade_manager.get_loss_streak(symbol)
        win_streak = await self.trade_manager.get_win_streak(symbol)
        offset = self.threshold_offset.get(symbol, 0.0)
        if loss_streak >= self.config.get("loss_streak_threshold", 3):
            offset += adjust_step
        elif win_streak >= self.config.get("win_streak_threshold", 3):
            offset -= adjust_step
        offset *= 1 - decay
        self.threshold_offset[symbol] = offset
        base_long = float(np.clip(base_long + offset, 0.5, 0.9))
        base_short = 1 - base_long
        history_size = self.config.get("prediction_history_size", 100)
        hist = self.prediction_history.setdefault(symbol, deque(maxlen=history_size))
        hist.append((float(prediction), None))
        self.compute_prediction_metrics(symbol)
        if len(hist) < 10:
            logger.info(
                "Пороги для %s: long=%.2f, short=%.2f",
                symbol,
                base_long,
                base_short,
            )
            return base_long, base_short
        mean_pred = float(np.mean(hist))
        std_pred = float(np.std(hist))
        sharpe = await self.trade_manager.get_sharpe_ratio(symbol)
        ohlcv = self.data_handler.ohlcv
        if "symbol" in ohlcv.index.names and symbol in ohlcv.index.get_level_values(
            "symbol"
        ):
            df = ohlcv.xs(symbol, level="symbol", drop_level=False)
        else:
            df = None
        volatility = (
            df["close"].pct_change().std() if df is not None and not df.empty else 0.02
        )
        last_vol = self.trade_manager.last_volatility.get(symbol, volatility)
        vol_change = abs(volatility - last_vol) / max(last_vol, 0.01)
        adj = sharpe * 0.05 - vol_change * 0.05
        long_thr = np.clip(mean_pred + std_pred / 2 + adj, base_long, 0.9)
        short_thr = np.clip(mean_pred - std_pred / 2 - adj, 0.1, base_short)
        logger.info(
            "Пороги для %s: long=%.2f, short=%.2f", symbol, long_thr, short_thr
        )
        return long_thr, short_thr

    async def compute_shap_values(self, symbol, model, X):
        try:
            global shap
            if shap is None:
                try:
                    import shap  # type: ignore
                except ImportError as e:  # pragma: no cover - optional dependency
                    logger.warning("Не удалось импортировать shap: %s", e)
                    return
            if self.nn_framework != "pytorch":
                return
            torch_mods = _get_torch_modules()
            torch = torch_mods["torch"]
            safe_symbol = re.sub(r"[^A-Za-z0-9_-]", "_", symbol)
            cache_dir = getattr(self.cache, "cache_dir", None)
            if not cache_dir:
                logger.error("Не задана директория кэша SHAP")
                return
            cache_file = Path(cache_dir) / "shap" / f"shap_{safe_symbol}.pkl"
            last_time = self.shap_cache_times.get(symbol, 0)
            if time.time() - last_time < self.shap_cache_duration:
                return
            sample = torch.tensor(X[:50], dtype=torch.float32, device=self.device)
            if self.model_type == "mlp":
                sample = sample.view(sample.size(0), -1)
            was_training = model.training
            current_device = next(model.parameters()).device

            # Move model and sample to CPU for SHAP to avoid CuDNN RNN limitation
            model_cpu = model.to("cpu")
            sample_cpu = sample.to("cpu")
            model_cpu.train()
            # DeepExplainer does not fully support LSTM layers and may
            # produce inconsistent sums. GradientExplainer is more
            # reliable for sequence models, so use it instead.
            explainer = shap.GradientExplainer(model_cpu, sample_cpu)
            values = explainer.shap_values(sample_cpu)
            if not was_training:
                model_cpu.eval()
            model.to(current_device)
            try:
                cache_file.parent.mkdir(parents=True, exist_ok=True)
                joblib.dump(values, str(cache_file))
                if cache_file.exists():
                    logger.info("SHAP значения сохранены в %s", cache_file)
                else:  # pragma: no cover - stubbed joblib may not create file
                    logger.warning("SHAP файл %s не создан, пропуск", cache_file)
                    return
            except Exception as e:
                logger.error("Ошибка записи SHAP в %s: %s", cache_file, e)
                return
            mean_abs = np.mean(np.abs(values[0]), axis=(0, 1))
            feature_names = [
                "close",
                "open",
                "high",
                "low",
                "volume",
                "funding",
                "open_interest",
                "oi_change",
                "ema30",
                "ema100",
                "ema200",
                "rsi",
                "adx",
                "macd",
                "atr",
            ]
            top_idx = np.argsort(mean_abs)[-3:][::-1]
            top_feats = {feature_names[i]: float(mean_abs[i]) for i in top_idx}
            self.shap_cache_times[symbol] = time.time()
            logger.info("SHAP значения для %s: %s", symbol, top_feats)
            await self.data_handler.telegram_logger.send_telegram_message(
                f"🔍 SHAP {symbol}: {top_feats}"
            )
        except (ValueError, RuntimeError, ImportError) as e:
            logger.exception("Ошибка вычисления SHAP для %s: %s", symbol, e)
            raise

    async def simple_backtest(self, symbol):
        try:
            model = self.predictive_models.get(symbol)
            indicators = self.data_handler.indicators.get(symbol)
            ohlcv = self.data_handler.ohlcv
            if not model or not indicators:
                return None
            if (
                "symbol" not in ohlcv.index.names
                or symbol not in ohlcv.index.get_level_values("symbol")
            ):
                return None
            features = await self.prepare_lstm_features(symbol, indicators)
            if len(features) < self.config["lstm_timesteps"] * 2:
                return None
            X = np.array(
                [
                    features[i : i + self.config["lstm_timesteps"]]
                    for i in range(len(features) - self.config["lstm_timesteps"])
                ]
            )
            if self.nn_framework in KERAS_FRAMEWORKS:
                preds = model.predict(X).reshape(-1)
            else:
                torch_mods = _get_torch_modules()
                torch = torch_mods["torch"]
                X_tensor = torch.tensor(X, dtype=torch.float32, device=self.device)
                model.eval()
                with torch.no_grad():
                    if self.model_type == "mlp":
                        X_in = X_tensor.view(X_tensor.size(0), -1)
                    else:
                        X_in = X_tensor
                    preds = model(X_in).squeeze().cpu().numpy()
            thr = self.config.get("base_probability_threshold", 0.6)
            returns = []
            for i, p in enumerate(preds):
                price_now = features[i + self.config["lstm_timesteps"] - 1, 0]
                next_price = features[i + self.config["lstm_timesteps"], 0]
                ret = 0.0
                if p > thr:
                    ret = (next_price - price_now) / price_now
                elif p < 1 - thr:
                    ret = (price_now - next_price) / price_now
                if ret != 0.0:
                    returns.append(ret)
            if not returns:
                return None
            returns = np.array(returns)
            sharpe = (
                np.mean(returns)
                / (np.std(returns) + 1e-6)
                * np.sqrt(
                    365
                    * 24
                    * 60
                    / pd.Timedelta(self.config["timeframe"]).total_seconds()
                )
            )
            return float(sharpe)
        except (ValueError, ZeroDivisionError, KeyError) as e:
            logger.exception("Ошибка бектеста %s: %s", symbol, e)
            raise

    async def backtest_all(self):
        results = {}
        for symbol in self.data_handler.usdt_pairs:
            sharpe = await self.simple_backtest(symbol)
            if sharpe is not None:
                results[symbol] = sharpe
        self.last_backtest_time = time.time()
        return results

    async def backtest_loop(self):
        """Periodically backtest all symbols and emit warnings."""
        interval = self.config.get("backtest_interval", 3600)
        threshold = self.config.get("min_sharpe_ratio", 0.5)
        while True:
            try:
                self.backtest_results = await self.backtest_all()
                for sym, ratio in self.backtest_results.items():
                    if ratio < threshold:
                        msg = (
                            f"⚠️ Sharpe ratio for {sym} below {threshold}: {ratio:.2f}"
                        )
                        logger.warning(msg)
                        await self.data_handler.telegram_logger.send_telegram_message(
                            msg
                        )
                await asyncio.sleep(interval)
            except asyncio.CancelledError:
                raise
            except (RuntimeError, ValueError, KeyError) as e:
                logger.exception("Ошибка цикла бектеста: %s", e)
                await asyncio.sleep(1)


class TradingEnv(gym.Env if gym else object):
    """Simple trading environment for offline training."""

    def __init__(self, df: pd.DataFrame, config: BotConfig | None = None):
        self.df = df.reset_index(drop=True)
        self.config = config or BotConfig()
        self.drawdown_penalty = getattr(self.config, "drawdown_penalty", 0.0)
        self.current_step = 0
        self.balance = 0.0
        self.max_balance = 0.0
        self.drawdown_penalty = getattr(self.config, "drawdown_penalty", 0.0)
        self.action_space = spaces.Discrete(4)
        self.observation_space = spaces.Box(
            low=-np.inf,
            high=np.inf,
            shape=(df.shape[1],),
            dtype=np.float32,
        )

    def reset(self):
        self.current_step = 0
        self.position = 0
        return self._get_obs()

    def _get_obs(self):
        return self.df.iloc[self.current_step].to_numpy(dtype=np.float32)

    def step(self, action):
        done = False
        reward = 0.0
        prev_position = self.position
        if action == 1:  # open long
            self.position = 1
<<<<<<< HEAD
        elif action == 2:  # open short
            self.position = -1
        elif action == 3:  # close
=======
        elif action == 3:  # close position
>>>>>>> 7a0f11d0
            self.position = 0

        if self.current_step < len(self.df) - 1:
            price_diff = (
                self.df["close"].iloc[self.current_step + 1]
                - self.df["close"].iloc[self.current_step]
            )
            active_position = -prev_position if action == 3 else self.position
            reward = price_diff * active_position
            self.balance += reward
            if self.balance > self.max_balance:
                self.max_balance = self.balance
            drawdown = (
                (self.max_balance - self.balance) / self.max_balance
                if self.max_balance > 0
                else 0.0
            )
            reward -= self.drawdown_penalty * drawdown
        self.current_step += 1
        if self.current_step >= len(self.df) - 1:
            done = True
        obs = self._get_obs()
        return obs, float(reward), done, {}


class RLAgent:
    ACTIONS = {0: "hold", 1: "open_long", 2: "open_short", 3: "close"}

    def __init__(self, config: BotConfig, data_handler, model_builder):
        self.config = config
        self.data_handler = data_handler
        self.model_builder = model_builder
        self.models = {}

    async def _prepare_features(self, symbol: str, indicators) -> pd.DataFrame:
        ohlcv = self.data_handler.ohlcv
        if "symbol" in ohlcv.index.names and symbol in ohlcv.index.get_level_values(
            "symbol"
        ):
            df = ohlcv.xs(symbol, level="symbol", drop_level=False)
        else:
            df = None
        if check_dataframe_empty(df, f"rl_features {symbol}"):
            return pd.DataFrame()
        df = await self.model_builder.preprocess(df.droplevel("symbol"), symbol)
        if check_dataframe_empty(df, f"rl_features {symbol}"):
            return pd.DataFrame()
        features_df = df[["close", "open", "high", "low", "volume"]].copy()
        features_df["funding"] = self.data_handler.funding_rates.get(symbol, 0.0)
        features_df["open_interest"] = self.data_handler.open_interest.get(symbol, 0.0)

        def _align(series: pd.Series) -> np.ndarray:
            if not isinstance(series, pd.Series):
                return np.full(len(df), 0.0, dtype=float)
            if not series.index.equals(df.index):
                if len(series) > len(df.index):
                    series = pd.Series(series.values[: len(df.index)], index=df.index)
                else:
                    series = pd.Series(series.values, index=df.index[: len(series)])
            return series.reindex(df.index).bfill().ffill().to_numpy(dtype=float)

        features_df["ema30"] = _align(indicators.ema30)
        features_df["ema100"] = _align(indicators.ema100)
        features_df["ema200"] = _align(indicators.ema200)
        features_df["rsi"] = _align(indicators.rsi)
        features_df["adx"] = _align(indicators.adx)
        features_df["macd"] = _align(indicators.macd)
        features_df["atr"] = _align(indicators.atr)
        features_df["model_pred"] = 0.0
        features_df["exposure"] = 0.0
        return features_df.reset_index(drop=True)

    async def train_symbol(self, symbol: str):
        indicators = self.data_handler.indicators.get(symbol)
        if not indicators:
            logger.warning("Нет индикаторов для RL-обучения %s", symbol)
            return
        features_df = await self._prepare_features(symbol, indicators)
        if (
            check_dataframe_empty(features_df, f"rl_train {symbol}")
            or len(features_df) < 2
        ):
            return
        algo = self.config.get("rl_model", "PPO").upper()
        framework = self.config.get("rl_framework", "stable_baselines3").lower()
        timesteps = self.config.get("rl_timesteps", 10000)
        if framework == "rllib":
            try:
                if algo == "DQN":
                    from ray.rllib.algorithms.dqn import DQNConfig

                    cfg = (
                        DQNConfig()
                        .environment(lambda _: TradingEnv(features_df, self.config))
                        .rollouts(num_rollout_workers=0)
                    )
                else:
                    from ray.rllib.algorithms.ppo import PPOConfig

                    cfg = (
                        PPOConfig()
                        .environment(lambda _: TradingEnv(features_df, self.config))
                        .rollouts(num_rollout_workers=0)
                    )
                trainer = cfg.build()
                for _ in range(max(1, timesteps // 1000)):
                    trainer.train()
                self.models[symbol] = trainer
            except (ImportError, RuntimeError, ValueError) as e:
                logger.exception("Ошибка RLlib-обучения %s: %s", symbol, e)
                raise
        else:
            if not SB3_AVAILABLE:
                logger.warning(
                    "stable_baselines3 not available, skipping RL training for %s",
                    symbol,
                )
                return
            env = DummyVecEnv([lambda: TradingEnv(features_df, self.config)])
            if algo == "DQN":
                model = DQN("MlpPolicy", env, verbose=0)
            else:
                model = PPO("MlpPolicy", env, verbose=0)
            model.learn(total_timesteps=timesteps)
            self.models[symbol] = model
        logger.info("RL-модель обучена для %s", symbol)

    async def train_rl(self):
        for symbol in self.data_handler.usdt_pairs:
            await self.train_symbol(symbol)

    def predict(self, symbol: str, obs: np.ndarray):
        model = self.models.get(symbol)
        if model is None:
            return None
        framework = self.config.get("rl_framework", "stable_baselines3").lower()
        if framework == "rllib":
            action = model.compute_single_action(obs)[0]
        else:
            if not SB3_AVAILABLE:
                logger.warning(
                    "stable_baselines3 not available, cannot make RL prediction"
                )
                return None
            action, _ = model.predict(obs, deterministic=True)
        return self.ACTIONS.get(int(action))
# ----------------------------------------------------------------------
# REST API for minimal integration testing
# ----------------------------------------------------------------------

api_app = Flask(__name__)

MODEL_FILE = os.environ.get("MODEL_FILE", "model.pkl")
_model = None


def _load_model() -> None:
    global _model
    if os.path.exists(MODEL_FILE):
        try:
            _model = joblib.load(MODEL_FILE)
        except (OSError, ValueError) as e:  # pragma: no cover - model may be corrupted
            logger.exception("Не удалось загрузить модель: %s", e)
            _model = None


def prepare_features(raw_features, raw_labels):
    """Return validated feature and label arrays.

    ``raw_features`` and ``raw_labels`` are converted to ``np.float32`` arrays and
    reshaped to 2D. Rows containing NaN or infinite values are removed from both
    features and labels. A ``ValueError`` is raised if invalid values remain after
    cleaning.
    """

    features = np.array(raw_features, dtype=np.float32)
    labels = np.array(raw_labels, dtype=np.float32)
    if features.ndim == 0:
        features = np.array([[features]], dtype=np.float32)
    elif features.ndim == 1:
        features = features.reshape(-1, 1)
    else:
        features = features.reshape(len(features), -1)
    if features.size == 0 or len(features) != len(labels):
        return np.empty((0, 0), dtype=np.float32), np.empty(0, dtype=np.float32)
    df = pd.DataFrame(features)
    mask = pd.isna(df) | ~np.isfinite(df)
    if mask.any().any():
        bad_rows = mask.any(axis=1)
        logger.warning(
            "Обнаружены некорректные значения в данных для API: %s строк",
            int(bad_rows.sum()),
        )
        df = df[~bad_rows]
        labels = labels[~bad_rows.to_numpy()]
    features = df.to_numpy(dtype=np.float32)
    if pd.isna(df).any().any():
        raise ValueError("Training data contains NaN values")
    if not np.isfinite(features).all():
        raise ValueError("Training data contains infinite values")
    return features, labels


def fit_scaler(features: np.ndarray, labels: np.ndarray):
    """Fit a ``StandardScaler``+model pipeline on ``features``."""

    pipeline = Pipeline(
        [
            ("scaler", StandardScaler()),
            ("model", LogisticRegression(multi_class="auto")),
        ]
    )
    pipeline.fit(features, labels)
    return pipeline


@api_app.route("/train", methods=["POST"])
def train_route():
    data = request.get_json(force=True)
    features, labels = prepare_features(
        data.get("features", []), data.get("labels", [])
    )
    if features.size == 0 or len(features) != len(labels):
        return jsonify({"error": "invalid training data"}), 400
    if len(np.unique(labels)) < 2:
        return jsonify({"error": "labels must contain at least two classes"}), 400
    model = fit_scaler(features, labels)
    joblib.dump(model, MODEL_FILE)
    global _model
    _model = model
    return jsonify({"status": "trained"})


@api_app.route("/predict", methods=["POST"])
def predict_route():
    data = request.get_json(force=True)
    features = data.get("features")
    if features is None:
        # Backwards compatibility for a single price input
        price_val = float(data.get("price", 0.0))
        features = [price_val]
    features = np.array(features, dtype=np.float32)
    if features.ndim == 0:
        features = np.array([[features]], dtype=np.float32)
    elif features.ndim == 1:
        features = features.reshape(1, -1)
    else:
        features = features.reshape(1, -1)
    price = float(features[0, 0]) if features.size else 0.0
    if _model is None:
        signal = "buy" if price > 0 else None
        prob = 1.0 if signal else 0.0
    else:
        prob = float(_model.predict_proba(features)[0, 1])
        signal = "buy" if prob >= 0.5 else "sell"
    return jsonify({"signal": signal, "prob": prob})


@api_app.route("/ping")
def ping():
    return jsonify({"status": "ok"})


if __name__ == "__main__":
    configure_logging()
    load_dotenv()
    host = os.getenv("HOST", "127.0.0.1")
    port = int(os.getenv("MODEL_BUILDER_PORT", "8001"))
    _load_model()
    logger.info("Запуск сервиса ModelBuilder на %s:%s", host, port)
    api_app.run(host=host, port=port)  # хост проверен выше<|MERGE_RESOLUTION|>--- conflicted
+++ resolved
@@ -1710,13 +1710,6 @@
         prev_position = self.position
         if action == 1:  # open long
             self.position = 1
-<<<<<<< HEAD
-        elif action == 2:  # open short
-            self.position = -1
-        elif action == 3:  # close
-=======
-        elif action == 3:  # close position
->>>>>>> 7a0f11d0
             self.position = 0
 
         if self.current_step < len(self.df) - 1:
