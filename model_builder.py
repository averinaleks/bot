--- conflicted
+++ resolved
@@ -1966,27 +1966,9 @@
 
 
 if __name__ == "__main__":
-<<<<<<< HEAD
-    from bot.utils import configure_logging, validate_host
-=======
-    from bot.utils import configure_logging, validate_host_port
->>>>>>> b4a24c4e
 
     configure_logging()
     load_dotenv()
     _load_model()
-<<<<<<< HEAD
-    port = int(os.environ.get("PORT", "8001"))
-    host = validate_host(logger)
-=======
-    host, port = validate_host_port("HOST", "PORT", 8001)
-    if host != "127.0.0.1":
-        logger.warning(
-            "Используется не локальный хост %s; убедитесь, что это намеренно",
-            host,
-        )
-    else:
-        logger.info("HOST не установлен, используется %s", host)
->>>>>>> b4a24c4e
     logger.info("Запуск сервиса ModelBuilder на %s:%s", host, port)
     api_app.run(host=host, port=port)  # nosec B104  # хост проверен выше