"""Training utilities for predictive and reinforcement learning models.

This module houses the :class:`ModelBuilder` used to train LSTM or RL models,
remote training helpers and a small REST API for integration tests.
"""

import numpy as np
import pandas as pd
import os
import time
import asyncio
import sys
import re
import math
import json
import platform
import subprocess
from pathlib import Path
from bot.config import BotConfig
from collections import deque
import importlib
import random

MODEL_DIR = Path(os.getenv("MODEL_DIR", ".")).resolve()
if not MODEL_DIR.exists():
    raise FileNotFoundError(f"MODEL_DIR {MODEL_DIR} does not exist")
if not os.access(MODEL_DIR, os.W_OK):
    raise PermissionError(f"MODEL_DIR {MODEL_DIR} is not writable")

# Ensure required RL dependency is available before importing heavy modules
if "gymnasium" in sys.modules and sys.modules["gymnasium"] is None:
    raise ImportError("gymnasium package is required")

try:  # prefer gymnasium if available
    import gymnasium as gym  # type: ignore
    from gymnasium import spaces  # type: ignore
except ImportError:
    try:
        import gym  # type: ignore
        from gym import spaces  # type: ignore
    except ImportError:  # provide lightweight stubs for tests
        import types

        gym = types.SimpleNamespace(Env=object)

        class _DummySpace:
            def __init__(self, *a, **k):
                self.shape = None

        class _Spaces(types.SimpleNamespace):
            Box = _DummySpace
            Discrete = _DummySpace

        spaces = _Spaces()  # type: ignore

if os.getenv("TEST_MODE") == "1":
    import types

    ray = types.ModuleType("ray")

    class _RayRemoteFunction:
        def __init__(self, func):
            self._function = func

        def remote(self, *args, **kwargs):
            return self._function(*args, **kwargs)

        def options(self, *args, **kwargs):
            return self

    def _ray_remote(func=None, **_kwargs):
        if func is None:
            def wrapper(f):
                return _RayRemoteFunction(f)
            return wrapper
        return _RayRemoteFunction(func)

    ray.remote = _ray_remote
    ray.get = lambda x: x
    ray.init = lambda *a, **k: None
    ray.is_initialized = lambda: False
else:
    try:  # pragma: no cover - optional dependency
        import ray
    except ImportError:  # provide minimal stub for environments without ray
        import types

        ray = types.ModuleType("ray")

        class _RayRemoteFunction:
            def __init__(self, func):
                self._function = func

            def remote(self, *args, **kwargs):
                return self._function(*args, **kwargs)

            def options(self, *args, **kwargs):
                return self

        def _ray_remote(func=None, **_kwargs):
            if func is None:
                def wrapper(f):
                    return _RayRemoteFunction(f)
                return wrapper
            return _RayRemoteFunction(func)

        ray.remote = _ray_remote
        ray.get = lambda x: x
        ray.init = lambda *a, **k: None
        ray.is_initialized = lambda: False
from bot.cache import HistoricalDataCache
from bot.utils import (
    check_dataframe_empty,
    configure_logging,
    is_cuda_available,
    logger,
)
from dotenv import load_dotenv
try:  # pragma: no cover - optional dependency
    from sklearn.preprocessing import StandardScaler
    from sklearn.linear_model import LogisticRegression
    from sklearn.metrics import brier_score_loss
    from sklearn.calibration import calibration_curve
    from sklearn.pipeline import Pipeline
except Exception as exc:  # pragma: no cover - missing sklearn
    logger.warning("sklearn import failed: %s", exc)

    class StandardScaler:  # type: ignore
        def fit(self, X, y=None):
            return self

        def transform(self, X):
            return X

        def fit_transform(self, X, y=None):
            return X

    class LogisticRegression:  # type: ignore
        def fit(self, X, y):  # pragma: no cover - simplified stub
            return self

        def predict_proba(self, X):  # pragma: no cover - simplified stub
            return np.zeros((len(X), 2))

    def brier_score_loss(y_true, y_prob):  # pragma: no cover - simplified stub
        return 0.0

    def calibration_curve(y_true, y_prob, n_bins=10):  # pragma: no cover - simplified stub
        bins = np.linspace(0.0, 1.0, n_bins)
        return bins, bins
# ``joblib`` is used for lightweight serialization but may be missing in test
# environments. Provide a minimal stub to keep imports cheap and optional.
try:  # pragma: no cover - optional dependency
    import joblib  # type: ignore
except Exception as exc:  # pragma: no cover - stub for tests
    logger.warning("joblib import failed: %s", exc)
    import types

    import pickle  # nosec B403

    def _dump(obj, dest, *a, **k):  # type: ignore[unused-arg]
        if hasattr(dest, "write"):
            pickle.dump(obj, dest)
        else:
            with open(dest, "wb") as f:
                pickle.dump(obj, f)

    def _load(src, *a, **k):  # type: ignore[unused-arg]
        """Fallback loader used when joblib is unavailable."""
        if hasattr(src, "read"):
            return pickle.load(src)  # nosec B301
        with open(src, "rb") as f:
            return pickle.load(f)  # nosec B301

    joblib = types.SimpleNamespace(dump=_dump, load=_load)

try:
    import mlflow
except ImportError as e:  # pragma: no cover - optional dependency
    mlflow = None  # type: ignore
    logger.warning("mlflow import failed: %s", e)

# Delay heavy SHAP import until needed to avoid CUDA warnings at startup
shap = None
from flask import Flask, request, jsonify

# Framework identifiers used for TensorFlow/Keras
KERAS_FRAMEWORKS = {"tensorflow", "keras"}


def save_artifacts(model: object, symbol: str, meta: dict) -> Path:
    """Сохранить модель и метаданные в каталог артефактов.

    Модель сохраняется в ``MODEL_DIR/<symbol>/<timestamp>/model.pkl``.
    Дополнительно создаётся ``meta.json`` с объединёнными метаданными и
    сведениями об окружении.
    """

    timestamp = str(int(time.time()))
    target_dir = MODEL_DIR / symbol / timestamp
    target_dir.mkdir(parents=True, exist_ok=True)
    joblib.dump(model, target_dir / "model.pkl")

    try:
        code_version = subprocess.check_output(
            ["git", "rev-parse", "HEAD"], text=True
        ).strip()
    except Exception:
        code_version = "unknown"

    try:
        pip_freeze = subprocess.check_output(
            [sys.executable, "-m", "pip", "freeze"], text=True
        ).splitlines()
    except Exception:
        pip_freeze = []

    meta_env = {
        "code_version": code_version,
        "python_version": platform.python_version(),
        "pip_freeze": pip_freeze,
        "platform": platform.platform(),
    }
    meta_all = {**meta_env, **(meta or {})}
    with open(target_dir / "meta.json", "w", encoding="utf-8") as f:
        json.dump(meta_all, f, ensure_ascii=False, indent=2)

    return target_dir

if os.getenv("TEST_MODE") == "1":
    import types

    sb3 = types.ModuleType("stable_baselines3")

    class DummyModel:
        def __init__(self, *a, **k):
            pass

        def learn(self, *a, **k):
            return self

        def predict(self, obs, deterministic=True):
            return np.array([1]), None

    sb3.PPO = DummyModel
    sb3.DQN = DummyModel
    common = types.ModuleType("stable_baselines3.common")
    vec_env = types.ModuleType("stable_baselines3.common.vec_env")

    class DummyVecEnv:
        def __init__(self, env_fns):
            self.envs = [fn() for fn in env_fns]

    vec_env.DummyVecEnv = DummyVecEnv
    common.vec_env = vec_env
    sb3.common = common
    sys.modules["stable_baselines3"] = sb3
    sys.modules["stable_baselines3.common"] = common
    sys.modules["stable_baselines3.common.vec_env"] = vec_env

    rllib_base = types.ModuleType("ray.rllib")
    alg_mod = types.ModuleType("ray.rllib.algorithms")
    dqn_mod = types.ModuleType("ray.rllib.algorithms.dqn")
    ppo_mod = types.ModuleType("ray.rllib.algorithms.ppo")

    class _Cfg:
        def environment(self, *_a, **_k):
            return self

        def rollouts(self, *_a, **_k):
            return self

        def build(self):
            return self

        def train(self):
            return {}

    dqn_mod.DQNConfig = _Cfg
    ppo_mod.PPOConfig = _Cfg
    alg_mod.dqn = dqn_mod
    alg_mod.ppo = ppo_mod
    rllib_base.algorithms = alg_mod
    sys.modules.setdefault("ray.rllib", rllib_base)
    sys.modules.setdefault("ray.rllib.algorithms", alg_mod)
    sys.modules.setdefault("ray.rllib.algorithms.dqn", dqn_mod)
    sys.modules.setdefault("ray.rllib.algorithms.ppo", ppo_mod)

    catalyst_mod = types.ModuleType("catalyst")
    dl_mod = types.ModuleType("catalyst.dl")

    class _Runner:
        def train(self, *a, **k):
            pass

    dl_mod.Runner = _Runner
    catalyst_mod.dl = dl_mod
    sys.modules.setdefault("catalyst", catalyst_mod)
    sys.modules.setdefault("catalyst.dl", dl_mod)
try:
    from stable_baselines3 import PPO, DQN
    from stable_baselines3.common.vec_env import DummyVecEnv

    SB3_AVAILABLE = True
except ImportError as e:  # pragma: no cover - optional dependency
    PPO = DQN = DummyVecEnv = None  # type: ignore
    SB3_AVAILABLE = False
    logger.warning("stable_baselines3 import failed: %s", e)


_torch_modules = None


def _get_torch_modules():
    """Lazy import torch and define neural network classes."""

    global _torch_modules
    if _torch_modules is not None:
        return _torch_modules

    try:
        import torch
        import torch.nn as nn
        from torch.utils.data import DataLoader, TensorDataset
    except Exception:
        import types
        from contextlib import nullcontext

        def _noop(*a, **k):
            return None

        class _DummyModule:
            def __init__(self, *a, **k):
                pass

            def to(self, *a, **k):
                return self

            def eval(self):
                pass

            def train(self):
                pass

            def parameters(self):
                return []

            def state_dict(self):
                return {}

            def load_state_dict(self, _state):
                pass

            def l2_regularization(self):
                return 0.0

        torch = types.SimpleNamespace(
            tensor=lambda *a, **k: None,
            device=lambda *a, **k: None,
            no_grad=lambda: nullcontext(),
            cuda=types.SimpleNamespace(),
        )
        nn = types.SimpleNamespace(Module=_DummyModule, MSELoss=_noop, BCELoss=_noop)
        DataLoader = TensorDataset = object

        class Net(_DummyModule):
            pass

        CNNGRU = TemporalFusionTransformer = Net

        _torch_modules = {
            "torch": torch,
            "nn": nn,
            "DataLoader": DataLoader,
            "TensorDataset": TensorDataset,
            "Net": Net,
            "CNNGRU": CNNGRU,
            "TemporalFusionTransformer": TemporalFusionTransformer,
        }
        return _torch_modules

    class CNNGRU(nn.Module):
        """Conv1D + GRU variant."""

        def __init__(
            self,
            input_size,
            hidden_size,
            num_layers,
            dropout,
            conv_channels=32,
            kernel_size=3,
            l2_lambda=1e-5,
            regression=False,
        ):
            super().__init__()
            self.hidden_size = hidden_size
            self.num_layers = num_layers
            self.l2_lambda = l2_lambda
            padding = kernel_size // 2
            self.conv = nn.Conv1d(
                input_size, conv_channels, kernel_size=kernel_size, padding=padding
            )
            self.relu = nn.ReLU()
            self.dropout = nn.Dropout(dropout)
            self.gru = nn.GRU(
                conv_channels,
                hidden_size,
                num_layers,
                batch_first=True,
                dropout=dropout,
            )
            self.attn = nn.Linear(hidden_size, 1)
            self.fc = nn.Linear(hidden_size, 1)
            self.act = nn.Identity() if regression else nn.Sigmoid()

        def forward(self, x):
            x = x.permute(0, 2, 1)
            x = self.conv(x)
            x = self.relu(x)
            x = self.dropout(x)
            x = x.permute(0, 2, 1)
            h0 = torch.zeros(
                self.num_layers, x.size(0), self.hidden_size, device=x.device
            )
            out, _ = self.gru(x, h0)
            attn_weights = torch.softmax(self.attn(out), dim=1)
            context = (out * attn_weights).sum(dim=1)
            context = self.dropout(context)
            out = self.fc(context)
            return self.act(out)

        def l2_regularization(self):
            return self.l2_lambda * sum(p.pow(2.0).sum() for p in self.parameters())

    class Net(nn.Module):
        """Simple multilayer perceptron."""

        def __init__(
            self, input_size, hidden_sizes=(128, 64), dropout=0.2, l2_lambda=1e-5, regression=False
        ):
            super().__init__()
            self.l2_lambda = l2_lambda
            self.fc1 = nn.Linear(input_size, hidden_sizes[0])
            self.fc2 = nn.Linear(hidden_sizes[0], hidden_sizes[1])
            self.fc3 = nn.Linear(hidden_sizes[1], 1)
            self.relu = nn.ReLU()
            self.dropout = nn.Dropout(dropout)
            self.act = nn.Identity() if regression else nn.Sigmoid()

        def forward(self, x):
            x = self.fc1(x)
            x = self.relu(x)
            x = self.dropout(x)
            x = self.fc2(x)
            x = self.relu(x)
            x = self.dropout(x)
            x = self.fc3(x)
            return self.act(x)

        def l2_regularization(self):
            return self.l2_lambda * sum(p.pow(2.0).sum() for p in self.parameters())

    class PositionalEncoding(nn.Module):
        """Standard sinusoidal positional encoding."""

        def __init__(self, d_model, dropout=0.1, max_len=5000):
            super().__init__()
            self.dropout = nn.Dropout(p=dropout)
            pe = torch.zeros(max_len, d_model)
            position = torch.arange(0, max_len, dtype=torch.float).unsqueeze(1)
            div_term = torch.exp(
                torch.arange(0, d_model, 2, dtype=torch.float)
                * (-(np.log(10000.0) / d_model))
            )
            pe[:, 0::2] = torch.sin(position * div_term)
            pe[:, 1::2] = torch.cos(position * div_term)
            pe = pe.unsqueeze(0)
            self.register_buffer("pe", pe)

        def forward(self, x):
            x = x + self.pe[:, : x.size(1)]
            return self.dropout(x)

    class TemporalFusionTransformer(nn.Module):
        """Transformer encoder with positional encoding."""

        def __init__(
            self,
            input_size,
            d_model=64,
            nhead=4,
            num_layers=2,
            dropout=0.1,
            l2_lambda=1e-5,
            regression=False,
        ):
            super().__init__()
            self.l2_lambda = l2_lambda
            self.input_proj = nn.Linear(input_size, d_model)
            self.pos_encoder = PositionalEncoding(d_model, dropout)
            encoder_layer = nn.TransformerEncoderLayer(
                d_model=d_model,
                nhead=nhead,
                dim_feedforward=d_model * 4,
                dropout=dropout,
                batch_first=True,
            )
            self.transformer = nn.TransformerEncoder(encoder_layer, num_layers)
            self.dropout = nn.Dropout(dropout)
            self.fc = nn.Linear(d_model, 1)
            self.act = nn.Identity() if regression else nn.Sigmoid()

        def forward(self, x):
            x = self.input_proj(x)
            x = self.pos_encoder(x)
            x = self.transformer(x)
            x = x.mean(dim=1)
            x = self.dropout(x)
            x = self.fc(x)
            return self.act(x)

        def l2_regularization(self):
            return self.l2_lambda * sum(p.pow(2.0).sum() for p in self.parameters())

    _torch_modules = {
        "torch": torch,
        "nn": nn,
        "DataLoader": DataLoader,
        "TensorDataset": TensorDataset,
        "CNNGRU": CNNGRU,
        "TemporalFusionTransformer": TemporalFusionTransformer,
        "Net": Net,
    }
    return _torch_modules


def _freeze_torch_base_layers(model, model_type):
    """Freeze initial layers of a PyTorch model based on ``model_type``."""
    layers = []
    if model_type == "mlp" and hasattr(model, "fc1"):
        layers.append(model.fc1)
    elif model_type == "gru" and hasattr(model, "conv"):
        layers.append(model.conv)
    else:
        if hasattr(model, "input_proj"):
            layers.append(model.input_proj)
        if hasattr(model, "transformer") and getattr(model.transformer, "layers", None):
            first = model.transformer.layers[0]
            layers.append(first)
    for layer in layers:
        for param in layer.parameters():
            param.requires_grad = False


def _freeze_keras_base_layers(model, model_type, framework):
    """Freeze initial layers of a Keras model based on ``model_type``."""
    if framework not in KERAS_FRAMEWORKS:
        return
    os.environ["TF_CPP_MIN_LOG_LEVEL"] = "2"
    from tensorflow import keras

    if model_type == "mlp":
        for layer in model.layers:
            if isinstance(layer, keras.layers.Dense):
                layer.trainable = False
                break
    else:
        for layer in model.layers:
            if isinstance(layer, keras.layers.Conv1D):
                layer.trainable = False
                break


def generate_time_series_splits(X, y, n_splits):
    """Yield train/validation indices for time series cross-validation."""
    from sklearn.model_selection import TimeSeriesSplit

    tscv = TimeSeriesSplit(n_splits=n_splits)
    for train_idx, val_idx in tscv.split(X):
        yield train_idx, val_idx




def _train_model_keras(
    X,
    y,
    batch_size,
    model_type,
    framework,
    initial_state=None,
    epochs=20,
    n_splits=3,
    early_stopping_patience=3,
    freeze_base_layers=False,
    prediction_target="direction",
):
    if framework not in KERAS_FRAMEWORKS:
        raise ValueError("Keras framework required")
    os.environ["TF_CPP_MIN_LOG_LEVEL"] = "2"
    import tensorflow as tf
    from tensorflow import keras

    seed = 0
    np.random.seed(seed)
    random.seed(seed)
    try:
        import torch
        torch.manual_seed(seed)
        if os.getenv("TRANSFORMERS_OFFLINE"):
            torch.use_deterministic_algorithms(True)
    except Exception:  # pragma: no cover - torch may be unavailable
        pass

    inputs = keras.Input(shape=(X.shape[1], X.shape[2]))
    if model_type == "mlp":
        x = keras.layers.Flatten()(inputs)
        x = keras.layers.Dense(128, activation="relu")(x)
        x = keras.layers.Dropout(0.2)(x)
        x = keras.layers.Dense(64, activation="relu")(x)
    else:
        x = keras.layers.Conv1D(32, 3, padding="same", activation="relu")(inputs)
        x = keras.layers.Dropout(0.2)(x)
        if model_type == "gru":
            x = keras.layers.GRU(64, return_sequences=True)(x)
            attn = keras.layers.Dense(1, activation="softmax")(x)
            x = keras.layers.Multiply()([x, attn])
            x = keras.layers.Lambda(lambda t: tf.reduce_sum(t, axis=1))(x)
        elif model_type in {"tft", "transformer"}:
            attn = keras.layers.MultiHeadAttention(num_heads=4, key_dim=32)(x, x)
            x = keras.layers.GlobalAveragePooling1D()(attn)
        else:
            attn = keras.layers.MultiHeadAttention(num_heads=4, key_dim=32)(x, x)
            x = keras.layers.GlobalAveragePooling1D()(attn)
    activation = None if prediction_target == "pnl" else "sigmoid"
    outputs = keras.layers.Dense(1, activation=activation)(x)
    model = keras.Model(inputs, outputs)
    if freeze_base_layers:
        _freeze_keras_base_layers(model, model_type, framework)
    loss = "mse" if prediction_target == "pnl" else "binary_crossentropy"
    model.compile(optimizer="adam", loss=loss)
    if initial_state is not None:
        model.set_weights(initial_state)
    preds: list[float] = []
    labels: list[float] = []
    for train_idx, val_idx in generate_time_series_splits(X, y, n_splits):
        fold_model = keras.models.clone_model(model)
        if freeze_base_layers:
            _freeze_keras_base_layers(fold_model, model_type, framework)
        fold_model.compile(optimizer="adam", loss=loss)
        if initial_state is not None:
            fold_model.set_weights(initial_state)
        early_stop = keras.callbacks.EarlyStopping(
            monitor="val_loss",
            patience=early_stopping_patience,
            restore_best_weights=True,
        )
        fold_model.fit(
            X[train_idx],
            y[train_idx],
            batch_size=batch_size,
            epochs=epochs,
            verbose=0,
            validation_data=(X[val_idx], y[val_idx]),
            callbacks=[early_stop],
        )
        fold_preds = fold_model.predict(X[val_idx]).reshape(-1)
        preds.extend(fold_preds)
        labels.extend(y[val_idx])
        model = fold_model
    return model.get_weights(), preds, labels


def _train_model_lightning(
    X,
    y,
    batch_size,
    model_type,
    initial_state=None,
    epochs=20,
    n_splits=3,
    early_stopping_patience=3,
    freeze_base_layers=False,
    prediction_target="direction",
):
    torch_mods = _get_torch_modules()
    torch = torch_mods["torch"]
    nn = torch_mods["nn"]
    DataLoader = torch_mods["DataLoader"]
    TensorDataset = torch_mods["TensorDataset"]
    Net = torch_mods["Net"]
    CNNGRU = torch_mods["CNNGRU"]
    TFT = torch_mods["TemporalFusionTransformer"]

    seed = 0
    np.random.seed(seed)
    random.seed(seed)
    torch.manual_seed(seed)
    if os.getenv("TRANSFORMERS_OFFLINE"):
        torch.use_deterministic_algorithms(True)
    import pytorch_lightning as pl

    max_batch_size = 32
    actual_batch_size = min(batch_size, max_batch_size)
    accumulation_steps = math.ceil(batch_size / actual_batch_size)

    device = torch.device("cuda" if is_cuda_available() else "cpu")
    X_tensor = torch.tensor(X, dtype=torch.float32)
    y_tensor = torch.tensor(y, dtype=torch.float32)

    preds: list[float] = []
    labels: list[float] = []
    state = None

    num_workers = min(4, os.cpu_count() or 1)
    pin_memory = is_cuda_available()

    for train_idx, val_idx in generate_time_series_splits(X_tensor, y_tensor, n_splits):
        train_ds = TensorDataset(X_tensor[train_idx], y_tensor[train_idx])
        val_ds = TensorDataset(X_tensor[val_idx], y_tensor[val_idx])
        train_loader = DataLoader(
            train_ds,
            batch_size=actual_batch_size,
            shuffle=False,
            num_workers=num_workers,
            pin_memory=pin_memory,
        )
        val_loader = DataLoader(
            val_ds,
            batch_size=actual_batch_size,
            shuffle=False,
            num_workers=num_workers,
            pin_memory=pin_memory,
        )

        pt = prediction_target
        if model_type == "mlp":
            input_dim = X.shape[1] * X.shape[2]
            net = Net(input_dim, regression=pt == "pnl")
        elif model_type == "gru":
            net = CNNGRU(X.shape[2], 64, 2, 0.2, regression=pt == "pnl")
        elif model_type in {"tft", "transformer"}:
            net = TFT(X.shape[2], regression=pt == "pnl")
        else:
            net = TFT(X.shape[2], regression=pt == "pnl")
        if freeze_base_layers:
            _freeze_torch_base_layers(net, model_type)

        class LightningWrapper(pl.LightningModule):
            def __init__(self, model):
                super().__init__()
                self.model = model
                self.criterion = nn.MSELoss() if prediction_target == "pnl" else nn.BCELoss()

            def forward(self, x):
                return self.model(x)

            def training_step(self, batch, batch_idx):
                x, y = batch
                if model_type == "mlp":
                    x = x.view(x.size(0), -1)
                y_hat = self(x).squeeze()
                loss = self.criterion(y_hat, y) + self.model.l2_regularization()
                return loss

            def validation_step(self, batch, batch_idx):
                x, y = batch
                if model_type == "mlp":
                    x = x.view(x.size(0), -1)
                y_hat = self(x).squeeze()
                loss = self.criterion(y_hat, y)
                self.log("val_loss", loss, prog_bar=True)

            def configure_optimizers(self):
                return torch.optim.Adam(self.parameters(), lr=1e-3)

        wrapper = LightningWrapper(net)
        if initial_state is not None:
            net.load_state_dict(initial_state)

        early_stop = pl.callbacks.EarlyStopping(
            monitor="val_loss",
            patience=early_stopping_patience,
            mode="min",
        )

        class CudaMemoryCallback(pl.callbacks.Callback):
            def on_train_epoch_end(self, trainer, pl_module):
                if hasattr(torch, "cuda") and getattr(torch.cuda, "is_available", lambda: False)():
                    mem = getattr(torch.cuda, "memory_reserved", lambda: 0)()
                    logger.info("CUDA memory reserved: %s", mem)

        callbacks = [early_stop, CudaMemoryCallback()]
        trainer = pl.Trainer(
            max_epochs=epochs,
            logger=False,
            enable_checkpointing=False,
            devices=1 if is_cuda_available() else None,
            callbacks=callbacks,
            accumulate_grad_batches=accumulation_steps,
        )
        try:
            trainer.fit(wrapper, train_dataloaders=train_loader, val_dataloaders=val_loader)
        except Exception as exc:
            oom_error = getattr(torch.cuda, "OutOfMemoryError", ())
            if isinstance(exc, oom_error):
                logger.warning("CUDA out of memory, falling back to CPU")
                if hasattr(torch.cuda, "empty_cache"):
                    torch.cuda.empty_cache()
                device = torch.device("cpu")
                train_loader = DataLoader(
                    train_ds,
                    batch_size=actual_batch_size,
                    shuffle=False,
                    num_workers=num_workers,
                    pin_memory=False,
                )
                val_loader = DataLoader(
                    val_ds,
                    batch_size=actual_batch_size,
                    shuffle=False,
                    num_workers=num_workers,
                    pin_memory=False,
                )
                trainer = pl.Trainer(
                    max_epochs=epochs,
                    logger=False,
                    enable_checkpointing=False,
                    devices=None,
                    callbacks=callbacks,
                    accumulate_grad_batches=accumulation_steps,
                )
                wrapper.to(device)
                trainer.fit(wrapper, train_dataloaders=train_loader, val_dataloaders=val_loader)
            else:
                raise
        wrapper.eval()

        with torch.no_grad():
            for val_x, val_y in val_loader:
                val_x = val_x.to(device)
                if model_type == "mlp":
                    val_x = val_x.view(val_x.size(0), -1)
                out = wrapper(val_x).squeeze()
                preds.extend(out.cpu().numpy().reshape(-1))
                labels.extend(val_y.numpy().reshape(-1))

        state = net.state_dict()

    return state if state is not None else {}, preds, labels


@ray.remote
def _train_model_remote(
    X,
    y,
    batch_size,
    model_type="transformer",
    framework="pytorch",
    initial_state=None,
    epochs=20,
    n_splits=3,
    early_stopping_patience=3,
    freeze_base_layers=False,
    prediction_target="direction",
):
    if framework in KERAS_FRAMEWORKS:
        return _train_model_keras(
            X,
            y,
            batch_size,
            model_type,
            framework,
            initial_state,
            epochs,
            n_splits,
            early_stopping_patience,
            freeze_base_layers,
            prediction_target,
        )
    if framework == "lightning":
        return _train_model_lightning(
            X,
            y,
            batch_size,
            model_type,
            initial_state,
            epochs,
            n_splits,
            early_stopping_patience,
            freeze_base_layers,
            prediction_target,
        )

    torch_mods = _get_torch_modules()
    torch = torch_mods["torch"]
    nn = torch_mods["nn"]
    DataLoader = torch_mods["DataLoader"]
    TensorDataset = torch_mods["TensorDataset"]
    Net = torch_mods["Net"]
    CNNGRU = torch_mods["CNNGRU"]
    TFT = torch_mods["TemporalFusionTransformer"]

    seed = 0
    np.random.seed(seed)
    random.seed(seed)
    torch.manual_seed(seed)
    if os.getenv("TRANSFORMERS_OFFLINE"):
        torch.use_deterministic_algorithms(True)

    cuda_available = is_cuda_available()
    device = torch.device("cuda" if cuda_available else "cpu")
    if cuda_available:
        torch.backends.cudnn.benchmark = True
    amp_module = getattr(torch, "amp", None)
    if amp_module is None:
        amp_module = getattr(getattr(torch, "cuda", None), "amp", None)
    if amp_module is None:
        class _DummyScaler:
            def scale(self, loss):
                return loss
            def step(self, optimizer):
                optimizer.step()
            def update(self):
                pass
        from contextlib import nullcontext
        scaler = _DummyScaler()
        autocast = lambda: nullcontext()
    else:
        scaler = amp_module.GradScaler(enabled=cuda_available)
        autocast = lambda: amp_module.autocast(device_type="cuda", enabled=cuda_available)
    X_tensor = torch.tensor(X, dtype=torch.float32)
    y_tensor = torch.tensor(y, dtype=torch.float32)
    preds: list[float] = []
    labels: list[float] = []
    state = None

    # Use a single worker to avoid multiprocessing overhead and crashes in
    # environments where spawning subprocesses is restricted (e.g., CI)
    num_workers = 0
    pin_memory = cuda_available

    for train_idx, val_idx in generate_time_series_splits(X_tensor, y_tensor, n_splits):
        train_dataset = TensorDataset(X_tensor[train_idx], y_tensor[train_idx])
        val_dataset = TensorDataset(X_tensor[val_idx], y_tensor[val_idx])
        train_loader = DataLoader(
            train_dataset,
            batch_size=batch_size,
            shuffle=False,
            num_workers=num_workers,
            pin_memory=pin_memory,
        )
        val_loader = DataLoader(
            val_dataset,
            batch_size=batch_size,
            shuffle=False,
            num_workers=num_workers,
            pin_memory=pin_memory,
        )

        pt = prediction_target
        if model_type == "mlp":
            input_dim = X.shape[1] * X.shape[2]
            model = Net(input_dim, regression=pt == "pnl")
        elif model_type == "gru":
            model = CNNGRU(X.shape[2], 64, 2, 0.2, regression=pt == "pnl")
        elif model_type in {"tft", "transformer"}:
            model = TFT(X.shape[2], regression=pt == "pnl")
        else:
            model = TFT(X.shape[2], regression=pt == "pnl")
        if initial_state is not None:
            model.load_state_dict(initial_state)
        if freeze_base_layers:
            _freeze_torch_base_layers(model, model_type)
        optimizer = torch.optim.Adam(model.parameters(), lr=1e-3)
        criterion = nn.MSELoss() if pt == "pnl" else nn.BCELoss()
        model.to(device)
        best_loss = float("inf")
        epochs_no_improve = 0
        max_epochs = epochs
        patience = early_stopping_patience
        for _ in range(max_epochs):
            model.train()
            for batch_X, batch_y in train_loader:
                batch_X = batch_X.to(device)
                if model_type == "mlp":
                    batch_X = batch_X.view(batch_X.size(0), -1)
                batch_y = batch_y.to(device)
                optimizer.zero_grad()
                with autocast():
                    outputs = model(batch_X).view(-1)
                    loss = criterion(outputs, batch_y) + model.l2_regularization()
                scaler.scale(loss).backward()
                scaler.step(optimizer)
                scaler.update()
            model.eval()
            val_loss = 0.0
            with torch.no_grad():
                for val_X, val_y in val_loader:
                    val_X = val_X.to(device)
                    if model_type == "mlp":
                        val_X = val_X.view(val_X.size(0), -1)
                    val_y = val_y.to(device)
                    with autocast():
                        outputs = model(val_X).view(-1)
                    preds.extend(outputs.cpu().numpy().reshape(-1))
                    labels.extend(val_y.cpu().numpy().reshape(-1))
                    val_loss += criterion(outputs, val_y).item()
            val_loss /= len(val_loader)
            if val_loss + 1e-4 < best_loss:
                best_loss = val_loss
                epochs_no_improve = 0
            else:
                epochs_no_improve += 1
                if epochs_no_improve >= patience:
                    break
        state = model.state_dict()

    return state if state is not None else {}, preds, labels


class ModelBuilder:
    """Simplified model builder used for training LSTM models."""

    def __init__(self, config: BotConfig, data_handler, trade_manager):
        self.config = config
        self.data_handler = data_handler
        self.trade_manager = trade_manager
        self.model_type = config.get("model_type", "transformer")
        self.nn_framework = config.get("nn_framework", "pytorch").lower()
        # Predictive models for each trading symbol
        self.predictive_models = {}
        # Backwards compatibility alias
        self.lstm_models = self.predictive_models
        if self.nn_framework in {"pytorch", "lightning"}:
            torch_mods = _get_torch_modules()
            torch = torch_mods["torch"]
            self.device = torch.device("cuda" if is_cuda_available() else "cpu")
        else:
            self.device = "cpu"
        logger.info(
            "Starting ModelBuilder initialization: model_type=%s, framework=%s, device=%s",
            self.model_type,
            self.nn_framework,
            self.device,
        )
        self.cache = HistoricalDataCache(config["cache_dir"])
        self.state_file = os.path.join(config["cache_dir"], "model_builder_state.pkl")
        self.last_retrain_time = {symbol: 0 for symbol in data_handler.usdt_pairs}
        self.last_save_time = time.time()
        self.save_interval = 900
        self.scalers = {}
        self.prediction_history = {}
        self.threshold_offset = {symbol: 0.0 for symbol in data_handler.usdt_pairs}
        self.base_thresholds = {}
        self.calibrators = {}
        self.calibration_metrics = {}
        self.performance_metrics = {}
        self.feature_cache = {}
        self.shap_cache_times = {}
        self.shap_cache_duration = config.get("shap_cache_duration", 86400)
        self.last_backtest_time = 0
        self.backtest_results = {}
        logger.info("ModelBuilder initialization complete")

    def compute_prediction_metrics(self, symbol: str):
        """Return accuracy and Brier score over recent predictions."""
        window = self.config.get("performance_window", 100)
        hist = list(self.prediction_history.get(symbol, []))[-window:]
        if not hist:
            return None
        if not isinstance(hist[0], tuple):
            return None
        pairs = [(float(p), int(l)) for p, l in hist if l is not None]
        if not pairs:
            return None
        preds, labels = zip(*pairs)
        acc = float(np.mean([(p >= 0.5) == l for p, l in zip(preds, labels)]))
        self.base_thresholds[symbol] = max(0.5, min(acc, 0.9))
        try:
            brier = float(brier_score_loss(labels, preds))
        except ValueError:
            brier = float(np.mean((np.array(labels) - np.array(preds)) ** 2))
        self.performance_metrics[symbol] = {"accuracy": acc, "brier_score": brier}
        return self.performance_metrics[symbol]

    # ------------------------------------------------------------------
    # Persistence helpers
    # ------------------------------------------------------------------
    def save_state(self):
        if time.time() - self.last_save_time < self.save_interval:
            return
        try:
            if self.nn_framework == "pytorch":
                models_state = {k: v.state_dict() for k, v in self.predictive_models.items()}
            else:
                models_state = {k: v.get_weights() for k, v in self.predictive_models.items()}
            state = {
                "lstm_models": models_state,
                "scalers": self.scalers,
                "last_retrain_time": self.last_retrain_time,
                "threshold_offset": self.threshold_offset,
                "base_thresholds": self.base_thresholds,
            }
            tmp_file = f"{self.state_file}.tmp"
            with open(tmp_file, "wb") as f:
                joblib.dump(state, f)
            os.replace(tmp_file, self.state_file)
            self.last_save_time = time.time()
            logger.info("Состояние ModelBuilder сохранено")
        except (OSError, ValueError) as e:
            logger.exception("Ошибка сохранения состояния ModelBuilder: %s", e)
            try:
                if os.path.exists(tmp_file):
                    os.remove(tmp_file)
            except OSError as cleanup_err:
                logger.exception(
                    "Не удалось удалить временный файл %s: %s", tmp_file, cleanup_err
                )
            raise

    def load_state(self):
        try:
            if os.path.exists(self.state_file):
                with open(self.state_file, "rb") as f:
                    state = joblib.load(f)
                self.scalers = state.get("scalers", {})
                if self.nn_framework == "pytorch":
                    torch_mods = _get_torch_modules()
                    Net = torch_mods["Net"]
                    CNNGRU = torch_mods["CNNGRU"]
                    TFT = torch_mods["TemporalFusionTransformer"]
                    for symbol, sd in state.get("lstm_models", {}).items():
                        scaler = self.scalers.get(symbol)
                        input_size = (
                            len(scaler.mean_)
                            if scaler
                            else self.config["lstm_timesteps"]
                        )
                        mt = self.model_type
                        pt = self.config.get("prediction_target", "direction")
                        if mt == "mlp":
                            model = Net(
                                input_size * self.config["lstm_timesteps"],
                                regression=pt == "pnl",
                            )
                        elif mt == "gru":
                            model = CNNGRU(input_size, 64, 2, 0.2, regression=pt == "pnl")
                        elif mt in {"tft", "transformer"}:
                            model = TFT(input_size, regression=pt == "pnl")
                        else:
                            model = TFT(input_size, regression=pt == "pnl")
                        model.load_state_dict(sd)
                        model.to(self.device)
                        self.predictive_models[symbol] = model
                else:
                    if self.nn_framework in KERAS_FRAMEWORKS:
                        os.environ["TF_CPP_MIN_LOG_LEVEL"] = "2"
                        from tensorflow import keras

                        for symbol, weights in state.get("lstm_models", {}).items():
                            scaler = self.scalers.get(symbol)
                            input_size = (
                                len(scaler.mean_)
                                if scaler
                                else self.config["lstm_timesteps"]
                            )
                            if self.model_type == "mlp":
                                inputs = keras.Input(
                                    shape=(input_size * self.config["lstm_timesteps"],)
                                )
                                x = keras.layers.Dense(128, activation="relu")(inputs)
                                x = keras.layers.Dropout(0.2)(x)
                                x = keras.layers.Dense(64, activation="relu")(x)
                            else:
                                inputs = keras.Input(
                                    shape=(self.config["lstm_timesteps"], input_size)
                                )
                                x = keras.layers.Conv1D(
                                    32, 3, padding="same", activation="relu"
                                )(inputs)
                                x = keras.layers.Dropout(0.2)(x)
                                if self.model_type == "gru":
                                    x = keras.layers.GRU(64, return_sequences=True)(x)
                                    attn = keras.layers.Dense(1, activation="softmax")(x)
                                    x = keras.layers.Multiply()([x, attn])
                                    x = keras.layers.Lambda(
                                        lambda t: keras.backend.sum(t, axis=1)
                                    )(x)
                                elif self.model_type in {"tft", "transformer"}:
                                    attn = keras.layers.MultiHeadAttention(num_heads=4, key_dim=32)(x, x)
                                    x = keras.layers.GlobalAveragePooling1D()(attn)
                                else:
                                    attn = keras.layers.MultiHeadAttention(num_heads=4, key_dim=32)(x, x)
                                    x = keras.layers.GlobalAveragePooling1D()(attn)
                            outputs = keras.layers.Dense(1, activation="sigmoid")(x)
                            model = keras.Model(inputs, outputs)
                            model.set_weights(weights)
                            self.predictive_models[symbol] = model
                    else:
                        logger.warning(
                            "Skipping TensorFlow model load because framework is %s",
                            self.nn_framework,
                        )
                self.last_retrain_time = state.get(
                    "last_retrain_time", self.last_retrain_time
                )
                self.threshold_offset.update(state.get("threshold_offset", {}))
                self.base_thresholds.update(state.get("base_thresholds", {}))
                logger.info("Состояние ModelBuilder загружено")
        except (OSError, ValueError, KeyError, ImportError) as e:
            logger.exception("Ошибка загрузки состояния ModelBuilder: %s", e)
            raise

    # ------------------------------------------------------------------
    async def preprocess(self, df: pd.DataFrame, symbol: str) -> pd.DataFrame:
        if check_dataframe_empty(df, f"preprocess {symbol}"):
            return pd.DataFrame()
        df = df.sort_index().interpolate(method="time", limit_direction="both")
        return df.tail(self.config["min_data_length"])

    async def prepare_lstm_features(self, symbol, indicators):
        ohlcv = self.data_handler.ohlcv
        if "symbol" in ohlcv.index.names and symbol in ohlcv.index.get_level_values(
            "symbol"
        ):
            df = ohlcv.xs(symbol, level="symbol", drop_level=False)
        else:
            df = None
        if check_dataframe_empty(df, f"prepare_lstm_features {symbol}"):
            return np.array([])
        df = await self.preprocess(df.droplevel("symbol"), symbol)
        if check_dataframe_empty(df, f"prepare_lstm_features {symbol}"):
            return np.array([])
        features_df = df[["close", "open", "high", "low", "volume"]].copy()
        features_df["funding"] = self.data_handler.funding_rates.get(symbol, 0.0)
        features_df["open_interest"] = self.data_handler.open_interest.get(symbol, 0.0)
        features_df["oi_change"] = self.data_handler.open_interest_change.get(
            symbol, 0.0
        )

        def _align(series: pd.Series) -> np.ndarray:
            """Return values aligned to ``df.index`` and forward filled."""
            if not isinstance(series, pd.Series):
                return np.full(len(df), 0.0, dtype=float)
            if not series.index.equals(df.index):
                if len(series) > len(df.index):
                    series = pd.Series(series.values[: len(df.index)], index=df.index)
                else:
                    series = pd.Series(series.values, index=df.index[: len(series)])
            aligned = series.reindex(df.index).bfill().ffill()
            return aligned.to_numpy(dtype=float)

        def _maybe_add(name: str, series: pd.Series, window_key: str | None = None):
            """Add indicator ``name`` if sufficient history is available."""
            if not isinstance(series, pd.Series):
                return
            if window_key is not None:
                window = self.config.get(window_key, 0)
                if len(df) < window:
                    logger.debug(
                        "Skipping %s for %s: need %s rows, have %s",
                        name,
                        symbol,
                        window,
                        len(df),
                    )
                    return
            aligned = _align(series)
            if np.isnan(aligned).any():
                logger.debug("Skipping %s for %s due to NaNs", name, symbol)
                return
            features_df[name] = aligned

        _maybe_add("ema30", indicators.ema30, "ema30_period")
        _maybe_add("ema100", indicators.ema100, "ema100_period")
        _maybe_add("ema200", indicators.ema200, "ema200_period")
        _maybe_add("rsi", indicators.rsi, "rsi_window")
        _maybe_add("adx", indicators.adx, "adx_window")
        _maybe_add("macd", indicators.macd, "macd_window_slow")
        _maybe_add("atr", indicators.atr, "atr_period_default")
        min_len = self.config.get("min_data_length", 0)
        if len(features_df) < min_len:
            return np.array([])
        features_df = features_df.dropna()
        if features_df.empty:
            logger.warning("Нет валидных данных для %s", symbol)
            return np.array([])
        data_np = features_df.to_numpy(dtype=float, copy=True)
        scaler = self.scalers.get(symbol)
        if scaler is None:
            scaler = StandardScaler()
            scaler.fit(data_np)
            self.scalers[symbol] = scaler
        features = scaler.transform(data_np)
        return features.astype(np.float32)

    async def precompute_features(self, symbol):
        """Precompute and cache LSTM features for ``symbol``."""
        indicators = self.data_handler.indicators.get(symbol)
        if not indicators:
            return
        feats = await self.prepare_lstm_features(symbol, indicators)
        self.feature_cache[symbol] = feats

    def get_cached_features(self, symbol):
        """Return cached LSTM features for ``symbol`` if available."""
        return self.feature_cache.get(symbol)

    def clear_feature_cache(self, symbol: str) -> None:
        """Remove cached LSTM features for ``symbol`` to free memory."""
        self.feature_cache.pop(symbol, None)

    def prepare_dataset(self, features: np.ndarray) -> tuple[np.ndarray, np.ndarray]:
        """Return training sequences and targets based on ``prediction_target``."""
        tsteps = self.config.get("lstm_timesteps", 60)
        X = np.array([features[i : i + tsteps] for i in range(len(features) - tsteps)])
        price_now = features[: -tsteps, 0]
        future_price = features[tsteps:, 0]
        returns = (future_price - price_now) / np.clip(price_now, 1e-6, None)
        if self.config.get("prediction_target", "direction") == "pnl":
            y = returns.astype(np.float32)
        else:
            thr = self.config.get("target_change_threshold", 0.001)
            y = (returns > thr).astype(np.float32)
        return X, y

    async def retrain_symbol(self, symbol):
        if self.config.get("use_transfer_learning") and symbol in self.predictive_models:
            await self.fine_tune_symbol(symbol, self.config.get("freeze_base_layers", False))
            return
        indicators = self.data_handler.indicators.get(symbol)
        if not indicators:
            logger.warning("Нет индикаторов для %s", symbol)
            return
        features = await self.prepare_lstm_features(symbol, indicators)
        required_len = self.config["lstm_timesteps"] * 2
        if len(features) < required_len:
            history_limit = max(
                self.config.get("min_data_length", required_len), required_len
            )
            sym, df_add = await self.data_handler.fetch_ohlcv_history(
                symbol, self.config["timeframe"], history_limit
            )
            if not check_dataframe_empty(df_add, f"retrain_symbol fetch {symbol}"):
                df_add["symbol"] = sym
                df_add = df_add.set_index(["symbol", df_add.index])
                await self.data_handler.synchronize_and_update(
                    sym,
                    df_add,
                    self.data_handler.funding_rates.get(sym, 0.0),
                    self.data_handler.open_interest.get(sym, 0.0),
                    {"imbalance": 0.0, "timestamp": time.time()},
                )
                indicators = self.data_handler.indicators.get(sym)
                features = await self.prepare_lstm_features(sym, indicators)
        if len(features) < required_len:
            logger.warning(
                "Недостаточно данных для обучения %s",
                symbol,
            )
            return
        X, y = self.prepare_dataset(features)
        # Проверка и очистка данных перед обучением
        X_df = pd.DataFrame(X.reshape(X.shape[0], -1))
        mask = pd.isna(X_df) | ~np.isfinite(X_df)
        if mask.any().any():
            bad_rows = mask.any(axis=1)
            logger.warning(
                "Обнаружены некорректные значения в данных для %s: %s строк",
                symbol,
                int(bad_rows.sum()),
            )
            X = X[~bad_rows.to_numpy()]
            y = y[~bad_rows.to_numpy()]
            X_df = pd.DataFrame(X.reshape(X.shape[0], -1))
        if pd.isna(X_df).any().any():
            raise ValueError("Training data contains NaN values")
        if not np.isfinite(X_df.to_numpy()).all():
            raise ValueError("Training data contains infinite values")
        train_task = _train_model_remote
        if self.nn_framework in {"pytorch", "lightning"}:
            torch_mods = _get_torch_modules()
            torch = torch_mods["torch"]
            train_task = _train_model_remote.options(
                num_gpus=1 if is_cuda_available() else 0
            )
        logger.debug("Dispatching _train_model_remote for %s", symbol)
        model_state, val_preds, val_labels = ray.get(
            train_task.remote(
                X,
                y,
                self.config["lstm_batch_size"],
                self.model_type,
                self.nn_framework,
                None,
                20,
                self.config.get("n_splits", 3),
                self.config.get("early_stopping_patience", 3),
                False,
                self.config.get("prediction_target", "direction"),
            )
        )
        logger.debug("_train_model_remote completed for %s", symbol)
        if self.nn_framework in KERAS_FRAMEWORKS:
            os.environ["TF_CPP_MIN_LOG_LEVEL"] = "2"
            import tensorflow as tf
            from tensorflow import keras

            def build_model():
                inputs = keras.Input(shape=(X.shape[1], X.shape[2]))
                if self.model_type == "mlp":
                    x = keras.layers.Flatten()(inputs)
                    x = keras.layers.Dense(128, activation="relu")(x)
                    x = keras.layers.Dropout(0.2)(x)
                    x = keras.layers.Dense(64, activation="relu")(x)
                else:
                    x = keras.layers.Conv1D(32, 3, padding="same", activation="relu")(
                        inputs
                    )
                    x = keras.layers.Dropout(0.2)(x)
                    if self.model_type == "gru":
                        x = keras.layers.GRU(64, return_sequences=True)(x)
                        attn = keras.layers.Dense(1, activation="softmax")(x)
                        x = keras.layers.Multiply()([x, attn])
                        x = keras.layers.Lambda(lambda t: tf.reduce_sum(t, axis=1))(x)
                    elif self.model_type in {"tft", "transformer"}:
                        attn = keras.layers.MultiHeadAttention(num_heads=4, key_dim=32)(x, x)
                        x = keras.layers.GlobalAveragePooling1D()(attn)
                    else:
                        attn = keras.layers.MultiHeadAttention(num_heads=4, key_dim=32)(x, x)
                        x = keras.layers.GlobalAveragePooling1D()(attn)
                outputs = keras.layers.Dense(1, activation="sigmoid")(x)
                return keras.Model(inputs, outputs)

            model = build_model()
            model.set_weights(model_state)
        else:
            torch_mods = _get_torch_modules()
            Net = torch_mods["Net"]
            CNNGRU = torch_mods["CNNGRU"]
            TFT = torch_mods["TemporalFusionTransformer"]
            TFT = torch_mods["TemporalFusionTransformer"]
            pt = self.config.get("prediction_target", "direction")
            if self.model_type == "mlp":
                model = Net(X.shape[1] * X.shape[2], regression=pt == "pnl")
            elif self.model_type == "gru":
                model = CNNGRU(X.shape[2], 64, 2, 0.2, regression=pt == "pnl")
            elif self.model_type in {"tft", "transformer"}:
                model = TFT(X.shape[2], regression=pt == "pnl")
            else:
                model = TFT(X.shape[2], regression=pt == "pnl")
            model.load_state_dict(model_state)
            model.to(self.device)
        if self.config.get("prediction_target", "direction") == "pnl":
            mse = float(np.mean((np.array(val_labels) - np.array(val_preds)) ** 2))
            self.calibrators[symbol] = None
            self.calibration_metrics[symbol] = {"mse": mse}
        else:
            unique_labels = np.unique(val_labels)
            brier = brier_score_loss(val_labels, val_preds)
            if unique_labels.size < 2:
                logger.warning(
                    "Калибровка пропущена для %s: валидационные метки содержат только класс %s",
                    symbol,
                    unique_labels[0] if unique_labels.size == 1 else "unknown",
                )
                self.calibrators[symbol] = None
                self.calibration_metrics[symbol] = {"brier_score": float(brier)}
            else:
                calibrator = LogisticRegression()
                calibrator.fit(np.array(val_preds).reshape(-1, 1), np.array(val_labels))
                self.calibrators[symbol] = calibrator
                prob_true, prob_pred = calibration_curve(val_labels, val_preds, n_bins=10)
                self.calibration_metrics[symbol] = {
                    "brier_score": float(brier),
                    "prob_true": prob_true.tolist(),
                    "prob_pred": prob_pred.tolist(),
                }
        if self.config.get("mlflow_enabled", False) and mlflow is not None:
            mlflow.set_tracking_uri(self.config.get("mlflow_tracking_uri", "mlruns"))
            with mlflow.start_run(run_name=f"{symbol}_retrain"):
                mlflow.log_params(
                    {
                        "lstm_timesteps": self.config.get("lstm_timesteps"),
                        "lstm_batch_size": self.config.get("lstm_batch_size"),
                        "target_change_threshold": self.config.get(
                            "target_change_threshold", 0.001
                        ),
                    }
                )
                mlflow.log_metric("brier_score", float(brier))
                if self.nn_framework in KERAS_FRAMEWORKS:
                    mlflow.tensorflow.log_model(model, "model")
                else:
                    mlflow.pytorch.log_model(model, "model")
        self.predictive_models[symbol] = model
        self.last_retrain_time[symbol] = time.time()
        self.save_state()
        await self.compute_shap_values(symbol, model, X)
        logger.info(
            "Модель %s обучена для %s, Brier=%.4f",
            self.model_type,
            symbol,
            brier,
        )
        await self.data_handler.telegram_logger.send_telegram_message(
            f"🎯 {symbol} обучен. Brier={brier:.4f}"
        )
        self.clear_feature_cache(symbol)

    async def fine_tune_symbol(self, symbol, freeze_base_layers=False):
        indicators = self.data_handler.indicators.get(symbol)
        if not indicators:
            logger.warning("Нет индикаторов для %s", symbol)
            return
        features = await self.prepare_lstm_features(symbol, indicators)
        required_len = self.config["lstm_timesteps"] * 2
        if len(features) < required_len:
            history_limit = max(
                self.config.get("min_data_length", required_len), required_len
            )
            sym, df_add = await self.data_handler.fetch_ohlcv_history(
                symbol, self.config["timeframe"], history_limit
            )
            if not check_dataframe_empty(df_add, f"fine_tune_symbol fetch {symbol}"):
                df_add["symbol"] = sym
                df_add = df_add.set_index(["symbol", df_add.index])
                await self.data_handler.synchronize_and_update(
                    sym,
                    df_add,
                    self.data_handler.funding_rates.get(sym, 0.0),
                    self.data_handler.open_interest.get(sym, 0.0),
                    {"imbalance": 0.0, "timestamp": time.time()},
                )
                indicators = self.data_handler.indicators.get(sym)
                features = await self.prepare_lstm_features(sym, indicators)
        if len(features) < required_len:
            logger.warning("Недостаточно данных для дообучения %s", symbol)
            return
        X, y = self.prepare_dataset(features)
        # Проверка и очистка данных перед обучением
        X_df = pd.DataFrame(X.reshape(X.shape[0], -1))
        mask = pd.isna(X_df) | ~np.isfinite(X_df)
        if mask.any().any():
            bad_rows = mask.any(axis=1)
            logger.warning(
                "Обнаружены некорректные значения в данных для %s: %s строк",
                symbol,
                int(bad_rows.sum()),
            )
            X = X[~bad_rows.to_numpy()]
            y = y[~bad_rows.to_numpy()]
            X_df = pd.DataFrame(X.reshape(X.shape[0], -1))
        if pd.isna(X_df).any().any():
            raise ValueError("Training data contains NaN values")
        if not np.isfinite(X_df.to_numpy()).all():
            raise ValueError("Training data contains infinite values")
        existing = self.predictive_models.get(symbol)
        init_state = None
        if existing is not None:
            if self.nn_framework in KERAS_FRAMEWORKS:
                init_state = existing.get_weights()
            else:
                init_state = existing.state_dict()
        train_task = _train_model_remote
        if self.nn_framework in {"pytorch", "lightning"}:
            train_task = _train_model_remote.options(
                num_gpus=1 if is_cuda_available() else 0
            )
        logger.debug("Dispatching _train_model_remote for %s (fine-tune)", symbol)
        model_state, val_preds, val_labels = ray.get(
            train_task.remote(
                X,
                y,
                self.config["lstm_batch_size"],
                self.model_type,
                self.nn_framework,
                init_state,
                self.config.get("fine_tune_epochs", 5),
                self.config.get("n_splits", 3),
                self.config.get("early_stopping_patience", 3),
                freeze_base_layers,
                self.config.get("prediction_target", "direction"),
            )
        )
        logger.debug("_train_model_remote completed for %s (fine-tune)", symbol)
        if self.nn_framework in KERAS_FRAMEWORKS:
            os.environ["TF_CPP_MIN_LOG_LEVEL"] = "2"
            import tensorflow as tf
            from tensorflow import keras

            def build_model():
                inputs = keras.Input(shape=(X.shape[1], X.shape[2]))
                if self.model_type == "mlp":
                    x = keras.layers.Flatten()(inputs)
                    x = keras.layers.Dense(128, activation="relu")(x)
                    x = keras.layers.Dropout(0.2)(x)
                    x = keras.layers.Dense(64, activation="relu")(x)
                else:
                    x = keras.layers.Conv1D(32, 3, padding="same", activation="relu")(
                        inputs
                    )
                    x = keras.layers.Dropout(0.2)(x)
                    if self.model_type == "gru":
                        x = keras.layers.GRU(64, return_sequences=True)(x)
                        attn = keras.layers.Dense(1, activation="softmax")(x)
                        x = keras.layers.Multiply()([x, attn])
                        x = keras.layers.Lambda(lambda t: tf.reduce_sum(t, axis=1))(x)
                    elif self.model_type in {"tft", "transformer"}:
                        attn = keras.layers.MultiHeadAttention(num_heads=4, key_dim=32)(x, x)
                        x = keras.layers.GlobalAveragePooling1D()(attn)
                    else:
                        attn = keras.layers.MultiHeadAttention(num_heads=4, key_dim=32)(x, x)
                        x = keras.layers.GlobalAveragePooling1D()(attn)
                outputs = keras.layers.Dense(1, activation="sigmoid")(x)
                return keras.Model(inputs, outputs)

            model = build_model()
            model.set_weights(model_state)
        else:
            torch_mods = _get_torch_modules()
            Net = torch_mods["Net"]
            CNNGRU = torch_mods["CNNGRU"]
            TFT = torch_mods["TemporalFusionTransformer"]
            pt = self.config.get("prediction_target", "direction")
            if self.model_type == "mlp":
                model = Net(X.shape[1] * X.shape[2], regression=pt == "pnl")
            elif self.model_type == "gru":
                model = CNNGRU(X.shape[2], 64, 2, 0.2, regression=pt == "pnl")
            elif self.model_type in {"tft", "transformer"}:
                model = TFT(X.shape[2], regression=pt == "pnl")
            else:
                model = TFT(X.shape[2], regression=pt == "pnl")
            model.load_state_dict(model_state)
            model.to(self.device)
        if self.config.get("prediction_target", "direction") == "pnl":
            mse = float(np.mean((np.array(val_labels) - np.array(val_preds)) ** 2))
            self.calibrators[symbol] = None
            self.calibration_metrics[symbol] = {"mse": mse}
        else:
            unique_labels = np.unique(val_labels)
            brier = brier_score_loss(val_labels, val_preds)
            if unique_labels.size < 2:
                logger.warning(
                    "Калибровка пропущена для %s: валидационные метки содержат только класс %s",
                    symbol,
                    unique_labels[0] if unique_labels.size == 1 else "unknown",
                )
                self.calibrators[symbol] = None
                self.calibration_metrics[symbol] = {"brier_score": float(brier)}
            else:
                calibrator = LogisticRegression()
                calibrator.fit(np.array(val_preds).reshape(-1, 1), np.array(val_labels))
                self.calibrators[symbol] = calibrator
                prob_true, prob_pred = calibration_curve(val_labels, val_preds, n_bins=10)
                self.calibration_metrics[symbol] = {
                    "brier_score": float(brier),
                    "prob_true": prob_true.tolist(),
                    "prob_pred": prob_pred.tolist(),
                }
        if self.config.get("mlflow_enabled", False) and mlflow is not None:
            mlflow.set_tracking_uri(self.config.get("mlflow_tracking_uri", "mlruns"))
            with mlflow.start_run(run_name=f"{symbol}_fine_tune"):
                mlflow.log_params(
                    {
                        "lstm_timesteps": self.config.get("lstm_timesteps"),
                        "lstm_batch_size": self.config.get("lstm_batch_size"),
                        "target_change_threshold": self.config.get(
                            "target_change_threshold", 0.001
                        ),
                    }
                )
                mlflow.log_metric("brier_score", float(brier))
                if self.nn_framework in KERAS_FRAMEWORKS:
                    mlflow.tensorflow.log_model(model, "model")
                else:
                    mlflow.pytorch.log_model(model, "model")
        self.predictive_models[symbol] = model
        self.last_retrain_time[symbol] = time.time()
        self.save_state()
        await self.compute_shap_values(symbol, model, X)
        logger.info(
            "Модель %s дообучена для %s, Brier=%.4f",
            self.model_type,
            symbol,
            brier,
        )
        await self.data_handler.telegram_logger.send_telegram_message(
            f"🔄 {symbol} дообучен. Brier={brier:.4f}"
        )
        self.clear_feature_cache(symbol)

    async def train(self):
        self.load_state()
        while True:
            try:
                for symbol in self.data_handler.usdt_pairs:
                    metrics = self.compute_prediction_metrics(symbol)
                    if metrics and metrics.get("accuracy", 1.0) < self.config.get("retrain_threshold", 0.1):
                        await self.retrain_symbol(symbol)
                        continue
                    if (
                        time.time() - self.last_retrain_time.get(symbol, 0)
                        >= self.config["retrain_interval"]
                    ):
                        await self.retrain_symbol(symbol)
                await asyncio.sleep(self.config["retrain_interval"])
            except asyncio.CancelledError:
                raise
            except (RuntimeError, ValueError, KeyError) as e:
                logger.exception("Ошибка цикла обучения: %s", e)
                await asyncio.sleep(1)
                continue

    async def adjust_thresholds(self, symbol, prediction: float):
        base_long = self.base_thresholds.get(
            symbol, self.config.get("base_probability_threshold", 0.6)
        )
        adjust_step = self.config.get("threshold_adjustment", 0.05)
        decay = self.config.get("threshold_decay_rate", 0.1)
        loss_streak = await self.trade_manager.get_loss_streak(symbol)
        win_streak = await self.trade_manager.get_win_streak(symbol)
        offset = self.threshold_offset.get(symbol, 0.0)
        if loss_streak >= self.config.get("loss_streak_threshold", 3):
            offset += adjust_step
        elif win_streak >= self.config.get("win_streak_threshold", 3):
            offset -= adjust_step
        offset *= 1 - decay
        self.threshold_offset[symbol] = offset
        base_long = float(np.clip(base_long + offset, 0.5, 0.9))
        base_short = 1 - base_long
        history_size = self.config.get("prediction_history_size", 100)
        hist = self.prediction_history.setdefault(symbol, deque(maxlen=history_size))
        hist.append((float(prediction), None))
        self.compute_prediction_metrics(symbol)
        if len(hist) < 10:
            return base_long, base_short
        mean_pred = float(np.mean(hist))
        std_pred = float(np.std(hist))
        sharpe = await self.trade_manager.get_sharpe_ratio(symbol)
        ohlcv = self.data_handler.ohlcv
        if "symbol" in ohlcv.index.names and symbol in ohlcv.index.get_level_values(
            "symbol"
        ):
            df = ohlcv.xs(symbol, level="symbol", drop_level=False)
        else:
            df = None
        volatility = (
            df["close"].pct_change().std() if df is not None and not df.empty else 0.02
        )
        last_vol = self.trade_manager.last_volatility.get(symbol, volatility)
        vol_change = abs(volatility - last_vol) / max(last_vol, 0.01)
        adj = sharpe * 0.05 - vol_change * 0.05
        long_thr = np.clip(mean_pred + std_pred / 2 + adj, base_long, 0.9)
        short_thr = np.clip(mean_pred - std_pred / 2 - adj, 0.1, base_short)
        return long_thr, short_thr

    async def compute_shap_values(self, symbol, model, X):
        try:
            global shap
            if shap is None:
                try:
                    import shap  # type: ignore
                except ImportError as e:  # pragma: no cover - optional dependency
                    logger.warning("shap import failed: %s", e)
                    return
            if self.nn_framework != "pytorch":
                return
            torch_mods = _get_torch_modules()
            torch = torch_mods["torch"]
            safe_symbol = re.sub(r"[^A-Za-z0-9_-]", "_", symbol)
            cache_dir = getattr(self.cache, "cache_dir", None)
            if not cache_dir:
                logger.error("Не задана директория кэша SHAP")
                return
            cache_file = Path(cache_dir) / "shap" / f"shap_{safe_symbol}.pkl"
            last_time = self.shap_cache_times.get(symbol, 0)
            if time.time() - last_time < self.shap_cache_duration:
                return
            sample = torch.tensor(X[:50], dtype=torch.float32, device=self.device)
            if self.model_type == "mlp":
                sample = sample.view(sample.size(0), -1)
            was_training = model.training
            current_device = next(model.parameters()).device

            # Move model and sample to CPU for SHAP to avoid CuDNN RNN limitation
            model_cpu = model.to("cpu")
            sample_cpu = sample.to("cpu")
            model_cpu.train()
            # DeepExplainer does not fully support LSTM layers and may
            # produce inconsistent sums. GradientExplainer is more
            # reliable for sequence models, so use it instead.
            explainer = shap.GradientExplainer(model_cpu, sample_cpu)
            values = explainer.shap_values(sample_cpu)
            if not was_training:
                model_cpu.eval()
            model.to(current_device)
            try:
                cache_file.parent.mkdir(parents=True, exist_ok=True)
                joblib.dump(values, str(cache_file))
                if cache_file.exists():
                    logger.info("SHAP значения сохранены в %s", cache_file)
                else:  # pragma: no cover - stubbed joblib may not create file
                    logger.warning("SHAP файл %s не создан, пропуск", cache_file)
                    return
            except Exception as e:
                logger.error("Ошибка записи SHAP в %s: %s", cache_file, e)
                return
            mean_abs = np.mean(np.abs(values[0]), axis=(0, 1))
            feature_names = [
                "close",
                "open",
                "high",
                "low",
                "volume",
                "funding",
                "open_interest",
                "oi_change",
                "ema30",
                "ema100",
                "ema200",
                "rsi",
                "adx",
                "macd",
                "atr",
            ]
            top_idx = np.argsort(mean_abs)[-3:][::-1]
            top_feats = {feature_names[i]: float(mean_abs[i]) for i in top_idx}
            self.shap_cache_times[symbol] = time.time()
            logger.info("SHAP значения для %s: %s", symbol, top_feats)
            await self.data_handler.telegram_logger.send_telegram_message(
                f"🔍 SHAP {symbol}: {top_feats}"
            )
        except (ValueError, RuntimeError, ImportError) as e:
            logger.exception("Ошибка вычисления SHAP для %s: %s", symbol, e)
            raise

    async def simple_backtest(self, symbol):
        try:
            model = self.predictive_models.get(symbol)
            indicators = self.data_handler.indicators.get(symbol)
            ohlcv = self.data_handler.ohlcv
            if not model or not indicators:
                return None
            if (
                "symbol" not in ohlcv.index.names
                or symbol not in ohlcv.index.get_level_values("symbol")
            ):
                return None
            features = await self.prepare_lstm_features(symbol, indicators)
            if len(features) < self.config["lstm_timesteps"] * 2:
                return None
            X = np.array(
                [
                    features[i : i + self.config["lstm_timesteps"]]
                    for i in range(len(features) - self.config["lstm_timesteps"])
                ]
            )
            if self.nn_framework in KERAS_FRAMEWORKS:
                preds = model.predict(X).reshape(-1)
            else:
                torch_mods = _get_torch_modules()
                torch = torch_mods["torch"]
                X_tensor = torch.tensor(X, dtype=torch.float32, device=self.device)
                model.eval()
                with torch.no_grad():
                    if self.model_type == "mlp":
                        X_in = X_tensor.view(X_tensor.size(0), -1)
                    else:
                        X_in = X_tensor
                    preds = model(X_in).squeeze().cpu().numpy()
            thr = self.config.get("base_probability_threshold", 0.6)
            returns = []
            for i, p in enumerate(preds):
                price_now = features[i + self.config["lstm_timesteps"] - 1, 0]
                next_price = features[i + self.config["lstm_timesteps"], 0]
                ret = 0.0
                if p > thr:
                    ret = (next_price - price_now) / price_now
                elif p < 1 - thr:
                    ret = (price_now - next_price) / price_now
                if ret != 0.0:
                    returns.append(ret)
            if not returns:
                return None
            returns = np.array(returns)
            sharpe = (
                np.mean(returns)
                / (np.std(returns) + 1e-6)
                * np.sqrt(
                    365
                    * 24
                    * 60
                    / pd.Timedelta(self.config["timeframe"]).total_seconds()
                )
            )
            return float(sharpe)
        except (ValueError, ZeroDivisionError, KeyError) as e:
            logger.exception("Ошибка бектеста %s: %s", symbol, e)
            raise

    async def backtest_all(self):
        results = {}
        for symbol in self.data_handler.usdt_pairs:
            sharpe = await self.simple_backtest(symbol)
            if sharpe is not None:
                results[symbol] = sharpe
        self.last_backtest_time = time.time()
        return results

    async def backtest_loop(self):
        """Periodically backtest all symbols and emit warnings."""
        interval = self.config.get("backtest_interval", 3600)
        threshold = self.config.get("min_sharpe_ratio", 0.5)
        while True:
            try:
                self.backtest_results = await self.backtest_all()
                for sym, ratio in self.backtest_results.items():
                    if ratio < threshold:
                        msg = (
                            f"⚠️ Sharpe ratio for {sym} below {threshold}: {ratio:.2f}"
                        )
                        logger.warning(msg)
                        await self.data_handler.telegram_logger.send_telegram_message(
                            msg
                        )
                await asyncio.sleep(interval)
            except asyncio.CancelledError:
                raise
            except (RuntimeError, ValueError, KeyError) as e:
                logger.exception("Backtest loop error: %s", e)
                await asyncio.sleep(1)


class TradingEnv(gym.Env if gym else object):
    """Simple trading environment for offline training."""

    def __init__(self, df: pd.DataFrame, config: BotConfig | None = None):
        self.df = df.reset_index(drop=True)
        self.config = config or BotConfig()
        self.current_step = 0
        self.balance = 0.0
        self.max_balance = 0.0
<<<<<<< HEAD
        self.position = 0  # 1 for long, -1 for short
        self.drawdown_penalty = self.config.get("drawdown_penalty", 0.0)
        # hold, open long, open short, close
=======
        self.position = 0  # 1 для лонга, -1 для шорта
        self.drawdown_penalty = self.config.get("drawdown_penalty", 0.0)
        # 0=hold, 1=open long, 2=open short, 3=close
>>>>>>> a1291cd6
        self.action_space = spaces.Discrete(4)
        self.observation_space = spaces.Box(
            low=-np.inf,
            high=np.inf,
            shape=(df.shape[1],),
            dtype=np.float32,
        )

    def reset(self):
        self.current_step = 0
        self.position = 0
        return self._get_obs()

    def _get_obs(self):
        return self.df.iloc[self.current_step].to_numpy(dtype=np.float32)

    def step(self, action):
        done = False
        reward = 0.0
        prev_position = self.position
        if action == 1:  # открыть лонг
            self.position = 1
<<<<<<< HEAD
        elif action == 2:  # go short
            self.position = -1
        elif action == 3:  # close position
=======
        elif action == 2:  # открыть шорт
            self.position = -1
        elif action == 3:  # закрыть позицию
>>>>>>> a1291cd6
            self.position = 0

        if self.current_step < len(self.df) - 1:
            price_diff = (
                self.df["close"].iloc[self.current_step + 1]
                - self.df["close"].iloc[self.current_step]
            )
            active_position = -prev_position if action == 3 else self.position
            reward = price_diff * active_position
            self.balance += reward
            if self.balance > self.max_balance:
                self.max_balance = self.balance
            drawdown = (
                (self.max_balance - self.balance) / self.max_balance
                if self.max_balance > 0
                else 0.0
            )
            reward -= self.drawdown_penalty * drawdown
        self.current_step += 1
        if self.current_step >= len(self.df) - 1:
            done = True
        obs = self._get_obs()
        return obs, float(reward), done, {}


class RLAgent:
    def __init__(self, config: BotConfig, data_handler, model_builder):
        self.config = config
        self.data_handler = data_handler
        self.model_builder = model_builder
        self.models = {}

    async def _prepare_features(self, symbol: str, indicators) -> pd.DataFrame:
        ohlcv = self.data_handler.ohlcv
        if "symbol" in ohlcv.index.names and symbol in ohlcv.index.get_level_values(
            "symbol"
        ):
            df = ohlcv.xs(symbol, level="symbol", drop_level=False)
        else:
            df = None
        if check_dataframe_empty(df, f"rl_features {symbol}"):
            return pd.DataFrame()
        df = await self.model_builder.preprocess(df.droplevel("symbol"), symbol)
        if check_dataframe_empty(df, f"rl_features {symbol}"):
            return pd.DataFrame()
        features_df = df[["close", "open", "high", "low", "volume"]].copy()
        features_df["funding"] = self.data_handler.funding_rates.get(symbol, 0.0)
        features_df["open_interest"] = self.data_handler.open_interest.get(symbol, 0.0)

        def _align(series: pd.Series) -> np.ndarray:
            if not isinstance(series, pd.Series):
                return np.full(len(df), 0.0, dtype=float)
            if not series.index.equals(df.index):
                if len(series) > len(df.index):
                    series = pd.Series(series.values[: len(df.index)], index=df.index)
                else:
                    series = pd.Series(series.values, index=df.index[: len(series)])
            return series.reindex(df.index).bfill().ffill().to_numpy(dtype=float)

        features_df["ema30"] = _align(indicators.ema30)
        features_df["ema100"] = _align(indicators.ema100)
        features_df["ema200"] = _align(indicators.ema200)
        features_df["rsi"] = _align(indicators.rsi)
        features_df["adx"] = _align(indicators.adx)
        features_df["macd"] = _align(indicators.macd)
        features_df["atr"] = _align(indicators.atr)
        features_df["model_pred"] = 0.0
        features_df["exposure"] = 0.0
        return features_df.reset_index(drop=True)

    async def train_symbol(self, symbol: str):
        indicators = self.data_handler.indicators.get(symbol)
        if not indicators:
            logger.warning("Нет индикаторов для RL-обучения %s", symbol)
            return
        features_df = await self._prepare_features(symbol, indicators)
        if (
            check_dataframe_empty(features_df, f"rl_train {symbol}")
            or len(features_df) < 2
        ):
            return
        bc_dataset = None
        if self.config.get("rl_use_imitation", False):
            base_model = self.model_builder.predictive_models.get(symbol)
            if base_model is not None:
                lstm_feats = await self.model_builder.prepare_lstm_features(
                    symbol, indicators
                )
                tsteps = self.config.get("lstm_timesteps", 60)
                if len(lstm_feats) > tsteps:
                    seqs = np.array(
                        [
                            lstm_feats[i : i + tsteps]
                            for i in range(len(lstm_feats) - tsteps)
                        ]
                    )
                    states = features_df.iloc[tsteps - 1 :].to_numpy(dtype=np.float32)
                    torch_mods = _get_torch_modules()
                    torch = torch_mods["torch"]
                    device = self.model_builder.device
                    base_model.eval()
                    with torch.no_grad():
                        preds = (
                            base_model(
                                torch.tensor(seqs, dtype=torch.float32, device=device)
                            )
                            .squeeze()
                            .float()
                            .cpu()
                            .numpy()
                        )
                    thr = self.config.get("base_probability_threshold", 0.6)
                    actions = np.where(preds > thr, 1, np.where(preds < 1 - thr, 2, 0))
                    actions = actions.astype(np.int64)
                    states = states[: len(actions)]
                    bc_dataset = (states, actions)
        algo = self.config.get("rl_model", "PPO").upper()
        framework = self.config.get("rl_framework", "stable_baselines3").lower()
        timesteps = self.config.get("rl_timesteps", 10000)
        if framework == "rllib":
            try:
                if algo == "DQN":
                    from ray.rllib.algorithms.dqn import DQNConfig

                    cfg = (
                        DQNConfig()
                        .environment(lambda _: TradingEnv(features_df, self.config))
                        .rollouts(num_rollout_workers=0)
                    )
                else:
                    from ray.rllib.algorithms.ppo import PPOConfig

                    cfg = (
                        PPOConfig()
                        .environment(lambda _: TradingEnv(features_df, self.config))
                        .rollouts(num_rollout_workers=0)
                    )
                trainer = cfg.build()
                for _ in range(max(1, timesteps // 1000)):
                    trainer.train()
                self.models[symbol] = trainer
            except (ImportError, RuntimeError, ValueError) as e:
                logger.exception("Ошибка RLlib-обучения %s: %s", symbol, e)
                raise
        elif framework == "catalyst":
            try:
                from catalyst import dl

                torch_mods = _get_torch_modules()
                torch = torch_mods["torch"]
                dataset = torch.utils.data.TensorDataset(
                    torch.tensor(features_df.values, dtype=torch.float32)
                )
                num_workers = min(4, os.cpu_count() or 1)
                pin_memory = is_cuda_available()
                loader = torch.utils.data.DataLoader(
                    dataset,
                    batch_size=32,
                    num_workers=num_workers,
                    pin_memory=pin_memory,
                )

                model = torch.nn.Linear(features_df.shape[1], 1)

                class Runner(dl.Runner):
                    def predict_batch(self, batch):
                        x = batch[0]
                        return model(x)

                runner = Runner()
                runner.train(
                    model=model,
                    loaders={"train": loader},
                    num_epochs=max(1, timesteps // 1000),
                )
                self.models[symbol] = model
            except (ImportError, RuntimeError, ValueError) as e:
                logger.exception("Ошибка Catalyst-обучения %s: %s", symbol, e)
                raise
        else:
            if not SB3_AVAILABLE:
                logger.warning(
                    "stable_baselines3 not available, skipping RL training for %s",
                    symbol,
                )
                return
            env = DummyVecEnv([lambda: TradingEnv(features_df, self.config)])
            if algo == "DQN":
                model = DQN("MlpPolicy", env, verbose=0)
            else:
                model = PPO("MlpPolicy", env, verbose=0)
            if bc_dataset is not None:
                states, actions = bc_dataset
                torch_mods = _get_torch_modules()
                torch = torch_mods["torch"]
                DataLoader = torch_mods["DataLoader"]
                TensorDataset = torch_mods["TensorDataset"]
                nn = torch_mods["nn"]
                dataset = TensorDataset(
                    torch.tensor(states, dtype=torch.float32),
                    torch.tensor(actions, dtype=torch.long),
                )
                num_workers = min(4, os.cpu_count() or 1)
                pin_memory = is_cuda_available()
                loader = DataLoader(
                    dataset,
                    batch_size=64,
                    shuffle=True,
                    num_workers=num_workers,
                    pin_memory=pin_memory,
                )
                policy = model.policy
                device = policy.device
                optimizer = torch.optim.Adam(policy.parameters(), lr=1e-3)
                criterion = nn.CrossEntropyLoss()
                policy.train()
                for _ in range(5):
                    for b_states, b_actions in loader:
                        b_states = b_states.to(device)
                        b_actions = b_actions.to(device)
                        if algo == "DQN":
                            logits = policy.q_net(b_states)
                        else:
                            features = policy.extract_features(
                                b_states, policy.pi_features_extractor
                            )
                            latent_pi = policy.mlp_extractor.forward_actor(features)
                            logits = policy.action_net(latent_pi)
                        loss = criterion(logits, b_actions)
                        optimizer.zero_grad()
                        loss.backward()
                        optimizer.step()
                policy.eval()
            model.learn(total_timesteps=timesteps)
            self.models[symbol] = model
        logger.info("RL-модель обучена для %s", symbol)

    async def train_rl(self):
        for symbol in self.data_handler.usdt_pairs:
            await self.train_symbol(symbol)

    def predict(self, symbol: str, obs: np.ndarray):
        model = self.models.get(symbol)
        if model is None:
            return None
        framework = self.config.get("rl_framework", "stable_baselines3").lower()
        if framework == "rllib":
            action = model.compute_single_action(obs)[0]
        else:
            if not SB3_AVAILABLE:
                logger.warning(
                    "stable_baselines3 not available, cannot make RL prediction"
                )
                return None
            action, _ = model.predict(obs, deterministic=True)
        action = int(action.item())
        mapping = {
            0: "hold",
            1: "open_long",
            2: "open_short",
            3: "close",
        }
        return mapping.get(action, "hold")


# ----------------------------------------------------------------------
# REST API for minimal integration testing
# ----------------------------------------------------------------------

api_app = Flask(__name__)

MODEL_FILE = os.environ.get("MODEL_FILE", "model.pkl")
_model = None


def _load_model() -> None:
    global _model
    if os.path.exists(MODEL_FILE):
        try:
            _model = joblib.load(MODEL_FILE)
        except (OSError, ValueError) as e:  # pragma: no cover - model may be corrupted
            logger.exception("Failed to load model: %s", e)
            _model = None


def prepare_features(raw_features, raw_labels):
    """Return validated feature and label arrays.

    ``raw_features`` and ``raw_labels`` are converted to ``np.float32`` arrays and
    reshaped to 2D. Rows containing NaN or infinite values are removed from both
    features and labels. A ``ValueError`` is raised if invalid values remain after
    cleaning.
    """

    features = np.array(raw_features, dtype=np.float32)
    labels = np.array(raw_labels, dtype=np.float32)
    if features.ndim == 0:
        features = np.array([[features]], dtype=np.float32)
    elif features.ndim == 1:
        features = features.reshape(-1, 1)
    else:
        features = features.reshape(len(features), -1)
    if features.size == 0 or len(features) != len(labels):
        return np.empty((0, 0), dtype=np.float32), np.empty(0, dtype=np.float32)
    df = pd.DataFrame(features)
    mask = pd.isna(df) | ~np.isfinite(df)
    if mask.any().any():
        bad_rows = mask.any(axis=1)
        logger.warning(
            "Обнаружены некорректные значения в данных для API: %s строк",
            int(bad_rows.sum()),
        )
        df = df[~bad_rows]
        labels = labels[~bad_rows.to_numpy()]
    features = df.to_numpy(dtype=np.float32)
    if pd.isna(df).any().any():
        raise ValueError("Training data contains NaN values")
    if not np.isfinite(features).all():
        raise ValueError("Training data contains infinite values")
    return features, labels


def fit_scaler(features: np.ndarray, labels: np.ndarray):
    """Fit a ``StandardScaler``+model pipeline on ``features``."""

    pipeline = Pipeline(
        [
            ("scaler", StandardScaler()),
            ("model", LogisticRegression(multi_class="auto")),
        ]
    )
    pipeline.fit(features, labels)
    return pipeline


@api_app.route("/train", methods=["POST"])
def train_route():
    data = request.get_json(force=True)
    features, labels = prepare_features(
        data.get("features", []), data.get("labels", [])
    )
    if features.size == 0 or len(features) != len(labels):
        return jsonify({"error": "invalid training data"}), 400
    if len(np.unique(labels)) < 2:
        return jsonify({"error": "labels must contain at least two classes"}), 400
    model = fit_scaler(features, labels)
    joblib.dump(model, MODEL_FILE)
    global _model
    _model = model
    return jsonify({"status": "trained"})


@api_app.route("/predict", methods=["POST"])
def predict_route():
    data = request.get_json(force=True)
    features = data.get("features")
    if features is None:
        # Backwards compatibility for a single price input
        price_val = float(data.get("price", 0.0))
        features = [price_val]
    features = np.array(features, dtype=np.float32)
    if features.ndim == 0:
        features = np.array([[features]], dtype=np.float32)
    elif features.ndim == 1:
        features = features.reshape(1, -1)
    else:
        features = features.reshape(1, -1)
    price = float(features[0, 0]) if features.size else 0.0
    if _model is None:
        signal = "buy" if price > 0 else None
        prob = 1.0 if signal else 0.0
    else:
        prob = float(_model.predict_proba(features)[0, 1])
        signal = "buy" if prob >= 0.5 else "sell"
    return jsonify({"signal": signal, "prob": prob})


@api_app.route("/ping")
def ping():
    return jsonify({"status": "ok"})


if __name__ == "__main__":
    configure_logging()
    load_dotenv()
    host = os.getenv("HOST", "127.0.0.1")
    port = int(os.getenv("MODEL_BUILDER_PORT", "8001"))
    _load_model()
    logger.info("Запуск сервиса ModelBuilder на %s:%s", host, port)
    api_app.run(host=host, port=port)  # хост проверен выше<|MERGE_RESOLUTION|>--- conflicted
+++ resolved
@@ -1943,15 +1943,6 @@
         self.current_step = 0
         self.balance = 0.0
         self.max_balance = 0.0
-<<<<<<< HEAD
-        self.position = 0  # 1 for long, -1 for short
-        self.drawdown_penalty = self.config.get("drawdown_penalty", 0.0)
-        # hold, open long, open short, close
-=======
-        self.position = 0  # 1 для лонга, -1 для шорта
-        self.drawdown_penalty = self.config.get("drawdown_penalty", 0.0)
-        # 0=hold, 1=open long, 2=open short, 3=close
->>>>>>> a1291cd6
         self.action_space = spaces.Discrete(4)
         self.observation_space = spaces.Box(
             low=-np.inf,
@@ -1974,15 +1965,6 @@
         prev_position = self.position
         if action == 1:  # открыть лонг
             self.position = 1
-<<<<<<< HEAD
-        elif action == 2:  # go short
-            self.position = -1
-        elif action == 3:  # close position
-=======
-        elif action == 2:  # открыть шорт
-            self.position = -1
-        elif action == 3:  # закрыть позицию
->>>>>>> a1291cd6
             self.position = 0
 
         if self.current_step < len(self.df) - 1:
