--- conflicted
+++ resolved
@@ -290,25 +290,6 @@
 
 
 if __name__ == '__main__':
-<<<<<<< HEAD
-    from bot.utils import configure_logging, validate_host
-
-    configure_logging()
-    port = int(os.environ.get('PORT', '8002'))
-    host = validate_host(app.logger)
-=======
-    from bot.utils import configure_logging, validate_host_port
-
-    configure_logging()
-    host, port = validate_host_port('HOST', 'PORT', 8002)
-    if host != '127.0.0.1':
-        app.logger.warning(
-            'Используется не локальный хост %s; убедитесь, что это намеренно',
-            host,
-        )
-    else:
-        app.logger.info('HOST не установлен, используется %s', host)
->>>>>>> b4a24c4e
     init_exchange()
     app.logger.info('Запуск сервиса TradeManager на %s:%s', host, port)
     app.run(host=host, port=port)  # nosec B104  # host validated above