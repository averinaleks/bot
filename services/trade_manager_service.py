--- conflicted
+++ resolved
@@ -14,22 +14,10 @@
 import ccxt
 import json
 import os
-<<<<<<< HEAD
-import time
-from pathlib import Path
-=======
-from pathlib import Path
-import time
->>>>>>> 1d157123
 from dotenv import load_dotenv
 import logging
 import threading
 from utils import validate_host, safe_int
-<<<<<<< HEAD
-=======
-
-logger = logging.getLogger(__name__)
->>>>>>> 1d157123
 
 load_dotenv()
 app = Flask(__name__)
