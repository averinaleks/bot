"""Minimal trade manager service using Bybit via ccxt.

This reference service exposes endpoints to open and close positions on
Bybit. API keys are taken from ``BYBIT_API_KEY`` and ``BYBIT_API_SECRET``
environment variables.
"""

from flask import Flask, request, jsonify
from typing import Any
try:  # optional dependency
    from flask.typing import ResponseReturnValue
except Exception:  # pragma: no cover - fallback when flask.typing missing
    ResponseReturnValue = Any  # type: ignore
import ccxt
import json
import os
from dotenv import load_dotenv
import logging
import threading
<<<<<<< HEAD
from pathlib import Path
from utils import validate_host, safe_int
=======
import time
from utils import validate_host, safe_int, logger
>>>>>>> 2d6d589c

load_dotenv()
app = Flask(__name__)
if hasattr(app, "config"):
    app.config["MAX_CONTENT_LENGTH"] = 1 * 1024 * 1024  # 1 MB limit

exchange = None
_init_lock = threading.Lock()


def init_exchange() -> None:
    """Initialize the global ccxt Bybit exchange instance."""
    global exchange
    try:
        exchange = ccxt.bybit(
            {
                'apiKey': os.getenv('BYBIT_API_KEY', ''),
                'secret': os.getenv('BYBIT_API_SECRET', ''),
            }
        )
    except Exception as exc:  # pragma: no cover - config errors
        logging.exception("Failed to initialize Bybit client: %s", exc)
        raise RuntimeError("Invalid Bybit configuration") from exc
    _sync_positions_with_exchange()


# Expected API token for simple authentication
API_TOKEN = os.getenv('TRADE_MANAGER_TOKEN')


if hasattr(app, "before_first_request"):
    app.before_first_request(init_exchange)
else:
    @app.before_request
    def _ensure_exchange() -> None:
        if exchange is None:
            with _init_lock:
                if exchange is None:
                    init_exchange()


@app.before_request
def _require_api_token() -> ResponseReturnValue | None:
    """Simple token-based authentication middleware."""
    if request.method == 'POST' or request.path == '/positions':
        token = request.headers.get('Authorization', '')
        if token.lower().startswith('bearer '):
            token = token[7:]
        else:
            token = request.headers.get('X-API-KEY', token)
        if not token or token != API_TOKEN:
            return jsonify({'error': 'unauthorized'}), 401
    return None

# Gracefully handle missing ccxt error classes when running under test stubs
CCXT_BASE_ERROR = getattr(ccxt, 'BaseError', Exception)
CCXT_NETWORK_ERROR = getattr(ccxt, 'NetworkError', CCXT_BASE_ERROR)
CCXT_BAD_REQUEST = getattr(ccxt, 'BadRequest', CCXT_BASE_ERROR)

POSITIONS: list[dict] = []
POSITIONS_FILE = Path('cache/positions.json')


def _load_positions() -> None:
    """Load positions list from on-disk cache."""
    global POSITIONS
    try:
        with POSITIONS_FILE.open('r', encoding='utf-8') as fh:
            POSITIONS = json.load(fh)
    except (OSError, json.JSONDecodeError):
        POSITIONS = []


def _save_positions() -> None:
    """Persist positions list to on-disk cache."""
    try:
        POSITIONS_FILE.parent.mkdir(parents=True, exist_ok=True)
        with POSITIONS_FILE.open('w', encoding='utf-8') as fh:
            json.dump(POSITIONS, fh)
    except OSError as exc:  # pragma: no cover - disk errors
        logging.warning('Failed to save positions cache: %s', exc)


def _sync_positions_with_exchange() -> None:
    """Fetch positions from exchange for verification."""
    if exchange is None or not hasattr(exchange, 'fetch_positions'):
        return
    try:
        exchange.fetch_positions()
    except Exception as exc:  # pragma: no cover - network/API issues
        logging.warning('fetch_positions failed: %s', exc)


_load_positions()


def _record(
    order: dict,
    symbol: str,
    side: str,
    amount: float,
    action: str,
    trailing_stop: float | None = None,
    tp: float | None = None,
    sl: float | None = None,
    entry_price: float | None = None,
) -> None:
    POSITIONS.append(
        {
            'id': order.get('id'),
            'symbol': symbol,
            'side': side,
            'amount': amount,
            'action': action,
            'trailing_stop': trailing_stop,
            'tp': tp,
            'sl': sl,
            'entry_price': entry_price,
        }
    )
    _save_positions()


@app.route('/open_position', methods=['POST'])
def open_position() -> ResponseReturnValue:
    data = request.get_json(force=True)
    symbol = data.get('symbol')
    side = str(data.get('side', 'buy')).lower()
    price = float(data.get('price', 0) or 0)
    amount = float(data.get('amount', 0))
    tp = data.get('tp')
    sl = data.get('sl')
    trailing_stop = data.get('trailing_stop')
    tp = float(tp) if tp is not None else None
    sl = float(sl) if sl is not None else None
    trailing_stop = float(trailing_stop) if trailing_stop is not None else None
    if amount <= 0:
        risk_usd = float(os.getenv('TRADE_RISK_USD', '0') or 0)
        if risk_usd > 0 and price > 0:
            amount = risk_usd / price
    if exchange is None:
        return jsonify({'error': 'exchange not initialized'}), 503
    if not symbol or amount <= 0:
        return jsonify({'error': 'invalid order'}), 400
    try:
        if trailing_stop is not None and hasattr(
            exchange, 'create_order_with_trailing_stop'
        ):
            app.logger.info('using create_order_with_trailing_stop')
            order = exchange.create_order_with_trailing_stop(
                symbol, 'market', side, amount, None, trailing_stop, None
            )
            orders = [order]
        elif (tp is not None or sl is not None) and hasattr(
            exchange, 'create_order_with_take_profit_and_stop_loss'
        ):
            app.logger.info('using create_order_with_take_profit_and_stop_loss')
            order = exchange.create_order_with_take_profit_and_stop_loss(
                symbol, 'market', side, amount, None, tp, sl, None
            )
            orders = [order]
        else:
            app.logger.info('using fallback order placement')
            orders = []
            order = exchange.create_order(symbol, 'market', side, amount)
            orders.append(order)
            opp_side = 'sell' if side == 'buy' else 'buy'
            if sl is not None:
                stop_order = None
                delay = 1.0
                for attempt in range(3):
                    try:
                        stop_order = exchange.create_order(
                            symbol, 'stop', opp_side, amount, sl
                        )
                    except CCXT_BASE_ERROR as exc:
                        app.logger.debug('stop order failed: %s', exc)
                        try:
                            stop_order = exchange.create_order(
                                symbol, 'stop_market', opp_side, amount, sl
                            )
                        except CCXT_BASE_ERROR as exc:
                            app.logger.debug('stop_market order failed: %s', exc)
                            stop_order = None
                    if stop_order and stop_order.get('id') is not None:
                        break
                    if attempt < 2:
                        time.sleep(delay)
                        delay *= 2
                if not stop_order or stop_order.get('id') is None:
                    warn_msg = f"не удалось создать stop loss ордер для {symbol}"
                    app.logger.warning(warn_msg)
                    logger.warning(warn_msg)
                orders.append(stop_order)
            if tp is not None:
                tp_order = None
                delay = 1.0
                for attempt in range(3):
                    try:
                        tp_order = exchange.create_order(
                            symbol, 'limit', opp_side, amount, tp
                        )
                    except CCXT_BASE_ERROR as exc:
                        app.logger.debug('take profit order failed: %s', exc)
                        tp_order = None
                    if tp_order and tp_order.get('id') is not None:
                        break
                    if attempt < 2:
                        time.sleep(delay)
                        delay *= 2
                if not tp_order or tp_order.get('id') is None:
                    warn_msg = f"не удалось создать take profit ордер для {symbol}"
                    app.logger.warning(warn_msg)
                    logger.warning(warn_msg)
                orders.append(tp_order)
            if trailing_stop is not None and price > 0:
                tprice = price - trailing_stop if side == 'buy' else price + trailing_stop
                stop_order = None
                try:
                    stop_order = exchange.create_order(
                        symbol, 'stop', opp_side, amount, tprice
                    )
                except CCXT_BASE_ERROR as exc:
                    app.logger.debug('trailing stop order failed: %s', exc)
                    try:
                        stop_order = exchange.create_order(
                            symbol, 'stop_market', opp_side, amount, tprice
                        )
                    except CCXT_BASE_ERROR as exc:
                        app.logger.debug('trailing stop_market failed: %s', exc)
                        stop_order = None
                orders.append(stop_order)
        if any(not o or o.get('id') is None for o in orders):
            app.logger.error('failed to create one or more orders')
            return jsonify({'error': 'order creation failed'}), 500
        _record(
            order,
            symbol,
            side,
            amount,
            'open',
            trailing_stop,
            tp,
            sl,
            price if price > 0 else None,
        )
        return jsonify({'status': 'ok', 'order_id': order.get('id')})
    except CCXT_NETWORK_ERROR as exc:  # pragma: no cover - network errors
        app.logger.exception('network error creating order: %s', exc)
        return jsonify({'error': 'network error contacting exchange'}), 503
    except CCXT_BAD_REQUEST as exc:
        app.logger.warning('bad request when creating order: %s', exc)
        return jsonify({'error': 'invalid order parameters'}), 400
    except CCXT_BASE_ERROR as exc:
        app.logger.exception('exchange error creating order: %s', exc)
        return jsonify({'error': 'exchange error creating order'}), 502


@app.route('/close_position', methods=['POST'])
def close_position() -> ResponseReturnValue:
    data = request.get_json(force=True)
    order_id = data.get('order_id')
    side = str(data.get('side', '')).lower()
    close_amount = data.get('close_amount')
    if close_amount is not None:
        close_amount = float(close_amount)
    if exchange is None:
        return jsonify({'error': 'exchange not initialized'}), 503
    if not order_id or not side:
        return jsonify({'error': 'invalid order'}), 400

    rec_index = next(
        (
            i
            for i, rec in enumerate(POSITIONS)
            if rec.get('id') == order_id and rec.get('action') == 'open'
        ),
        None,
    )
    if rec_index is None:
        return jsonify({'error': 'order not found'}), 404

    rec = POSITIONS[rec_index]
    symbol = rec.get('symbol')
    amount = close_amount if close_amount is not None else rec.get('amount', 0)
    if amount <= 0:
        return jsonify({'error': 'invalid order'}), 400

    params = {'reduce_only': True}
    try:
        order = exchange.create_order(symbol, 'market', side, amount, params=params)
        if not order or order.get('id') is None:
            app.logger.error('failed to create close order')
            return jsonify({'error': 'order creation failed'}), 500
        remaining = rec.get('amount', 0) - amount
        if remaining <= 0:
            POSITIONS.pop(rec_index)
        else:
            rec['amount'] = remaining
        _save_positions()
        return jsonify({'status': 'ok', 'order_id': order.get('id')})
    except CCXT_NETWORK_ERROR as exc:  # pragma: no cover - network errors
        app.logger.exception('network error closing position: %s', exc)
        return jsonify({'error': 'network error contacting exchange'}), 503
    except CCXT_BAD_REQUEST as exc:
        app.logger.warning('bad request when closing position: %s', exc)
        return jsonify({'error': 'invalid order parameters'}), 400
    except CCXT_BASE_ERROR as exc:
        app.logger.exception('exchange error closing position: %s', exc)
        return jsonify({'error': 'exchange error closing position'}), 502


@app.route('/positions')
def positions() -> ResponseReturnValue:
    return jsonify({'positions': POSITIONS})


@app.route('/ping')
def ping() -> ResponseReturnValue:
    return jsonify({'status': 'ok'})


@app.route('/ready')
def ready() -> ResponseReturnValue:
    """Health check endpoint used by docker-compose."""
    return jsonify({'status': 'ok'})

if hasattr(app, "errorhandler"):
    @app.errorhandler(413)
    def too_large(_) -> ResponseReturnValue:
        return jsonify({'error': 'payload too large'}), 413

    @app.errorhandler(Exception)
    def handle_unexpected_error(exc: Exception) -> ResponseReturnValue:
        """Log unexpected errors and return a 500 response."""
        app.logger.exception('unhandled error: %s', exc)
        return jsonify({'error': 'internal server error'}), 500
else:
    def too_large(_) -> ResponseReturnValue:
        return jsonify({'error': 'payload too large'}), 413

    def handle_unexpected_error(exc: Exception) -> ResponseReturnValue:
        """Log unexpected errors and return a 500 response."""
        app.logger.exception('unhandled error: %s', exc)
        return jsonify({'error': 'internal server error'}), 500


if __name__ == '__main__':
    from utils import configure_logging

    configure_logging()
    host = validate_host()
    port = safe_int(os.getenv("PORT", "8002"))
    init_exchange()
    app.logger.info('Запуск сервиса TradeManager на %s:%s', host, port)
    app.run(host=host, port=port)  # host validated above<|MERGE_RESOLUTION|>--- conflicted
+++ resolved
@@ -17,13 +17,6 @@
 from dotenv import load_dotenv
 import logging
 import threading
-<<<<<<< HEAD
-from pathlib import Path
-from utils import validate_host, safe_int
-=======
-import time
-from utils import validate_host, safe_int, logger
->>>>>>> 2d6d589c
 
 load_dotenv()
 app = Flask(__name__)
