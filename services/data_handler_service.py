--- conflicted
+++ resolved
@@ -19,29 +19,6 @@
 _utils = require_utils("reset_tempdir_cache")
 reset_tempdir_cache = _utils.reset_tempdir_cache
 
-<<<<<<< HEAD
-_SYMBOL_PATTERN = re.compile(r"^[A-Z0-9._-]+/[A-Z0-9._-]+$")
-_SYMBOL_SIMPLE_PATTERN = re.compile(r"^[A-Z0-9._-]+$")
-_KNOWN_QUOTE_SUFFIXES: tuple[str, ...] = (
-    "USDT",
-    "USDC",
-    "USD",
-    "USDD",
-    "BTC",
-    "ETH",
-    "EUR",
-    "GBP",
-    "JPY",
-    "AUD",
-    "CAD",
-    "TRY",
-    "BRL",
-    "RUB",
-    "SOL",
-    "BNB",
-)
-=======
->>>>>>> 683c5fe4
 
 load_dotenv()
 
@@ -485,13 +462,6 @@
     auth_error = _require_api_key()
     if auth_error is not None:
         return auth_error
-<<<<<<< HEAD
-    normalised_symbol = _normalise_symbol(symbol)
-    if normalised_symbol is None:
-=======
-    candidate = symbol.strip().upper()
-    if not validate_symbol(candidate):
->>>>>>> 683c5fe4
         return jsonify({'error': 'invalid symbol format'}), 400
     symbol = candidate
     exchange = _current_exchange()
@@ -529,13 +499,6 @@
     auth_error = _require_api_key()
     if auth_error is not None:
         return auth_error
-<<<<<<< HEAD
-    normalised_symbol = _normalise_symbol(symbol)
-    if normalised_symbol is None:
-=======
-    normalized_symbol = _normalize_symbol(symbol)
-    if normalized_symbol is None:
->>>>>>> 683c5fe4
         return jsonify({'error': 'invalid symbol format'}), 400
     symbol = normalized_symbol
     exchange = _current_exchange()
