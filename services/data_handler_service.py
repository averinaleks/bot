"""Simple reference data handler service fetching real prices from Bybit."""
from flask import Flask, jsonify
import logging
import ccxt
import os
from dotenv import load_dotenv

load_dotenv()


# Configure logging
logging.basicConfig(level=logging.INFO)
app = Flask(__name__)

exchange = ccxt.bybit({
    'apiKey': os.getenv('BYBIT_API_KEY', ''),
    'secret': os.getenv('BYBIT_API_SECRET', ''),
})

CCXT_BASE_ERROR = getattr(ccxt, 'BaseError', Exception)
CCXT_NETWORK_ERROR = getattr(ccxt, 'NetworkError', CCXT_BASE_ERROR)

# Correct price endpoint without trailing whitespace
@app.route('/price/<symbol>')
def price(symbol: str):
    try:
        ticker = exchange.fetch_ticker(symbol)
        last = float(ticker.get('last') or 0.0)
        return jsonify({'price': last})
    except CCXT_NETWORK_ERROR as exc:  # pragma: no cover - network errors
        logging.exception("Network error fetching price for '%s': %s", symbol, exc)
        return jsonify({'error': 'network error contacting exchange'}), 503
    except CCXT_BASE_ERROR as exc:
        logging.exception("Exchange error fetching price for '%s': %s", symbol, exc)
        return jsonify({'error': 'exchange error fetching price'}), 502

@app.route('/ping')
def ping():
    return jsonify({'status': 'ok'})


@app.errorhandler(Exception)
def handle_unexpected_error(exc: Exception) -> tuple:
    """Log unexpected errors and return a 500 response."""
    logging.exception("Unhandled error: %s", exc)
    return jsonify({'error': 'internal server error'}), 500

if __name__ == '__main__':
    port = int(os.environ.get('PORT', '8000'))
<<<<<<< HEAD
    # Default to localhost; set HOST=0.0.0.0 to expose the service externally.
    host = os.environ.get('HOST', '127.0.0.1')
    if host != '127.0.0.1':
        logging.warning(
            "Using non-local host %s; ensure this exposure is intended", host
        )
    else:
        logging.info("HOST not set, defaulting to %s", host)
=======
    host = os.environ.get('HOST', '127.0.0.1')
>>>>>>> aef36814
    app.run(host=host, port=port)<|MERGE_RESOLUTION|>--- conflicted
+++ resolved
@@ -47,16 +47,4 @@
 
 if __name__ == '__main__':
     port = int(os.environ.get('PORT', '8000'))
-<<<<<<< HEAD
-    # Default to localhost; set HOST=0.0.0.0 to expose the service externally.
-    host = os.environ.get('HOST', '127.0.0.1')
-    if host != '127.0.0.1':
-        logging.warning(
-            "Using non-local host %s; ensure this exposure is intended", host
-        )
-    else:
-        logging.info("HOST not set, defaulting to %s", host)
-=======
-    host = os.environ.get('HOST', '127.0.0.1')
->>>>>>> aef36814
     app.run(host=host, port=port)