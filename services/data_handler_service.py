--- conflicted
+++ resolved
@@ -8,10 +8,6 @@
 from dotenv import load_dotenv
 from werkzeug.exceptions import HTTPException
 
-<<<<<<< HEAD
-=======
-load_dotenv()
->>>>>>> 249831f2
 app = Flask(__name__)
 app.config["MAX_CONTENT_LENGTH"] = 1 * 1024 * 1024  # 1 MB limit
 
