--- conflicted
+++ resolved
@@ -160,14 +160,6 @@
     symbol = data.get("symbol", "default")
     if NN_FRAMEWORK != "sklearn":
         import asyncio
-<<<<<<< HEAD
-
-        if _model_builder is None:
-            return jsonify({"error": "model builder not initialized"}), 500
-=======
-        if _model_builder is None:
-            raise RuntimeError("Model builder is not initialized")
->>>>>>> 92219719
 
         try:
             asyncio.run(_model_builder.retrain_symbol(symbol))
@@ -237,11 +229,6 @@
     symbol = data.get("symbol", "default")
     if NN_FRAMEWORK != "sklearn":
         if _model_builder is None:
-<<<<<<< HEAD
-            return jsonify({"error": "model builder not initialized"}), 500
-=======
-            raise RuntimeError("Model builder is not initialized")
->>>>>>> 92219719
         features = np.array(data.get("features", []), dtype=np.float32)
         if features.ndim == 1:
             features = features.reshape(1, -1)
