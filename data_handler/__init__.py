--- conflicted
+++ resolved
@@ -1,8 +1,3 @@
-<<<<<<< HEAD
-"""Data handler package exposing main interfaces and utilities."""
-from __future__ import annotations
-=======
->>>>>>> 3a60b084
 
 from .core import DataHandler
 from .api import api_app
@@ -49,65 +44,8 @@
     return atr
 
 
-<<<<<<< HEAD
-# Re-export commonly used helpers so external modules can access them
-# directly from ``bot.data_handler``.  Some older modules import
-# ``atr_fast`` and ``get_http_client`` from this package, but those
-# helpers were previously removed which caused ``AttributeError`` at
-# import time.  The lightweight implementations below satisfy the test
-# suite without pulling in heavy optional dependencies.
-
-from bot.http_client import get_async_http_client, close_async_http_client
-import numpy as np
-
-
-async def get_http_client():
-    """Return the shared asynchronous HTTP client.
-
-    The implementation proxies to :func:`bot.http_client.get_async_http_client`
-    ensuring a single shared ``httpx.AsyncClient`` instance across modules.
-    """
-
-    return await get_async_http_client()
-
-
-async def close_http_client() -> None:
-    """Close the shared asynchronous HTTP client if it exists."""
-
-    await close_async_http_client()
-
-
-def atr_fast(high: np.ndarray, low: np.ndarray, close: np.ndarray, period: int) -> np.ndarray:
-    """Compute a simple Average True Range (ATR).
-
-    The implementation uses a straightforward moving average of the
-    ``high - low`` range.  It is intentionally lightweight and avoids
-    optional numerical dependencies while still providing behaviour that
-    matches the expectations of the tests.
-    """
-
-    high = np.asarray(high, dtype=float)
-    low = np.asarray(low, dtype=float)
-
-    # True range based solely on high/low – sufficient for the tests.
-    tr = high - low
-    atr = np.empty_like(tr)
-    for i in range(len(tr)):
-        start = max(0, i - period + 1)
-        atr[i] = tr[start : i + 1].mean()
-    return atr
-
-
-=======
->>>>>>> 3a60b084
 __all__ = [
     "DataHandler",
     "api_app",
     "DEFAULT_PRICE",
-<<<<<<< HEAD
-    "get_http_client",
-    "close_http_client",
-    "atr_fast",
-=======
->>>>>>> 3a60b084
 ]