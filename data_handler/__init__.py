"""Data handler package exposing main interfaces."""

from .core import DataHandler
from .api import api_app
from .storage import DEFAULT_PRICE
<<<<<<< HEAD
from ..http_client import (
    get_async_http_client as get_http_client,
    close_async_http_client as close_http_client,
)
from .utils import atr_fast
=======
from .utils import atr_fast
from bot.http_client import (
    get_async_http_client as get_http_client,
    close_async_http_client as close_http_client,
)
>>>>>>> 652b7019

__all__ = [
    "DataHandler",
    "api_app",
    "DEFAULT_PRICE",
<<<<<<< HEAD
    "get_http_client",
    "close_http_client",
    "atr_fast",
=======
    "atr_fast",
    "get_http_client",
    "close_http_client",
>>>>>>> 652b7019
]<|MERGE_RESOLUTION|>--- conflicted
+++ resolved
@@ -3,31 +3,9 @@
 from .core import DataHandler
 from .api import api_app
 from .storage import DEFAULT_PRICE
-<<<<<<< HEAD
-from ..http_client import (
-    get_async_http_client as get_http_client,
-    close_async_http_client as close_http_client,
-)
-from .utils import atr_fast
-=======
-from .utils import atr_fast
-from bot.http_client import (
-    get_async_http_client as get_http_client,
-    close_async_http_client as close_http_client,
-)
->>>>>>> 652b7019
 
 __all__ = [
     "DataHandler",
     "api_app",
     "DEFAULT_PRICE",
-<<<<<<< HEAD
-    "get_http_client",
-    "close_http_client",
-    "atr_fast",
-=======
-    "atr_fast",
-    "get_http_client",
-    "close_http_client",
->>>>>>> 652b7019
 ]