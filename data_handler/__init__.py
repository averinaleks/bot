<<<<<<< HEAD
"""Data handler package exposing main interfaces.

The project historically exposed a couple of utility functions at the package
level.  Some tests import ``bot.data_handler`` directly and expect to find
helpers like ``get_http_client`` or fast indicator implementations there.  The
library's internals were refactored and these exports disappeared which caused
runtime errors in the test-suite.  To maintain backwards compatibility we now
re-export the HTTP client helpers and provide a small, pure Python
implementation of ``atr_fast`` used in unit tests.
"""

from __future__ import annotations

from typing import Iterable

import numpy as np

from bot import test_stubs

test_stubs.apply()
=======
"""Data handler package exposing main interfaces."""
>>>>>>> ee94f8bb

from .core import DataHandler
from .api import api_app
from .storage import DEFAULT_PRICE
from bot import http_client as _http_client


async def get_http_client():
    """Expose the shared async HTTP client used across the project."""

    return await _http_client.get_async_http_client()


async def close_http_client() -> None:
    """Close the shared async HTTP client if it exists."""

    await _http_client.close_async_http_client()


def atr_fast(
    high: Iterable[float],
    low: Iterable[float],
    close: Iterable[float],
    period: int,
) -> np.ndarray:
    """Compute a simple moving-average based ATR.

    This implementation is intentionally lightweight and only supports the
    features required by the tests.  ``high``, ``low`` and ``close`` should be
    index-aligned iterables of equal length.
    """

    h = np.asarray(list(high), dtype=float)
    l = np.asarray(list(low), dtype=float)
    c = np.asarray(list(close), dtype=float)
    tr = np.empty_like(c)
    tr[0] = h[0] - l[0]
    prev_close = c[:-1]
    tr[1:] = np.maximum(h[1:], prev_close) - np.minimum(l[1:], prev_close)
    atr = np.empty_like(tr)
    for i in range(len(tr)):
        start = max(0, i - period + 1)
        atr[i] = tr[start : i + 1].mean()
    return atr


__all__ = [
    "DataHandler",
    "api_app",
    "DEFAULT_PRICE",
<<<<<<< HEAD
    "get_http_client",
    "close_http_client",
    "atr_fast",
=======
>>>>>>> ee94f8bb
]<|MERGE_RESOLUTION|>--- conflicted
+++ resolved
@@ -1,27 +1,3 @@
-<<<<<<< HEAD
-"""Data handler package exposing main interfaces.
-
-The project historically exposed a couple of utility functions at the package
-level.  Some tests import ``bot.data_handler`` directly and expect to find
-helpers like ``get_http_client`` or fast indicator implementations there.  The
-library's internals were refactored and these exports disappeared which caused
-runtime errors in the test-suite.  To maintain backwards compatibility we now
-re-export the HTTP client helpers and provide a small, pure Python
-implementation of ``atr_fast`` used in unit tests.
-"""
-
-from __future__ import annotations
-
-from typing import Iterable
-
-import numpy as np
-
-from bot import test_stubs
-
-test_stubs.apply()
-=======
-"""Data handler package exposing main interfaces."""
->>>>>>> ee94f8bb
 
 from .core import DataHandler
 from .api import api_app
@@ -72,10 +48,4 @@
     "DataHandler",
     "api_app",
     "DEFAULT_PRICE",
-<<<<<<< HEAD
-    "get_http_client",
-    "close_http_client",
-    "atr_fast",
-=======
->>>>>>> ee94f8bb
 ]