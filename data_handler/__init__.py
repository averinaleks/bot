--- conflicted
+++ resolved
@@ -1,18 +1,4 @@
 
-<<<<<<< HEAD
-"""Public interface for the :mod:`data_handler` package.
-
-This module exposes the key classes and utilities used by the rest of the
-project.  Some tests import ``atr_fast`` directly from here, so we keep the
-implementation lightweight and dependency free.  Previously ``Iterable`` and
-``numpy`` were used without being imported which caused ``NameError`` during
-test collection.
-"""
-
-from collections.abc import Iterable
-=======
-from typing import Iterable
->>>>>>> e23ccb0c
 
 import numpy as np
 
