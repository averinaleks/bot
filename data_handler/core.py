"""Core data handler implementation used in tests."""
from __future__ import annotations

import asyncio
import json
import time
import types
from typing import Any, Dict, Iterable, Tuple

import pandas as pd
try:
    import polars as pl  # type: ignore
except Exception:  # pragma: no cover - optional
    pl = None  # type: ignore

from .utils import expected_ws_rate, ensure_utc


class DataHandler:
    """Simplified DataHandler focused on functionality used in tests."""

    def __init__(
        self,
        cfg: Any,
        http_client: Any,
        optimizer: Any,
        exchange: Any = None,
    ) -> None:
        self.cfg = cfg
        self.exchange = exchange
        self.ws_queue: asyncio.PriorityQueue[Tuple[int, Any]] = asyncio.PriorityQueue()
        self.ws_min_process_rate = expected_ws_rate(cfg.timeframe)
        self.disk_buffer: Dict[int, list] = {}
        self.indicators: Dict[str, Any] = {}
        if getattr(cfg, "use_polars", False) and pl is not None:
            self._ohlcv = pl.DataFrame()
            self._ohlcv_2h = pl.DataFrame()
        else:
            self._ohlcv = pd.DataFrame()
            self._ohlcv_2h = pd.DataFrame()

    async def select_liquid_pairs(self, markets: Dict[str, Dict[str, Any]]) -> list[str]:
        results: Dict[str, Tuple[str, float]] = {}
        for name, info in markets.items():
            if not info.get("active"):
                continue
            if not info.get("contract"):
                continue
            if info.get("quote") != "USDT":
                continue
            ticker = await self.exchange.fetch_ticker(name)
            volume = float(ticker.get("quoteVolume", 0))
            if volume < self.cfg.min_liquidity:
                continue
            launch = info.get("info", {}).get("launchTime")
            if launch:
                age_ms = time.time() * 1000 - launch
                tf_ms = pd.Timedelta(self.cfg.timeframe).total_seconds() * 1000
                min_age = self.cfg.min_data_length * tf_ms
                if age_ms < min_age:
                    continue
            base = name.split(":")[0].replace("/", "").upper()
            existing = results.get(base)
            if existing is None or volume > existing[1]:
                results[base] = (name, volume)
        if not results:
            raise ValueError("no liquid markets found")
        ordered = sorted(results.values(), key=lambda x: x[1], reverse=True)
        return [n for n, _ in ordered[: self.cfg.max_symbols]]

    async def _send_subscriptions(self, ws, pairs: Iterable[str], tag: str) -> None:
        for p in pairs:
            msg = json.dumps({"op": "subscribe", "args": [p]})
            await ws.send(msg)

    async def save_to_disk_buffer(self, priority: int, item: Any) -> None:
        self.disk_buffer.setdefault(priority, []).append(item)

    async def load_from_disk_buffer_loop(self) -> None:
        while True:
            for priority in sorted(list(self.disk_buffer.keys())):
                items = self.disk_buffer.pop(priority)
                for it in items:
                    await self.ws_queue.put((priority, it))
            await asyncio.sleep(0.1)

    async def synchronize_and_update(self, symbol: str, df: pd.DataFrame, *_args) -> None:
        pdf = df.reset_index()
        if "timestamp" not in pdf.columns:
            pdf.rename(columns={pdf.columns[1]: "timestamp"}, inplace=True)
<<<<<<< HEAD
        pdf["ema30"] = (
            pdf["close"].ewm(span=getattr(self.cfg, "ema30_period", 30), adjust=False)
            .mean()
            .shift(1)
        )
=======
        pdf["timestamp"] = ensure_utc(pdf["timestamp"])
        pdf["ema30"] = pdf["close"].ewm(
            span=getattr(self.cfg, "ema30_period", 30), adjust=False
        ).mean()
>>>>>>> 8cc5732b
        self.indicators[symbol] = types.SimpleNamespace(df=pdf)
        if pl is not None:
            subset = pdf[["symbol", "timestamp", "open", "high", "low", "close", "volume"]]
            self._ohlcv = pl.DataFrame(subset.to_dict("list"))

    async def cleanup_old_data(self) -> None:
        while True:
            await asyncio.sleep(getattr(self.cfg, "data_cleanup_interval", 1))
            cutoff = pd.Timestamp.now(tz="UTC") - pd.Timedelta(seconds=getattr(self.cfg, "forget_window", 0))
            if pl is not None and isinstance(self._ohlcv, pl.DataFrame) and self._ohlcv.height > 0:
                self._ohlcv = self._ohlcv.filter(pl.col("timestamp") >= cutoff)
            if pl is not None and isinstance(self._ohlcv_2h, pl.DataFrame) and self._ohlcv_2h.height > 0:
                self._ohlcv_2h = self._ohlcv_2h.filter(pl.col("timestamp") >= cutoff)<|MERGE_RESOLUTION|>--- conflicted
+++ resolved
@@ -88,18 +88,6 @@
         pdf = df.reset_index()
         if "timestamp" not in pdf.columns:
             pdf.rename(columns={pdf.columns[1]: "timestamp"}, inplace=True)
-<<<<<<< HEAD
-        pdf["ema30"] = (
-            pdf["close"].ewm(span=getattr(self.cfg, "ema30_period", 30), adjust=False)
-            .mean()
-            .shift(1)
-        )
-=======
-        pdf["timestamp"] = ensure_utc(pdf["timestamp"])
-        pdf["ema30"] = pdf["close"].ewm(
-            span=getattr(self.cfg, "ema30_period", 30), adjust=False
-        ).mean()
->>>>>>> 8cc5732b
         self.indicators[symbol] = types.SimpleNamespace(df=pdf)
         if pl is not None:
             subset = pdf[["symbol", "timestamp", "open", "high", "low", "close", "volume"]]
