"""Utility helpers for data handler."""
<<<<<<< HEAD
from __future__ import annotations

import numpy as np
=======

from __future__ import annotations

>>>>>>> 652b7019
import pandas as pd


def expected_ws_rate(timeframe: str) -> int:
    """Return minimal websocket processing rate for timeframe."""
    seconds = pd.Timedelta(timeframe).total_seconds()
    return max(1, int(1800 / seconds))


<<<<<<< HEAD
def atr_fast(
    high: np.ndarray,
    low: np.ndarray,
    close: np.ndarray,
    period: int,
) -> np.ndarray:
    """Compute Average True Range using a simple moving average.

    Parameters
    ----------
    high, low, close:
        Arrays of high, low and close prices.
    period:
        Window size for the ATR calculation.

    Returns
    -------
    numpy.ndarray
        Array of ATR values matching the input length.
    """

    high = np.asarray(high, dtype=float)
    low = np.asarray(low, dtype=float)
    close = np.asarray(close, dtype=float)

    tr = np.empty_like(high)
    tr[0] = high[0] - low[0]
    for i in range(1, len(high)):
        prev_close = close[i - 1]
        tr[i] = max(
            high[i] - low[i],
            abs(high[i] - prev_close),
            abs(low[i] - prev_close),
        )

    atr = np.empty_like(tr)
    for i in range(len(tr)):
        start = max(0, i - period + 1)
        atr[i] = tr[start : i + 1].mean()
    return atr
=======
def atr_fast(high, low, close, window: int) -> "np.ndarray":
    """Lightweight Average True Range implementation.

    The real project previously exposed an optimised ATR routine that may have
    relied on optional numeric libraries.  The tests only require behaviour
    compatible with :func:`ta.volatility.average_true_range`, so we implement a
    small pandas based version here which works with plain Python objects and
    NumPy arrays.  The function returns a NumPy array for ease of use in the
    rest of the codebase.
    """

    import numpy as np

    h = pd.Series(high, dtype=float)
    l = pd.Series(low, dtype=float)
    c = pd.Series(close, dtype=float)
    prev_close = c.shift(1)
    tr = pd.concat([(h - l).abs(), (h - prev_close).abs(), (l - prev_close).abs()], axis=1).max(axis=1)
    atr = tr.rolling(window, min_periods=1).mean()
    return atr.to_numpy(np.float64, copy=False)
>>>>>>> 652b7019
<|MERGE_RESOLUTION|>--- conflicted
+++ resolved
@@ -1,13 +1,4 @@
 """Utility helpers for data handler."""
-<<<<<<< HEAD
-from __future__ import annotations
-
-import numpy as np
-=======
-
-from __future__ import annotations
-
->>>>>>> 652b7019
 import pandas as pd
 
 
@@ -15,68 +6,3 @@
     """Return minimal websocket processing rate for timeframe."""
     seconds = pd.Timedelta(timeframe).total_seconds()
     return max(1, int(1800 / seconds))
-
-
-<<<<<<< HEAD
-def atr_fast(
-    high: np.ndarray,
-    low: np.ndarray,
-    close: np.ndarray,
-    period: int,
-) -> np.ndarray:
-    """Compute Average True Range using a simple moving average.
-
-    Parameters
-    ----------
-    high, low, close:
-        Arrays of high, low and close prices.
-    period:
-        Window size for the ATR calculation.
-
-    Returns
-    -------
-    numpy.ndarray
-        Array of ATR values matching the input length.
-    """
-
-    high = np.asarray(high, dtype=float)
-    low = np.asarray(low, dtype=float)
-    close = np.asarray(close, dtype=float)
-
-    tr = np.empty_like(high)
-    tr[0] = high[0] - low[0]
-    for i in range(1, len(high)):
-        prev_close = close[i - 1]
-        tr[i] = max(
-            high[i] - low[i],
-            abs(high[i] - prev_close),
-            abs(low[i] - prev_close),
-        )
-
-    atr = np.empty_like(tr)
-    for i in range(len(tr)):
-        start = max(0, i - period + 1)
-        atr[i] = tr[start : i + 1].mean()
-    return atr
-=======
-def atr_fast(high, low, close, window: int) -> "np.ndarray":
-    """Lightweight Average True Range implementation.
-
-    The real project previously exposed an optimised ATR routine that may have
-    relied on optional numeric libraries.  The tests only require behaviour
-    compatible with :func:`ta.volatility.average_true_range`, so we implement a
-    small pandas based version here which works with plain Python objects and
-    NumPy arrays.  The function returns a NumPy array for ease of use in the
-    rest of the codebase.
-    """
-
-    import numpy as np
-
-    h = pd.Series(high, dtype=float)
-    l = pd.Series(low, dtype=float)
-    c = pd.Series(close, dtype=float)
-    prev_close = c.shift(1)
-    tr = pd.concat([(h - l).abs(), (h - prev_close).abs(), (l - prev_close).abs()], axis=1).max(axis=1)
-    atr = tr.rolling(window, min_periods=1).mean()
-    return atr.to_numpy(np.float64, copy=False)
->>>>>>> 652b7019
