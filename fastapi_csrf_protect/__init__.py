"""Lightweight stub of fastapi-csrf-protect for testing."""

from __future__ import annotations

import os
import pytest


class CsrfProtectError(Exception):
    """Exception raised when CSRF validation fails."""


class CsrfProtect:
    def __init__(self, *args, **kwargs):
        pass

    @staticmethod
    def load_config(func):
        return func

    def generate_csrf_tokens(self):
        token = "token"
        return token, token

    async def validate_csrf(self, request):
        token = request.headers.get("X-CSRF-Token")
        signed = request.cookies.get("fastapi-csrf-token")
        if token != signed:
            raise CsrfProtectError("CSRF token mismatch")


<<<<<<< HEAD
# ---------------------------------------------------------------------------
# Pytest fixtures
# ---------------------------------------------------------------------------
try:  # pragma: no cover - pytest may not be installed
    import pytest
    import sys

    @pytest.fixture
    def csrf_secret(monkeypatch):
        """Provide a fixed CSRF secret for tests."""

        secret = "test-secret"
        monkeypatch.setenv("CSRF_SECRET", secret)
        return secret

    def pytest_configure(config):  # pragma: no cover - plugin registration
        config.pluginmanager.register(sys.modules[__name__])
except Exception:  # pragma: no cover - minimal fallback
    pass
=======
@pytest.fixture
def csrf_secret(monkeypatch):
    """Provide a CSRF secret for tests via environment variable."""
    secret = "testsecret"
    monkeypatch.setenv("CSRF_SECRET", secret)
    return secret


__all__ = ["CsrfProtect", "CsrfProtectError", "csrf_secret"]
>>>>>>> ee94f8bb
<|MERGE_RESOLUTION|>--- conflicted
+++ resolved
@@ -28,35 +28,3 @@
         if token != signed:
             raise CsrfProtectError("CSRF token mismatch")
 
-
-<<<<<<< HEAD
-# ---------------------------------------------------------------------------
-# Pytest fixtures
-# ---------------------------------------------------------------------------
-try:  # pragma: no cover - pytest may not be installed
-    import pytest
-    import sys
-
-    @pytest.fixture
-    def csrf_secret(monkeypatch):
-        """Provide a fixed CSRF secret for tests."""
-
-        secret = "test-secret"
-        monkeypatch.setenv("CSRF_SECRET", secret)
-        return secret
-
-    def pytest_configure(config):  # pragma: no cover - plugin registration
-        config.pluginmanager.register(sys.modules[__name__])
-except Exception:  # pragma: no cover - minimal fallback
-    pass
-=======
-@pytest.fixture
-def csrf_secret(monkeypatch):
-    """Provide a CSRF secret for tests via environment variable."""
-    secret = "testsecret"
-    monkeypatch.setenv("CSRF_SECRET", secret)
-    return secret
-
-
-__all__ = ["CsrfProtect", "CsrfProtectError", "csrf_secret"]
->>>>>>> ee94f8bb
