--- conflicted
+++ resolved
@@ -1,69 +1,61 @@
-import os
-<<<<<<< HEAD
-import time
-import requests
-from requests.exceptions import RequestException
-=======
-from pathlib import Path
-import requests
->>>>>>> 7f0ae9d2
-
-
-def query(prompt: str) -> str:
-    """Отправить текст на сервер GPT-OSS и вернуть полученный ответ."""
-    api_url = os.getenv("GPT_OSS_API")
-    if not api_url:
-        raise RuntimeError("Переменная окружения GPT_OSS_API не установлена")
-
-    max_retries = 3
-    backoff = 1
-    for attempt in range(1, max_retries + 1):
-        try:
-            response = requests.post(
-                api_url.rstrip("/") + "/completions",
-                json={"prompt": prompt, "max_tokens": 1024},
-                timeout=30,
-            )
-            response.raise_for_status()
-            return response.json()["choices"][0]["text"]
-        except RequestException as err:
-            if attempt == max_retries:
-                raise RuntimeError(f"Ошибка запроса к GPT-OSS API: {err}") from err
-            time.sleep(backoff)
-            backoff *= 2
-
-
-def send_telegram(msg: str) -> None:
-    """Отправить сообщение в Telegram, если заданы токен и chat_id."""
-    token = os.getenv("TELEGRAM_BOT_TOKEN")
-    chat_id = os.getenv("TELEGRAM_CHAT_ID")
-    if token and chat_id:
-        requests.post(
-            f"https://api.telegram.org/bot{token}/sendMessage",
-            data={"chat_id": chat_id, "text": msg[:4000]},
-            timeout=15,
-        )
-
-
-# Список файлов, которые нужно анализировать
-files = ("main.py", "strategy.py", "utils.py")
-
-for filename in files:
-    path = Path(__file__).resolve().parent.parent / filename
-    if path.exists():
-        with open(path, encoding="utf-8") as f:
-            code = f.read()
-
-        prompt = (
-            "Проанализируй код Python. Выяви ошибки, уязвимости, улучшения. "
-            "Объясни сигналы стратегии:\n" + code
-        )
-        try:
-            result = query(prompt)
-        except RuntimeError as err:
-            print(f"\n📄 {filename}\n{err}\n")
-            send_telegram(f"📄 {filename}\n{err}")
-            continue
-
-        print(f"\n📄 {filename}\n{result}\n")
-        send_telegram(f"📄 {filename}\n{result}")+import os
+
+
+def query(prompt: str) -> str:
+    """Отправить текст на сервер GPT-OSS и вернуть полученный ответ."""
+    api_url = os.getenv("GPT_OSS_API")
+    if not api_url:
+        raise RuntimeError("Переменная окружения GPT_OSS_API не установлена")
+
+    max_retries = 3
+    backoff = 1
+    for attempt in range(1, max_retries + 1):
+        try:
+            response = requests.post(
+                api_url.rstrip("/") + "/completions",
+                json={"prompt": prompt, "max_tokens": 1024},
+                timeout=30,
+            )
+            response.raise_for_status()
+            return response.json()["choices"][0]["text"]
+        except RequestException as err:
+            if attempt == max_retries:
+                raise RuntimeError(f"Ошибка запроса к GPT-OSS API: {err}") from err
+            time.sleep(backoff)
+            backoff *= 2
+
+
+def send_telegram(msg: str) -> None:
+    """Отправить сообщение в Telegram, если заданы токен и chat_id."""
+    token = os.getenv("TELEGRAM_BOT_TOKEN")
+    chat_id = os.getenv("TELEGRAM_CHAT_ID")
+    if token and chat_id:
+        requests.post(
+            f"https://api.telegram.org/bot{token}/sendMessage",
+            data={"chat_id": chat_id, "text": msg[:4000]},
+            timeout=15,
+        )
+
+
+# Список файлов, которые нужно анализировать
+files = ("main.py", "strategy.py", "utils.py")
+
+for filename in files:
+    path = Path(__file__).resolve().parent.parent / filename
+    if path.exists():
+        with open(path, encoding="utf-8") as f:
+            code = f.read()
+
+        prompt = (
+            "Проанализируй код Python. Выяви ошибки, уязвимости, улучшения. "
+            "Объясни сигналы стратегии:\n" + code
+        )
+        try:
+            result = query(prompt)
+        except RuntimeError as err:
+            print(f"\n📄 {filename}\n{err}\n")
+            send_telegram(f"📄 {filename}\n{err}")
+            continue
+
+        print(f"\n📄 {filename}\n{result}\n")
+        send_telegram(f"📄 {filename}\n{result}")