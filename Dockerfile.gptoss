--- conflicted
+++ resolved
@@ -14,15 +14,3 @@
 
 EXPOSE 8000
 
-<<<<<<< HEAD
-CMD python -m vllm.entrypoints.openai.api_server \
-    --host 0.0.0.0 \
-    --port 8000 \
-    --model ${MODEL:-TinyLlama/TinyLlama-1.1B-Chat-v1.0} \
-    --device cpu \
-    --max-num-seqs 4 \
-    --enforce-eager \
-    --disable-async-output-proc
-=======
-CMD ["vllm", "serve", "openai/gpt-oss-20b", "--host", "0.0.0.0", "--port", "8000", "--device", "cpu", "--max-num-seqs", "4", "--enforce-eager", "--disable-async-output-proc"]
->>>>>>> 1f5598ea
