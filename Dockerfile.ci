--- conflicted
+++ resolved
@@ -33,20 +33,6 @@
 ARG DEBIAN_FRONTEND=noninteractive
 
 # Устанавливаем только необходимые пакеты выполнения
-<<<<<<< HEAD
-RUN apt-get update && apt-get install --no-install-recommends -y \
-    libssl3t64=3.0.13-0ubuntu3.5 \
-    python3.12-minimal=3.12.3-1ubuntu0.8 \
-    curl=8.5.0-2ubuntu10.6 \
-    && apt-get install -y --only-upgrade openssl libssl3t64 curl \
-=======
-RUN apt-get update \
-    && apt-get dist-upgrade -y \
-    && apt-get install --no-install-recommends -y \
-        libssl3t64 python3.12-minimal \
-        coreutils libgcrypt20 login passwd tar \
-    && apt-get install -y --only-upgrade openssl libssl3t64 \
->>>>>>> ac440091
     && apt-get clean && rm -rf /var/lib/apt/lists/*
 
 WORKDIR /app
