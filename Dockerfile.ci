# syntax=docker/dockerfile:1

# -------- Builder stage --------
# Используем публичный LTS-образ Ubuntu для сборки зависимостей
FROM ubuntu:24.04 AS builder

ARG DEBIAN_FRONTEND=noninteractive

# Обновление linux-libc-dev устраняет CVE-2025-21976, а libgcrypt20 — CVE-2024-2236
<<<<<<< HEAD
RUN apt-get update && apt-get install --no-install-recommends -y \
    python3 python3-venv build-essential linux-libc-dev libgcrypt20 \
    && apt-get install -y --no-install-recommends --only-upgrade gnupg dirmngr \
=======
>>>>>>> 676811b0
    && python3 -m venv /venv \
    && apt-get purge -y --auto-remove build-essential \
    && apt-get clean && rm -rf /var/lib/apt/lists/* \
    && ldconfig \
    && gpg --version \
    && dirmngr --version

WORKDIR /app


# Copy files required for static analysis
COPY .pre-commit-config.yaml .flake8 .pylintrc requirements-core.txt requirements-gpu.txt ./
COPY *.py ./
COPY scripts scripts
COPY services services
COPY tests tests

# -------- Runtime stage --------
FROM ubuntu:24.04 AS runtime

ARG DEBIAN_FRONTEND=noninteractive

# Устанавливаем только необходимые пакеты выполнения
    && apt-get clean && rm -rf /var/lib/apt/lists/*

WORKDIR /app

# Копируем только нужные артефакты из builder
COPY --from=builder /venv /venv
COPY --from=builder /app /app

ENV PATH="/venv/bin:$PATH"
<|MERGE_RESOLUTION|>--- conflicted
+++ resolved
@@ -7,12 +7,6 @@
 ARG DEBIAN_FRONTEND=noninteractive
 
 # Обновление linux-libc-dev устраняет CVE-2025-21976, а libgcrypt20 — CVE-2024-2236
-<<<<<<< HEAD
-RUN apt-get update && apt-get install --no-install-recommends -y \
-    python3 python3-venv build-essential linux-libc-dev libgcrypt20 \
-    && apt-get install -y --no-install-recommends --only-upgrade gnupg dirmngr \
-=======
->>>>>>> 676811b0
     && python3 -m venv /venv \
     && apt-get purge -y --auto-remove build-essential \
     && apt-get clean && rm -rf /var/lib/apt/lists/* \
