# syntax=docker/dockerfile:1

# -------- Builder stage --------
# Используем публичный LTS-образ Ubuntu для сборки зависимостей
FROM ubuntu:noble-20250716 AS builder

ARG DEBIAN_FRONTEND=noninteractive
ENV PIP_BREAK_SYSTEM_PACKAGES=1

# Обновление linux-libc-dev устраняет CVE-2025-21976, а libgcrypt20 — CVE-2024-2236
    && python3 -m venv /venv \
    && /venv/bin/python -m pip install --no-cache-dir --upgrade --break-system-packages pip==25.2 \
    && find / -xdev -type l -lname "*..*" -print \
    && apt-get purge -y --auto-remove build-essential \
    && apt-get clean && rm -rf /var/lib/apt/lists/* \
    && ldconfig

WORKDIR /app


# Copy files required for static analysis
COPY .pre-commit-config.yaml .flake8 .pylintrc requirements-core.txt requirements-gpu.txt ./
COPY *.py ./
COPY scripts scripts
COPY services services
COPY tests tests

# -------- Runtime stage --------
FROM ubuntu:noble-20250716 AS runtime

ARG DEBIAN_FRONTEND=noninteractive
ENV PIP_BREAK_SYSTEM_PACKAGES=1

# Устанавливаем только необходимые пакеты выполнения
<<<<<<< HEAD
RUN apt-get update && apt-get install --no-install-recommends -y \
    libssl3t64=3.0.13-0ubuntu3.5 \
    python3.12-minimal=3.12.3-1ubuntu0.8 \
    && apt-get install -y --only-upgrade libgcrypt20 \
=======
>>>>>>> be2f4786
    && apt-get clean && rm -rf /var/lib/apt/lists/*

WORKDIR /app

# Копируем только нужные артефакты из builder
COPY --from=builder /venv /venv
COPY --from=builder /app /app

ENV PATH="/venv/bin:$PATH"
<|MERGE_RESOLUTION|>--- conflicted
+++ resolved
@@ -32,13 +32,6 @@
 ENV PIP_BREAK_SYSTEM_PACKAGES=1
 
 # Устанавливаем только необходимые пакеты выполнения
-<<<<<<< HEAD
-RUN apt-get update && apt-get install --no-install-recommends -y \
-    libssl3t64=3.0.13-0ubuntu3.5 \
-    python3.12-minimal=3.12.3-1ubuntu0.8 \
-    && apt-get install -y --only-upgrade libgcrypt20 \
-=======
->>>>>>> be2f4786
     && apt-get clean && rm -rf /var/lib/apt/lists/*
 
 WORKDIR /app
