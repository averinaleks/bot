# syntax=docker/dockerfile:1

# -------- Builder stage --------
# Используем публичный LTS-образ Ubuntu для сборки зависимостей
FROM ubuntu:noble-20250716 AS builder

ARG DEBIAN_FRONTEND=noninteractive

# Обновление linux-libc-dev устраняет CVE-2025-21976, а libgcrypt20 — CVE-2024-2236
RUN apt-get update && apt-get install --no-install-recommends -y \
    python3 python3-venv build-essential linux-libc-dev libgcrypt20 \
    && python3 -m venv /venv \
<<<<<<< HEAD
    && /venv/bin/python -m pip install --no-cache-dir --upgrade pip==25.2 \
    && find / -xdev -type l -lname "*..*" -print \
=======
    && /venv/bin/python -m pip install --no-cache-dir --upgrade --break-system-packages pip==25.2 \
>>>>>>> 14e0273e
    && apt-get purge -y --auto-remove build-essential \
    && apt-get clean && rm -rf /var/lib/apt/lists/* \
    && ldconfig

WORKDIR /app


# Copy files required for static analysis
COPY .pre-commit-config.yaml .flake8 .pylintrc requirements-core.txt requirements-gpu.txt ./
COPY *.py ./
COPY scripts scripts
COPY services services
COPY tests tests

# -------- Runtime stage --------
FROM ubuntu:noble-20250716 AS runtime

ARG DEBIAN_FRONTEND=noninteractive

# Устанавливаем только необходимые пакеты выполнения
RUN apt-get update && apt-get install --no-install-recommends -y \
    libssl3t64=3.0.13-0ubuntu3.5 \
    python3.12-minimal=3.12.3-1ubuntu0.8 \
    && apt-get install -y --only-upgrade openssl libssl3t64 \
    && apt-get clean && rm -rf /var/lib/apt/lists/*

WORKDIR /app

# Копируем только нужные артефакты из builder
COPY --from=builder /venv /venv
COPY --from=builder /app /app

ENV PATH="/venv/bin:$PATH"
<|MERGE_RESOLUTION|>--- conflicted
+++ resolved
@@ -10,12 +10,6 @@
 RUN apt-get update && apt-get install --no-install-recommends -y \
     python3 python3-venv build-essential linux-libc-dev libgcrypt20 \
     && python3 -m venv /venv \
-<<<<<<< HEAD
-    && /venv/bin/python -m pip install --no-cache-dir --upgrade pip==25.2 \
-    && find / -xdev -type l -lname "*..*" -print \
-=======
-    && /venv/bin/python -m pip install --no-cache-dir --upgrade --break-system-packages pip==25.2 \
->>>>>>> 14e0273e
     && apt-get purge -y --auto-remove build-essential \
     && apt-get clean && rm -rf /var/lib/apt/lists/* \
     && ldconfig
