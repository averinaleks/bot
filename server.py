--- conflicted
+++ resolved
@@ -20,13 +20,6 @@
 
 try:
     import fastapi_csrf_protect
-<<<<<<< HEAD
-    CsrfProtect = fastapi_csrf_protect.CsrfProtect
-    from fastapi_csrf_protect.exceptions import CsrfProtectError
-=======
-    from fastapi_csrf_protect.exceptions import CsrfProtectError
-    CsrfProtect = fastapi_csrf_protect.CsrfProtect
->>>>>>> 7f34659a
 except ImportError as exc:  # pragma: no cover - dependency required
     raise RuntimeError(
         "fastapi_csrf_protect is required. Install it with 'pip install fastapi-csrf-protect'."
@@ -232,13 +225,6 @@
 
 @CsrfProtect.load_config
 def get_csrf_config() -> CsrfSettings:
-<<<<<<< HEAD
-    secret_key = os.getenv("CSRF_SECRET")
-    if not secret_key:
-        secret_key = "testsecret"
-=======
-    secret_key = os.getenv("CSRF_SECRET", "testsecret")
->>>>>>> 7f34659a
     return CsrfSettings(secret_key=secret_key)
 
 
