--- conflicted
+++ resolved
@@ -19,52 +19,6 @@
 from fastapi import FastAPI, HTTPException, Request, Response
 
 try:
-<<<<<<< HEAD
-    from fastapi_csrf_protect import CsrfProtect, CsrfProtectError
-except Exception:  # pragma: no cover - provide lightweight stub in tests
-    if "fastapi_csrf_protect" in sys.modules and sys.modules["fastapi_csrf_protect"] is None:
-        raise RuntimeError(
-            "fastapi_csrf_protect is required. Install it with 'pip install fastapi-csrf-protect'."
-        )
-
-    class CsrfProtectError(Exception):
-        """Fallback error used when fastapi_csrf_protect is unavailable."""
-
-        pass
-
-    class CsrfProtect:  # type: ignore[misc]
-        """Minimal stand-in for :class:`fastapi_csrf_protect.CsrfProtect`.
-
-        The real dependency is fairly heavy and not installed in the test
-        environment, but the application only needs a couple of small pieces of
-        functionality.  This stub implements the subset of the interface that
-        the tests rely on so the server module can be imported without the real
-        package.
-        """
-
-        @classmethod
-        def load_config(cls, func):  # pragma: no cover - simple pass-through
-            return func
-
-        def __init__(self, *args, **kwargs) -> None:  # pragma: no cover - trivial
-            pass
-
-        def generate_csrf_token(self) -> str:  # pragma: no cover - deterministic
-            return "test-token"
-
-        def generate_csrf_tokens(self):  # pragma: no cover - deterministic
-            token = self.generate_csrf_token()
-            return token, token
-
-        async def validate_csrf(self, request) -> None:  # pragma: no cover - no-op
-            return
-=======
-    import fastapi_csrf_protect
-except ImportError as exc:  # pragma: no cover - dependency required
-    raise RuntimeError(
-        "fastapi_csrf_protect is required. Install it with 'pip install fastapi-csrf-protect'."
-    ) from exc
->>>>>>> 62b0ee6d
 
 from pydantic import BaseModel, Field, ValidationError
 
