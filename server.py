import os
import sys
import logging
import asyncio
import hmac
import re
from typing import List, Mapping
from contextlib import asynccontextmanager

try:
    from dotenv import load_dotenv
except ImportError as exc:  # pragma: no cover - dependency required
    raise RuntimeError(
        "python-dotenv is required. Install it with 'pip install python-dotenv'."
    ) from exc

load_dotenv()

from fastapi import FastAPI, HTTPException, Request, Response
try:
<<<<<<< HEAD
    from fastapi_csrf_protect import CsrfProtect, CsrfProtectError
except ImportError as exc:  # pragma: no cover - dependency required
    raise RuntimeError(
        "fastapi-csrf-protect is required. Install it with 'pip install fastapi-csrf-protect'."
    ) from exc

try:
=======
>>>>>>> 7a0f11d0
    from pydantic import BaseModel, Field, ValidationError
except ImportError as exc:  # pragma: no cover - dependency required
    raise RuntimeError(
        "pydantic is required. Install it with 'pip install pydantic'."
    ) from exc

API_KEYS: set[str] = set()

try:  # pragma: no cover - handled in tests
    from fastapi_csrf_protect import CsrfProtect, CsrfProtectError
except Exception:  # pragma: no cover - fallback to test stubs
    from test_stubs import CsrfProtect, CsrfProtectError


class ModelManager:
    """Manage loading and inference model state."""

    def __init__(self) -> None:
        self.tokenizer = None
        self.model = None
        self.device = None
        self.torch = None

    def load_model(self) -> str:
        """Load the tokenizer and model into instance attributes.

        Returns "primary" if the main model is loaded, "fallback" if the
        fallback model is loaded instead.
        """

        try:
            import torch as torch_module
        except ImportError as exc:
            raise RuntimeError(
                "torch is required to load the model. Install it with 'pip install torch'."
            ) from exc

        device_local = "cuda" if torch_module.cuda.is_available() else "cpu"

        try:
            from transformers import AutoModelForCausalLM, AutoTokenizer
        except ImportError as exc:
            raise RuntimeError(
                "transformers is required to load the model. Install it with 'pip install transformers'."
            ) from exc

        model_name = os.getenv("GPT_MODEL", "openai/gpt-oss-20b")
        fallback_model = os.getenv("GPT_MODEL_FALLBACK", "sshleifer/tiny-gpt2")
        model_revision = os.getenv(
            "GPT_MODEL_REVISION", "10e9d713f8e4a9281c59c40be6c58537480635ea"
        )
        fallback_revision = os.getenv(
            "GPT_MODEL_FALLBACK_REVISION", "5f91d94bd9cd7190a9f3216ff93cd1dd95f2c7be"
        )
        if not re.fullmatch(r"[0-9a-f]{40}", model_revision, re.IGNORECASE):
            raise ValueError("GPT_MODEL_REVISION must be a 40-character SHA commit")
        if not re.fullmatch(r"[0-9a-f]{40}", fallback_revision, re.IGNORECASE):
            raise ValueError(
                "GPT_MODEL_FALLBACK_REVISION must be a 40-character SHA commit"
            )
        cache_dir = os.getenv("MODEL_CACHE_DIR")

        try:
            tokenizer_local = AutoTokenizer.from_pretrained(  # nosec  # revision validated above
                model_name,
                revision=model_revision,
                trust_remote_code=False,
                cache_dir=cache_dir,
            )
            model_local = AutoModelForCausalLM.from_pretrained(  # nosec  # revision validated above
                model_name,
                revision=model_revision,
                trust_remote_code=False,
                cache_dir=cache_dir,
            ).to(
                device_local
            )
        except (OSError, ValueError) as exc:
            logging.exception("Failed to load model '%s': %s", model_name, exc)
            try:
                tokenizer_local = AutoTokenizer.from_pretrained(  # nosec  # revision validated above
                    model_name,
                    revision=model_revision,
                    trust_remote_code=False,
                    cache_dir=cache_dir,
                    local_files_only=True,
                )
                model_local = AutoModelForCausalLM.from_pretrained(  # nosec  # revision validated above
                    model_name,
                    revision=model_revision,
                    trust_remote_code=False,
                    cache_dir=cache_dir,
                    local_files_only=True,
                ).to(
                    device_local
                )
            except (OSError, ValueError) as exc2:
                logging.exception(
                    "Failed to load model '%s' from local cache: %s", model_name, exc2
                )
            else:
                self.tokenizer = tokenizer_local
                self.model = model_local
                self.device = device_local
                self.torch = torch_module
                logging.info("Loaded model '%s' from local cache", model_name)
                return "primary"
        else:
            self.tokenizer = tokenizer_local
            self.model = model_local
            self.device = device_local
            self.torch = torch_module
            return "primary"

        try:
            tokenizer_local = AutoTokenizer.from_pretrained(  # nosec  # revision validated above
                fallback_model,
                revision=fallback_revision,
                trust_remote_code=False,
                cache_dir=cache_dir,
            )
            model_local = AutoModelForCausalLM.from_pretrained(  # nosec  # revision validated above
                fallback_model,
                revision=fallback_revision,
                trust_remote_code=False,
                cache_dir=cache_dir,
                local_files_only=True,
            ).to(device_local)
        except (OSError, ValueError) as exc:
            logging.exception(
                "Failed to load fallback model '%s': %s", fallback_model, exc
            )
            try:
                tokenizer_local = AutoTokenizer.from_pretrained(  # nosec  # revision validated above
                    fallback_model,
                    revision=fallback_revision,
                    trust_remote_code=False,
                    cache_dir=cache_dir,
                    local_files_only=True,
                )
                model_local = AutoModelForCausalLM.from_pretrained(  # nosec  # revision validated above
                    fallback_model,
                    revision=fallback_revision,
                    trust_remote_code=False,
                    cache_dir=cache_dir,
                    local_files_only=True,
                ).to(device_local)
            except (OSError, ValueError) as exc2:
                logging.exception(
                    "Failed to load fallback model '%s' from local cache: %s",
                    fallback_model,
                    exc2,
                )
                raise RuntimeError(
                    "Failed to load both primary and fallback models"
                ) from exc2
            else:
                self.tokenizer = tokenizer_local
                self.model = model_local
                self.device = device_local
                self.torch = torch_module
                logging.info(
                    "Loaded fallback model '%s' from local cache", fallback_model
                )
                return "fallback"
        else:
            self.tokenizer = tokenizer_local
            self.model = model_local
            self.device = device_local
            self.torch = torch_module
            logging.info("Loaded fallback model '%s'", fallback_model)
            return "fallback"

    async def load_model_async(self) -> None:
        """Asynchronously load the model without blocking the event loop.

        Raises:
            RuntimeError: If both primary and fallback models fail to load.
        """
        await asyncio.to_thread(self.load_model)


model_manager = ModelManager()


@asynccontextmanager
async def lifespan(_: FastAPI):
    API_KEYS.clear()
    API_KEYS.update(
        {k.strip() for k in os.getenv("API_KEYS", "").split(",") if k.strip()}
    )
    if not API_KEYS:
        logging.error(
            "API_KEYS is empty; all requests will be rejected. Set the API_KEYS environment variable.",
        )
        raise RuntimeError("API_KEYS environment variable is required")
    await model_manager.load_model_async()
    yield


app = FastAPI(lifespan=lifespan)


class CsrfSettings(BaseModel):
    secret_key: str


@CsrfProtect.load_config
def get_csrf_config() -> CsrfSettings:


csrf_protect = CsrfProtect()


ALLOWED_HOSTS = {"127.0.0.1", "::1"}
host = os.getenv(
    "HOST", "127.0.0.1"
)  # Bind to localhost to avoid exposing the service externally
port_str = os.getenv("PORT", "8000")
try:
    port = int(port_str)
except ValueError:
    logging.error("Invalid PORT value '%s'; must be an integer", port_str)
    sys.exit(1)

MAX_REQUEST_BYTES = 1 * 1024 * 1024  # 1 MB


_TOKEN_RE = re.compile(r"(?i)(bearer\s+)[^\s,]+")
_SENSITIVE_RE = re.compile(r"(?i)(token|cookie|x-api-key)=([^;\s]+)")


def _sanitize_header_value(value: str) -> str:
    """Mask sensitive data within a header value."""
    value = _TOKEN_RE.sub(r"\1***", value)
    value = _SENSITIVE_RE.sub(lambda m: f"{m.group(1)}=***", value)
    return value


def _loggable_headers(headers: Mapping[str, str]) -> dict[str, str]:
    sensitive = {
        "authorization",
        "cookie",
        "set-cookie",
        "x-api-key",
        "proxy-authorization",
        "x-auth-token",
        "x-csrf-token",
        "x-xsrf-token",
    }
    return {
        k: "***" if k.lower() in sensitive else _sanitize_header_value(v)
        for k, v in headers.items()
    }


@app.middleware("http")
async def check_api_key(request: Request, call_next):
    redacted_headers = _loggable_headers(request.headers)
    if not API_KEYS:
        logging.warning(
            "API_KEYS is empty; rejecting request: method=%s url=%s headers=%s",
            request.method,
            request.url,
            redacted_headers,
        )
        return Response(status_code=401)
    auth = request.headers.get("Authorization")
    if not auth or not auth.startswith("Bearer "):
        logging.warning(
            "Unauthorized request: method=%s url=%s headers=%s",
            request.method,
            request.url,
            redacted_headers,
        )
        return Response(status_code=401)
    token = auth[7:]
    for key in API_KEYS:
        if hmac.compare_digest(token, key):
            break
    else:
        logging.warning(
            "Unauthorized request: method=%s url=%s headers=%s",
            request.method,
            request.url,
            redacted_headers,
        )
        return Response(status_code=401)
    return await call_next(request)


@app.middleware("http")
async def enforce_csrf(request: Request, call_next):
    if request.method == "POST":
        auth = request.headers.get("Authorization")
        token = auth[7:] if auth and auth.startswith("Bearer ") else None
        if token and any(hmac.compare_digest(token, key) for key in API_KEYS):
            try:
                await csrf_protect.validate_csrf(request)
            except CsrfProtectError:
                logging.warning(
                    "CSRF validation failed: method=%s url=%s headers=%s",
                    request.method,
                    request.url,
                    _loggable_headers(request.headers),
                )
                raise HTTPException(status_code=403, detail="CSRF token missing or invalid")
    return await call_next(request)


def generate_text(
    manager: ModelManager,
    prompt: str,
    *,
    temperature: float = 0.7,
    max_new_tokens: int = 16,
) -> str:
    """Generate text from *prompt* using the loaded model."""
    if manager.tokenizer is None or manager.model is None:
        raise RuntimeError("Model is not loaded")
    inputs = manager.tokenizer(prompt, return_tensors="pt").to(manager.device)
    with manager.torch.no_grad():
        outputs = manager.model.generate(
            **inputs,
            temperature=temperature,
            max_new_tokens=max_new_tokens,
        )
    text = manager.tokenizer.decode(outputs[0], skip_special_tokens=True)
    if text.startswith(prompt):
        text = text[len(prompt) :]
    return text


class ChatMessage(BaseModel):
    role: str
    content: str


class ChatRequest(BaseModel):
    messages: List[ChatMessage]
    temperature: float = Field(0.7, ge=0.0, le=2.0)
    max_tokens: int = Field(16, ge=1, le=512)


class CompletionRequest(BaseModel):
    prompt: str
    temperature: float = Field(0.7, ge=0.0, le=2.0)
    max_tokens: int = Field(16, ge=1, le=512)


def _parse_model_json(model_cls: type[BaseModel], data: bytes) -> BaseModel:
    """Parse *data* into *model_cls* supporting Pydantic v1 and v2.

    Pydantic v2 exposes :meth:`model_validate_json` while v1 uses
    :meth:`parse_raw`.  Tests run with the lightweight v1 dependency, so this
    helper allows the server to operate regardless of the installed version.
    """

    if hasattr(model_cls, "model_validate_json"):
        return getattr(model_cls, "model_validate_json")(data)  # type: ignore[call-arg]
    return model_cls.parse_raw(data)


@app.post("/v1/chat/completions")
async def chat_completions(request: Request):
    body = bytearray()
    async for chunk in request.stream():
        body.extend(chunk)
        if len(body) > MAX_REQUEST_BYTES:
            raise HTTPException(status_code=413, detail="Request body too large")
    try:
        req = _parse_model_json(ChatRequest, bytes(body))
    except ValidationError as exc:
        raise HTTPException(status_code=422, detail=exc.errors())
    if model_manager.tokenizer is None or model_manager.model is None:
        raise HTTPException(status_code=503, detail="Model is not loaded")
    prompt = "\n".join(message.content for message in req.messages)
    text = await asyncio.to_thread(
        generate_text,
        model_manager,
        prompt,
        temperature=req.temperature,
        max_new_tokens=req.max_tokens,
    )
    return {"choices": [{"message": {"role": "assistant", "content": text}}]}


@app.post("/v1/completions")
async def completions(request: Request):
    body = bytearray()
    async for chunk in request.stream():
        body.extend(chunk)
        if len(body) > MAX_REQUEST_BYTES:
            raise HTTPException(status_code=413, detail="Request body too large")
    try:
        req = _parse_model_json(CompletionRequest, bytes(body))
    except ValidationError as exc:
        raise HTTPException(status_code=422, detail=exc.errors())
    if model_manager.tokenizer is None or model_manager.model is None:
        raise HTTPException(status_code=503, detail="Model is not loaded")
    text = await asyncio.to_thread(
        generate_text,
        model_manager,
        req.prompt,
        temperature=req.temperature,
        max_new_tokens=req.max_tokens,
    )
    return {"choices": [{"text": text}]}


if __name__ == "__main__":
    logging.basicConfig(level=os.getenv("LOG_LEVEL", "INFO"))
    import uvicorn

    if host in ALLOWED_HOSTS:
        uvicorn.run("server:app", host=host, port=port)
    else:
        logging.error("Invalid HOST '%s'; allowed values are %s", host, ALLOWED_HOSTS)
        sys.exit(1)<|MERGE_RESOLUTION|>--- conflicted
+++ resolved
@@ -18,16 +18,6 @@
 
 from fastapi import FastAPI, HTTPException, Request, Response
 try:
-<<<<<<< HEAD
-    from fastapi_csrf_protect import CsrfProtect, CsrfProtectError
-except ImportError as exc:  # pragma: no cover - dependency required
-    raise RuntimeError(
-        "fastapi-csrf-protect is required. Install it with 'pip install fastapi-csrf-protect'."
-    ) from exc
-
-try:
-=======
->>>>>>> 7a0f11d0
     from pydantic import BaseModel, Field, ValidationError
 except ImportError as exc:  # pragma: no cover - dependency required
     raise RuntimeError(
