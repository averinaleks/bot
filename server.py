import os
import logging
import asyncio
from typing import List
from contextlib import asynccontextmanager

import torch
from fastapi import FastAPI, HTTPException
from pydantic import BaseModel, Field

app = FastAPI()

_TRANSFORMERS_IMPORT_ERROR = None
try:
    from transformers import AutoModelForCausalLM, AutoTokenizer
    from transformers.utils.exceptions import TransformersError
except Exception as exc:  # pragma: no cover - used for optional dependency
    AutoModelForCausalLM = AutoTokenizer = None
    TransformersError = Exception
    _TRANSFORMERS_IMPORT_ERROR = exc


# Global variables for model and tokenizer. They will be loaded on app startup.
tokenizer = None
model = None
device = "cuda" if torch.cuda.is_available() else "cpu"
# Task responsible for loading the model asynchronously.
_load_model_task: asyncio.Task | None = None


def load_model() -> str:
    """Load the tokenizer and model into global variables.

    Returns "primary" if the main model is loaded, "fallback" if the
    fallback model is loaded instead.
    """

    global tokenizer, model
    if AutoTokenizer is None or AutoModelForCausalLM is None:
        raise RuntimeError(
            "transformers is required to load the model. Install it with 'pip install transformers'."
        ) from _TRANSFORMERS_IMPORT_ERROR
    model_name = os.getenv("GPT_MODEL", "openai/gpt-oss-20b")
    fallback_model = os.getenv("GPT_MODEL_FALLBACK", "sshleifer/tiny-gpt2")
    try:
        tokenizer = AutoTokenizer.from_pretrained(
            model_name,
            revision="10e9d713f8e4a9281c59c40be6c58537480635ea",
            trust_remote_code=False,
        )
        model = (
            AutoModelForCausalLM.from_pretrained(
                model_name,
                revision="10e9d713f8e4a9281c59c40be6c58537480635ea",
                trust_remote_code=False,
            )
            .to(device)
        )
        return "primary"
    except (OSError, ValueError, TransformersError):
        logging.exception("Failed to load model '%s'", model_name)

    try:
        tokenizer = AutoTokenizer.from_pretrained(
            fallback_model,
            revision="5f91d94bd9cd7190a9f3216ff93cd1dd95f2c7be",
            trust_remote_code=False,
        )
        model = (
            AutoModelForCausalLM.from_pretrained(
                fallback_model,
                revision="5f91d94bd9cd7190a9f3216ff93cd1dd95f2c7be",
                trust_remote_code=False,
            )
            .to(device)
        )
        logging.info("Loaded fallback model '%s'", fallback_model)
        return "fallback"
    except (OSError, ValueError, TransformersError):
        logging.exception("Failed to load fallback model '%s'", fallback_model)
<<<<<<< HEAD
        raise RuntimeError("Failed to load both primary and fallback models")
=======
        tokenizer = None
        model = None
        raise
>>>>>>> e48718df


async def load_model_async() -> None:
    """Asynchronously load the model without blocking the event loop.

    Raises:
        RuntimeError: If both primary and fallback models fail to load.
    """
    await asyncio.to_thread(load_model)




def generate_text(prompt: str, *, temperature: float = 0.7, max_new_tokens: int = 16) -> str:
    """Generate text from *prompt* using the loaded model."""
    if tokenizer is None or model is None:
        raise RuntimeError("Model is not loaded")
    inputs = tokenizer(prompt, return_tensors="pt").to(device)
    outputs = model.generate(
        **inputs,
        temperature=temperature,
        max_new_tokens=max_new_tokens,
    )
    text = tokenizer.decode(outputs[0], skip_special_tokens=True)
    if text.startswith(prompt):
        text = text[len(prompt) :]
    return text


class ChatMessage(BaseModel):
    role: str
    content: str


class ChatRequest(BaseModel):
    messages: List[ChatMessage]
    temperature: float = Field(0.7, ge=0.0, le=2.0)
    max_tokens: int = Field(16, ge=1, le=512)


class CompletionRequest(BaseModel):
    prompt: str
    temperature: float = Field(0.7, ge=0.0, le=2.0)
    max_tokens: int = Field(16, ge=1, le=512)


@app.post("/v1/chat/completions")
async def chat_completions(req: ChatRequest):
    if tokenizer is None or model is None:
        raise HTTPException(status_code=503, detail="Model is not loaded")
    prompt = "\n".join(message.content for message in req.messages)
    text = generate_text(prompt, temperature=req.temperature, max_new_tokens=req.max_tokens)
    return {"choices": [{"message": {"role": "assistant", "content": text}}]}


@app.post("/v1/completions")
async def completions(req: CompletionRequest):
    if tokenizer is None or model is None:
        raise HTTPException(status_code=503, detail="Model is not loaded")
    text = generate_text(req.prompt, temperature=req.temperature, max_new_tokens=req.max_tokens)
    return {"choices": [{"text": text}]}<|MERGE_RESOLUTION|>--- conflicted
+++ resolved
@@ -78,13 +78,6 @@
         return "fallback"
     except (OSError, ValueError, TransformersError):
         logging.exception("Failed to load fallback model '%s'", fallback_model)
-<<<<<<< HEAD
-        raise RuntimeError("Failed to load both primary and fallback models")
-=======
-        tokenizer = None
-        model = None
-        raise
->>>>>>> e48718df
 
 
 async def load_model_async() -> None:
