# Trading Bot

Этот репозиторий содержит пример торгового бота на Python. Для запуска необходимы файлы `config.json` и `.env` с ключами API.

**Disclaimer**: This project is provided for educational purposes only and does not constitute financial advice. Use at your own risk.

## Быстрый старт

1. Установите зависимости. Варианты для GPU и CPU:
   ```bash
   python3 -m venv venv
   source venv/bin/activate
   # Вариант с GPU (по умолчанию)
   pip install -r requirements.txt
   # Или CPU‑сборки без CUDA
   pip install -r requirements-cpu.txt
   ```
   Список `requirements-cpu.txt` содержит версии `torch` и `tensorflow` без поддержки GPU. Его можно использовать для установки зависимостей и запуска тестов на машинах без CUDA.
- После обновления зависимостей пакет `optuna-integration[botorch]` больше не используется.
- Библиотека `catalyst` закреплена на версии `21.4`, так как новые версии не устанавливаются с `pip>=24.1`. Если требуется `catalyst>=22.2`, понизьте `pip` ниже 24.1.
2. Отредактируйте файл `.env`, указав в нём свои значения. При запуске основные
    скрипты вызывают `load_dotenv()` из библиотеки `python-dotenv`, поэтому
    переменные из файла подхватываются автоматически. При необходимости задайте
    торговую пару через переменную `SYMBOL` (по умолчанию используется
    `BTCUSDT`). Через переменную `HOST` можно задать адрес, на котором
    запускаются сервисы Flask (по умолчанию `0.0.0.0`). Переменная `LOG_LEVEL`
    задаёт уровень логирования (например, `DEBUG`, `INFO`, `WARNING`), а
    `LOG_DIR` определяет каталог для файлов логов. После инициализации бот не
    печатает `INFO`‑сообщения при обычной работе. Для подробного вывода
    запустите контейнеры с `LOG_LEVEL=DEBUG`:

    ```bash
    LOG_LEVEL=DEBUG docker compose up --build
    ```

    Непрерывный вывод смотрите в файлах внутри `./logs/`.

    Дополнительные переменные для вспомогательных сервисов:

    - `STREAM_SYMBOLS` — список пар через запятую, которые `data_handler_service`
      обновляет в фоне.
    - `CACHE_TTL` и `UPDATE_INTERVAL` — время жизни кэша OHLCV и интервал
      фонового обновления (в секундах).
    - `MODEL_DIR` — каталог, где `model_builder_service` хранит обученные модели
      по символам.
    - `BYBIT_API_KEY` и `BYBIT_API_SECRET` — ключи API, которые использует
      `trade_manager_service` для размещения ордеров. Переменные
      `TELEGRAM_BOT_TOKEN` и `TELEGRAM_CHAT_ID` нужны для уведомлений.
      Убедитесь, что эти значения доступны контейнеру `trade_manager`,
      например через `env_file: .env` или через секцию `environment:` в
      `docker-compose.yml`.
3. Отредактируйте `config.json` под свои нужды. Помимо основных настроек можно
   задать параметры адаптации порогов:
   - `loss_streak_threshold` и `win_streak_threshold` контролируют количество
     подряд убыточных или прибыльных сделок, после которого базовый порог
     вероятности будет соответственно повышен или понижен.
   - `threshold_adjustment` задаёт величину изменения порога.
   - `target_change_threshold` задаёт минимальный процент изменения цены для положительной метки при обучении модели.
  - `backtest_interval` определяет, как часто выполняется автоматический бектест стратегии.
  - `optimization_interval` задаёт базовый интервал оптимизации параметров. Фактический запуск происходит динамически и может сокращаться при росте волатильности.
  - `enable_grid_search` включает дополнительную проверку лучших параметров через GridSearchCV после оптимизации Optuna.
  - `max_symbols` задаёт количество наиболее ликвидных торговых пар, которые бот выберет из доступных.
   - `max_subscriptions_per_connection` определяет, сколько символов подписывается через одно WebSocket‑соединение.
   - `telegram_queue_size` ограничивает размер очереди сообщений Telegram.
4. Запустите бота. При локальном запуске без Docker Compose задайте адреса сервисов переменными `DATA_HANDLER_URL`, `MODEL_BUILDER_URL` и `TRADE_MANAGER_URL`:
```bash
DATA_HANDLER_URL=http://localhost:8000 \
MODEL_BUILDER_URL=http://localhost:8001 \
TRADE_MANAGER_URL=http://localhost:8002 \
python trading_bot.py
```
Эти переменные задают URL-адреса сервисов `data_handler`, `model_builder` и `trade_manager`. В Compose они не требуются, так как сервисы обнаруживаются по имени.
Перед запуском убедитесь, что сервисы отвечают на `/ping`. В Docker Compose это происходит автоматически через встроенные health check'и, так что дополнительных настроек не требуется. При запуске вне Compose бот использует функцию `check_services`, которая повторяет запросы к `/ping`. Количество попыток и пауза между ними настраиваются переменными `SERVICE_CHECK_RETRIES` и `SERVICE_CHECK_DELAY`.
Также можно использовать `docker-compose up --build` для запуска в контейнере.
<<<<<<< HEAD
Базовая конфигурация запускает полноценные версии `data_handler.py` и `model_builder.py`. Укажите свои API‑ключи в `.env`, и бот сможет открывать сделки. Облегчённые примеры остаются в каталоге `services/`.
=======

>>>>>>> d0c44e95
В зависимости от версии Docker команда может называться `docker compose` или
`docker-compose`.
По умолчанию используется образ с поддержкой GPU. Если она не требуется,
запустите compose с переменной `DOCKERFILE` и отключите NVIDIA-переменные:

```bash
RUNTIME= DOCKERFILE=Dockerfile.cpu NVIDIA_VISIBLE_DEVICES= NVIDIA_DRIVER_CAPABILITIES= docker-compose up --build
```

Set `RUNTIME=` if you want to run these CPU images without the NVIDIA runtime.

The `model_builder` service sets `TF_CPP_MIN_LOG_LEVEL=3` to hide verbose TensorFlow
GPU warnings. Adjust or remove this variable if you need more detailed logs.

When both TensorFlow and PyTorch start in the same container you might see
messages like `Unable to register cuDNN factory` or `computation placer already
registered`. These lines appear while each framework loads CUDA plugins and
tries to register them more than once. They are warnings, not fatal errors, and
can be safely ignored. Building the image with `Dockerfile.cpu` avoids them
entirely.

Earlier revisions started lightweight stubs for the supporting services.  This
repository now includes simple reference implementations in the `services`
directory. `data_handler_service.py` fetches live prices from Bybit using
`ccxt`, `model_builder_service.py` trains a small logistic regression
model when you POST data to `/train`, and `trade_manager_service.py` can
place market orders on Bybit when you POST to `/open_position` or
`/close_position`.  Start it with:

```
python services/trade_manager_service.py
```
It also exposes `/positions` and `/ping` routes for status checks.

The data handler exposes two endpoints:

``/price/<symbol>``
    Return the latest ticker price.

``/ohlcv/<symbol>``
    Return cached OHLCV bars for ``symbol``. The service periodically refreshes
    data for symbols listed in ``STREAM_SYMBOLS``.  Cache lifetime is controlled
    by ``CACHE_TTL``.


The reference scripts exist purely for demonstration and integration testing.
They expose the same HTTP routes as the real services but avoid heavy
dependencies.  Use them when you just want to verify the bot's basic workflow
without setting up full ML libraries.

The model builder maintains separate models per trading pair.  POST JSON data
of the form::

    {"symbol": "BTC/USDT", "features": [[...], [...]], "labels": [0, 1]}

### Switching implementations

`docker-compose.yml` uses the full implementations in `data_handler.py` and
`model_builder.py`. They depend on heavy packages like TensorFlow and PyTorch
which are installed in the Docker image. For lightweight testing you can run
the reference services instead. Replace the `command` entries for each service
with the scripts from the `services` directory:

```yaml
data_handler:
  command: python services/data_handler_service.py
model_builder:
  command: python services/model_builder_service.py
trade_manager:
  command: python services/trade_manager_service.py
```

Restore the Gunicorn commands when you want to launch the full services.

### Running the full services

Running these full modules requires TensorFlow, PyTorch and related
libraries.  They may take noticeably longer to start while the frameworks
initialise and will use a GPU if one is available.  Ensure the compose file
sets `RUNTIME=nvidia` and that your system has the NVIDIA container runtime
installed.  Without a GPU you can still run the services with
`DOCKERFILE=Dockerfile.cpu` but startup will remain slower than the lightweight
scripts above.

The default `docker-compose.yml` already points to the full-featured
implementations.  If you replaced the `command` entries with the minimal scripts
earlier, simply revert those lines or copy the compose file from the repository
again.  After restoring the Gunicorn commands, run:

```bash
docker compose up --build
```

so the heavy frameworks load and the services expose their production APIs.



<<<<<<< HEAD
Earlier revisions started lightweight stubs for the supporting services.  This
repository still ships those simplified examples in the `services/` directory.
`data_handler_service.py` fetches live prices from Bybit using `ccxt`, while
`model_builder_service.py` trains a small logistic regression model when you
POST data to `/train`.  Docker Compose, however, runs the complete
implementations `data_handler.py` and `model_builder.py` from the repository
root. Use the demo scripts as a starting point or for integration tests.
=======
>>>>>>> d0c44e95


## Docker Compose logs

Просмотреть вывод контейнеров можно через `docker compose logs` (или
`docker-compose logs` в более старых версиях Docker).
Выберите нужный сервис или добавьте флаг `-f` для режима слежения:

```bash
docker compose logs data_handler          # логи DataHandler
docker-compose logs data_handler         # для docker-compose
docker compose logs -f trade_manager     # следить за выводом TradeManager
docker-compose logs -f trade_manager
docker compose logs model_builder
docker-compose logs model_builder
```

Команда без аргументов печатает логи всех сервисов.
Если GPU недоступен, собирайте образ через переменную `DOCKERFILE=Dockerfile.cpu`
и укажите `RUNTIME=`, чтобы отключить NVIDIA‑runtime:

```bash
RUNTIME= DOCKERFILE=Dockerfile.cpu docker compose up --build
```

## Troubleshooting service health

If `trading_bot.py` exits with `dependent services are unavailable`,
use these steps to diagnose the problem:

1. Inspect container logs to see why a service failed to start:

   ```bash
   docker compose logs data_handler
   docker compose logs model_builder
   docker compose logs trade_manager
   ```

2. GPU images require the NVIDIA runtime (`nvidia-container-toolkit` or
   `nvidia-docker2`). Verify that the GPU is visible from a container:

   ```bash
   docker compose run --rm data_handler nvidia-smi
   ```

   If no GPU is detected, rebuild with the CPU Dockerfile:

   ```bash
   RUNTIME= DOCKERFILE=Dockerfile.cpu docker compose up --build
   ```

3. If services require more time to initialize, increase
   `SERVICE_CHECK_RETRIES` or `SERVICE_CHECK_DELAY` in `.env`.
4. If logs contain `gymnasium import failed`, install the package manually with `pip install gymnasium`.
5. When RL components start, they import `gymnasium`.
  If the package is missing, training will fail until you install it.
6. If `gunicorn` logs show `WORKER TIMEOUT` messages, the service
   might need more time to respond. Set `GUNICORN_TIMEOUT` in your
   environment to increase the timeout in seconds. The compose file
   defaults to `120` seconds.
7. Use an async-capable worker for `gunicorn` (e.g. `--worker-class
   uvicorn.workers.UvicornWorker`) so async views like the trade
   manager's `/open_position` route can schedule tasks properly.

## Telegram notifications

Set the `TELEGRAM_BOT_TOKEN` and `TELEGRAM_CHAT_ID` variables in `.env` to
enable notifications. Create the bot with `telegram.Bot` and pass it to both
`DataHandler` and `TradeManager`:

```python
from telegram import Bot
import json
import os

with open("config.json") as f:
    cfg = json.load(f)

bot = Bot(os.environ["TELEGRAM_BOT_TOKEN"])
chat_id = os.environ["TELEGRAM_CHAT_ID"]

data_handler = DataHandler(cfg, bot, chat_id)
model_builder = ModelBuilder(cfg, data_handler, None)
trade_manager = TradeManager(cfg, data_handler, model_builder, bot, chat_id)

You can limit the logger queue with `telegram_queue_size` in `config.json`.
```

To avoid processing old updates after a restart, store the `update_id` and pass
it to the `offset` parameter when calling `get_updates`. The helper class
`TelegramUpdateListener` handles this automatically and logs any errors.

Telegram enforces message limits per bot account, so duplicate notifications are
typically caused by bugs rather than global restrictions. Ensure that your code
filters repeated messages and checks that `send_message` returns HTTP 200.

You can run this bot either with long polling or a webhook using the
`Application` class from `python-telegram-bot`.

When deploying the `trade_manager` service with Gunicorn, use a single worker
(`-w 1`). This ensures only one `TelegramUpdateListener` polls the bot token,
preventing duplicated updates.

## Лимиты WebSocket-подписок

Количество подписок через одно соединение ограничивается параметром `max_subscriptions_per_connection`. Если список пар превышает это значение, бот откроет дополнительные WebSocket-соединения.

Подписки отправляются пакетами. Размер пакета определяется параметром `max_subscriptions_per_connection`. При необходимости бот делает паузу между отправками, чтобы не превышать ограничения биржи на частоту запросов.

Пример настроек в `config.json`:

```json
{
    "max_subscriptions_per_connection": 15
}
```

Так бот будет разбивать список подписок на пакеты по 10–15 символов и делать небольшую паузу между отправками. Для большинства бирж этого достаточно, чтобы не превышать ограничения на частоту запросов.

## Model training

`ModelBuilder` автоматически обучает и переобучает нейросетевую модель CNN‑LSTM.
Для организации процесса можно выбрать ML-фреймворк: `pytorch` (по умолчанию), `lightning` или `keras`.
Тип указывается параметром `nn_framework` в `config.json`.
Для каждого актива формируются признаки из OHLCV‑данных и технических
индикаторов. Метка `1` присваивается, если через
`lstm_timesteps` баров цена выросла больше, чем на значение
`target_change_threshold` (по умолчанию `0.001`). Иначе метка равна `0`.

Обучение запускается удалённо через `ray` и использует GPU при наличии.
- После обучения выполняется калибровка вероятностей с помощью логистической
регрессии. Затем `TradeManager` применяет откалиброванные прогнозы для
открытия и закрытия позиций согласно динамическим порогам.

Для интерпретации модели вычисляются SHAP‑значения, и краткий отчёт о наиболее
важных признаках отправляется в Telegram.

Пример запуска обучения вместе с ботом:

```bash
python trading_bot.py
```

### RL agents

Модуль `RLAgent` может обучать модели с помощью `stable-baselines3`, `Ray RLlib` или фреймворка `Catalyst` от Яндекса.
Выберите подходящий движок параметром `rl_framework` в `config.json` (`stable_baselines3`, `rllib` или `catalyst`).
Алгоритм указывается опцией `rl_model` (`PPO` или `DQN`), продолжительность обучения — `rl_timesteps`.
Для корректной работы `stable-baselines3` необходим пакет `gymnasium`. Он
устанавливается по умолчанию вместе с зависимостями проекта, поэтому
альтернативный `gym` не требуется.

Периодическое переобучение задаётся параметром `retrain_interval` в
`config.json`. Можно запускать бота по расписанию (например, через `cron`) для
регулярного обновления моделей:

```bash
0 3 * * * cd /path/to/bot && /usr/bin/python trading_bot.py
```

## MLflow

Если установить пакет `mlflow` и включить флаг `mlflow_enabled` в `config.json`,
бот будет сохранять параметры и метрики обучения в указанное хранилище.
По умолчанию используется локальная папка `mlruns`.
Чтобы задать другой адрес, укажите ключ `mlflow_tracking_uri` в `config.json`
или переменную окружения `MLFLOW_TRACKING_URI`.

Пример запуска с отслеживанием экспериментов:

```bash
MLFLOW_TRACKING_URI=mlruns python trading_bot.py
```

## Running tests

Tests rely on the packages listed in `requirements-cpu.txt`. Run this command to
install everything required for `pytest`:

```bash
pip install -r requirements-cpu.txt
```

For a clean environment you can create a virtualenv and install the
CPU requirements before running the tests:

```bash
python3 -m venv venv
source venv/bin/activate
pip install -r requirements-cpu.txt
pytest
```

The `requirements-cpu.txt` file already bundles `pytest` and all other
packages needed by the test suite.

Unit tests automatically set the environment variable `TEST_MODE=1`.
This disables the Telegram logger's background worker thread so tests
run without spawning extra threads.

As noted above, make sure to run `pip install -r requirements-cpu.txt` before
executing `pytest`; otherwise imports such as `numpy`, `pandas` and `requests`
will fail.

Чтобы выполнить тесты на машине без GPU, создайте виртуальное окружение и установите зависимости из `requirements-cpu.txt`.
Пакет включает CPU‑сборки `torch` и `tensorflow`, поэтому тесты не подтягивают CUDA‑библиотеки.

Пример полного процесса:

```bash
python3 -m venv venv
source venv/bin/activate
pip install -r requirements-cpu.txt
pytest
```

Если у вас есть GPU и установленный CUDA, можно установить полный список зависимостей из `requirements.txt` и затем запустить те же тесты.

The `requirements.txt` file already includes test-only packages such as
`pytest`, `optuna` and `tenacity`, so no separate `requirements-dev.txt`
is required.

The test suite relies on the following packages:

- numpy
- pandas
- torch
- torchvision
- ccxt
- ccxtpro
- pybit
- python-telegram-bot
- aiohttp
- websockets
- ta
- scikit-learn
- optuna
- psutil
- python-dotenv
- joblib
- imbalanced-learn
- statsmodels
- scipy
- shap
- tenacity
- pyarrow
- jsonschema
- plotly
- numba
- ray
- stable-baselines3
- mlflow
- pytorch-lightning
- tensorflow
- catalyst
- pytest

GPU libraries such as CUDA-enabled torch or numba may be required for some tests.

## Linting


The project uses **flake8** for style checks. Install dependencies and enable
the pre-commit hook so linting runs automatically:

```bash
pip install -r requirements.txt  # or requirements-cpu.txt
pip install pre-commit
pre-commit install
```

This hook relies on `.pre-commit-config.yaml` to run `flake8` before each
commit. Trigger it manually with:

```bash
pre-commit run --all-files
```

Linting configuration is stored in `.flake8`. Run the checker manually:

```bash
flake8
```

## Continuous integration

All pushes and pull requests trigger a GitHub Actions workflow that installs
dependencies from `requirements-cpu.txt`, runs `flake8`, and executes `pytest`.
This ensures style checks and tests run automatically.<|MERGE_RESOLUTION|>--- conflicted
+++ resolved
@@ -72,11 +72,7 @@
 Эти переменные задают URL-адреса сервисов `data_handler`, `model_builder` и `trade_manager`. В Compose они не требуются, так как сервисы обнаруживаются по имени.
 Перед запуском убедитесь, что сервисы отвечают на `/ping`. В Docker Compose это происходит автоматически через встроенные health check'и, так что дополнительных настроек не требуется. При запуске вне Compose бот использует функцию `check_services`, которая повторяет запросы к `/ping`. Количество попыток и пауза между ними настраиваются переменными `SERVICE_CHECK_RETRIES` и `SERVICE_CHECK_DELAY`.
 Также можно использовать `docker-compose up --build` для запуска в контейнере.
-<<<<<<< HEAD
-Базовая конфигурация запускает полноценные версии `data_handler.py` и `model_builder.py`. Укажите свои API‑ключи в `.env`, и бот сможет открывать сделки. Облегчённые примеры остаются в каталоге `services/`.
-=======
-
->>>>>>> d0c44e95
+
 В зависимости от версии Docker команда может называться `docker compose` или
 `docker-compose`.
 По умолчанию используется образ с поддержкой GPU. Если она не требуется,
@@ -174,16 +170,7 @@
 
 
 
-<<<<<<< HEAD
-Earlier revisions started lightweight stubs for the supporting services.  This
-repository still ships those simplified examples in the `services/` directory.
-`data_handler_service.py` fetches live prices from Bybit using `ccxt`, while
-`model_builder_service.py` trains a small logistic regression model when you
-POST data to `/train`.  Docker Compose, however, runs the complete
-implementations `data_handler.py` and `model_builder.py` from the repository
-root. Use the demo scripts as a starting point or for integration tests.
-=======
->>>>>>> d0c44e95
+
 
 
 ## Docker Compose logs
