--- conflicted
+++ resolved
@@ -68,11 +68,7 @@
 Эти переменные задают URL-адреса сервисов `data_handler`, `model_builder` и `trade_manager`. В Compose они не требуются, так как сервисы обнаруживаются по имени.
 Перед запуском убедитесь, что сервисы отвечают на `/ping`. В Docker Compose это происходит автоматически через встроенные health check'и, так что дополнительных настроек не требуется. При запуске вне Compose бот использует функцию `check_services`, которая повторяет запросы к `/ping`. Количество попыток и пауза между ними настраиваются переменными `SERVICE_CHECK_RETRIES` и `SERVICE_CHECK_DELAY`.
 Также можно использовать `docker-compose up --build` для запуска в контейнере.
-<<<<<<< HEAD
-В каталоге `services/` теперь лежат реальные примерные сервисы `data_handler_service.py` и `model_builder_service.py`, которые можно использовать для тестирования. Основной `docker-compose.yml` по‑прежнему разворачивает полноценные модули.
-=======
-
->>>>>>> 47c821e4
+
 В зависимости от версии Docker команда может называться `docker compose` или
 `docker-compose`.
 По умолчанию используется образ с поддержкой GPU. Если она не требуется,
