# Trading Bot

Этот репозиторий содержит пример торгового бота на Python. Для запуска необходимы файлы `config.json` и `.env` с ключами API.

**Disclaimer**: This project is provided for educational purposes only and does not constitute financial advice. Use at your own risk.

## Быстрый старт

1. Установите зависимости. Варианты для GPU и CPU:
   ```bash
   python3 -m venv venv
   source venv/bin/activate
   # Вариант с GPU (по умолчанию)
   pip install -r requirements.txt
   # Или CPU‑сборки без CUDA
   pip install -r requirements-cpu.txt
   ```
   Список `requirements-cpu.txt` содержит версии `torch` и `tensorflow` без поддержки GPU. Его можно использовать для установки зависимостей и запуска тестов на машинах без CUDA.
- После обновления зависимостей пакет `optuna-integration[botorch]` больше не используется.
- Библиотека `catalyst` закреплена на версии `21.4`, так как новые версии не устанавливаются с `pip>=24.1`. Если требуется `catalyst>=22.2`, понизьте `pip` ниже 24.1.
2. Отредактируйте файл `.env`, указав в нём свои значения. При запуске основные
    скрипты вызывают `load_dotenv()` из библиотеки `python-dotenv`, поэтому
    переменные из файла подхватываются автоматически. При необходимости задайте
    торговую пару через переменную `SYMBOL` (по умолчанию используется
    `BTCUSDT`). Через переменную `HOST` можно задать адрес, на котором
    запускаются сервисы Flask (по умолчанию `0.0.0.0`). Переменная `LOG_LEVEL`
    задаёт уровень логирования (например, `DEBUG`, `INFO`, `WARNING`), а
    `LOG_DIR` определяет каталог для файлов логов. После инициализации бот не
    печатает `INFO`‑сообщения при обычной работе. Для подробного вывода
    запустите контейнеры с `LOG_LEVEL=DEBUG`:

    ```bash
    LOG_LEVEL=DEBUG docker compose up --build
    ```

    Непрерывный вывод смотрите в файлах внутри `./logs/`.

    Дополнительные переменные для вспомогательных сервисов:

    - `STREAM_SYMBOLS` — список пар через запятую, которые `data_handler_service`
      обновляет в фоне.
    - `CACHE_TTL` и `UPDATE_INTERVAL` — время жизни кэша OHLCV и интервал
      фонового обновления (в секундах).
    - `MODEL_DIR` — каталог, где `model_builder_service` хранит обученные модели
      по символам.
    - `BYBIT_API_KEY` и `BYBIT_API_SECRET` — ключи API. Их читают как
      `trade_manager_service`, так и `data_handler_service`, поэтому укажите их
      для обоих контейнеров. Переменные `TELEGRAM_BOT_TOKEN` и
      `TELEGRAM_CHAT_ID` нужны для уведомлений. Убедитесь, что все значения
      доступны сервисам, например через `env_file: .env` или секцию
      `environment:` в `docker-compose.yml`. `DataHandler` и `TradeManager`
      проверяют эти переменные при запуске и выводят предупреждение, если они
      отсутствуют. В этом случае Telegram уведомления отправляться не будут.

    Пример `docker-compose` с передачей этих переменных обоим сервисам:

    ```yaml
    services:
      data_handler:
        env_file: .env
        # Или задайте переменные напрямую:
        # environment:
        #   BYBIT_API_KEY: ${BYBIT_API_KEY}
        #   BYBIT_API_SECRET: ${BYBIT_API_SECRET}

      trade_manager:
        env_file: .env
    ```
3. Отредактируйте `config.json` под свои нужды. Помимо основных настроек можно
   задать параметры адаптации порогов:
   - `loss_streak_threshold` и `win_streak_threshold` контролируют количество
     подряд убыточных или прибыльных сделок, после которого базовый порог
     вероятности будет соответственно повышен или понижен.
   - `threshold_adjustment` задаёт величину изменения порога.
   - `target_change_threshold` задаёт минимальный процент изменения цены для положительной метки при обучении модели.
  - `backtest_interval` определяет, как часто выполняется автоматический бектест стратегии.
  - `optimization_interval` задаёт базовый интервал оптимизации параметров. Фактический запуск происходит динамически и может сокращаться при росте волатильности.
  - `enable_grid_search` включает дополнительную проверку лучших параметров через GridSearchCV после оптимизации Optuna.
  - `max_symbols` задаёт количество наиболее ликвидных торговых пар, которые бот выберет из доступных.
   - `max_subscriptions_per_connection` определяет, сколько символов подписывается через одно WebSocket‑соединение.
   - `telegram_queue_size` ограничивает размер очереди сообщений Telegram.
4. Запустите бота. При локальном запуске без Docker Compose задайте адреса сервисов переменными `DATA_HANDLER_URL`, `MODEL_BUILDER_URL` и `TRADE_MANAGER_URL`:
```bash
DATA_HANDLER_URL=http://localhost:8000 \
MODEL_BUILDER_URL=http://localhost:8001 \
TRADE_MANAGER_URL=http://localhost:8002 \
python trading_bot.py
```
Эти переменные задают URL-адреса сервисов `data_handler`, `model_builder` и `trade_manager`. В Compose они не требуются, так как сервисы обнаруживаются по имени.
Перед запуском убедитесь, что сервисы отвечают на `/ping`. В Docker Compose это происходит автоматически через встроенные health check'и, так что дополнительных настроек не требуется. При запуске вне Compose бот использует функцию `check_services`, которая повторяет запросы к `/ping`. Количество попыток и пауза между ними настраиваются переменными `SERVICE_CHECK_RETRIES` и `SERVICE_CHECK_DELAY`. По умолчанию бот делает 30 попыток с задержкой 2 секунды.
Также можно использовать `docker-compose up --build` для запуска в контейнере.

В зависимости от версии Docker команда может называться `docker compose` или
`docker-compose`.
По умолчанию используется образ с поддержкой GPU. Если она не требуется,
запустите compose с переменной `DOCKERFILE` и отключите NVIDIA-переменные:

```bash
RUNTIME= DOCKERFILE=Dockerfile.cpu NVIDIA_VISIBLE_DEVICES= NVIDIA_DRIVER_CAPABILITIES= docker-compose up --build
```

Set `RUNTIME=` if you want to run these CPU images without the NVIDIA runtime.

Setting `FORCE_CPU=1` disables all CUDA checks, useful when running GPU images on machines without working drivers.

The `trade_manager` container needs extra shared memory. The compose file
allocates 8GB via `shm_size: '8gb'` to enlarge `/dev/shm`.

The `model_builder` service sets `TF_CPP_MIN_LOG_LEVEL=3` to hide verbose TensorFlow
GPU warnings. Adjust or remove this variable if you need more detailed logs.

When both TensorFlow and PyTorch start in the same container you might see
messages like `Unable to register cuDNN factory` or `computation placer already
registered`. These lines appear while each framework loads CUDA plugins and
tries to register them more than once. They are warnings, not fatal errors, and
can be safely ignored. Building the image with `Dockerfile.cpu` avoids them
entirely.

Earlier revisions started lightweight stubs for the supporting services.  This
repository now includes simple reference implementations in the `services`
directory. `data_handler_service.py` fetches live prices from Bybit using
`ccxt`, `model_builder_service.py` trains a small logistic regression
model when you POST data to `/train`, and `trade_manager_service.py` can
place market orders on Bybit when you POST to `/open_position` or
`/close_position`.  Start it with:

```
python services/trade_manager_service.py
```
It also exposes `/positions` and `/ping` routes for status checks.

The data handler exposes two endpoints:

``/price/<symbol>``
    Return the latest ticker price.

``/ohlcv/<symbol>``
    Return cached OHLCV bars for ``symbol``. The service periodically refreshes
    data for symbols listed in ``STREAM_SYMBOLS``.  Cache lifetime is controlled
    by ``CACHE_TTL``.


The reference scripts exist purely for demonstration and integration testing.
They expose the same HTTP routes as the real services but avoid heavy
dependencies.  Use them when you just want to verify the bot's basic workflow
without setting up full ML libraries.

The model builder maintains separate models per trading pair.  POST JSON data
of the form::

    {"symbol": "BTC/USDT", "features": [[...], [...]], "labels": [0, 1]}

### Switching implementations

`docker-compose.yml` uses the full implementations in `data_handler.py` and
`model_builder.py`. They depend on heavy packages like TensorFlow and PyTorch
which are installed in the Docker image. For lightweight testing you can run
the reference services instead. Replace the `command` entries for each service
with the scripts from the `services` directory:

```yaml
data_handler:
  command: python services/data_handler_service.py
model_builder:
  command: python services/model_builder_service.py
trade_manager:
  command: python services/trade_manager_service.py
```

Restore the Gunicorn commands when you want to launch the full services.

### Running the full services

Running these full modules requires TensorFlow, PyTorch and related
libraries.  They may take noticeably longer to start while the frameworks
initialise and will use a GPU if one is available.  Ensure the compose file
sets `RUNTIME=nvidia` and that your system has the NVIDIA container runtime
installed.  Without a GPU you can still run the services with
`DOCKERFILE=Dockerfile.cpu` but startup will remain slower than the lightweight
scripts above.

The default `docker-compose.yml` already points to the full-featured
implementations.  If you replaced the `command` entries with the minimal scripts
earlier, simply revert those lines or copy the compose file from the repository
again.  After restoring the Gunicorn commands, run:

```bash
docker compose up --build
```

so the heavy frameworks load and the services expose their production APIs.






## Docker Compose logs

Просмотреть вывод контейнеров можно через `docker compose logs` (или
`docker-compose logs` в более старых версиях Docker).
Выберите нужный сервис или добавьте флаг `-f` для режима слежения:

```bash
docker compose logs data_handler          # логи DataHandler
docker-compose logs data_handler         # для docker-compose
docker compose logs -f trade_manager     # следить за выводом TradeManager
docker-compose logs -f trade_manager
docker compose logs model_builder
docker-compose logs model_builder
```

Команда без аргументов печатает логи всех сервисов.
Если GPU недоступен, собирайте образ через переменную `DOCKERFILE=Dockerfile.cpu`
и укажите `RUNTIME=`, чтобы отключить NVIDIA‑runtime:

```bash
RUNTIME= DOCKERFILE=Dockerfile.cpu docker compose up --build
```

## Troubleshooting service health

If `trading_bot.py` exits with `dependent services are unavailable`,
use these steps to diagnose the problem:

1. Inspect container logs to see why a service failed to start:

   ```bash
   docker compose logs data_handler
   docker compose logs model_builder
   docker compose logs trade_manager
   ```

2. GPU images require the NVIDIA runtime (`nvidia-container-toolkit` or
   `nvidia-docker2`). Verify that the GPU is visible from a container:

   ```bash
   docker compose run --rm data_handler nvidia-smi
   ```

   If no GPU is detected, rebuild with the CPU Dockerfile:

   ```bash
   RUNTIME= DOCKERFILE=Dockerfile.cpu docker compose up --build
   ```

3. If services require more time to initialize, increase
   `SERVICE_CHECK_RETRIES` or `SERVICE_CHECK_DELAY` in `.env`.
   By default, the bot performs 30 retries with a 2‑second delay.
4. If logs contain `gymnasium import failed`, install the package manually with `pip install gymnasium`.
5. When RL components start, they import `gymnasium`.
  If the package is missing, training will fail until you install it.
6. If `gunicorn` logs show `WORKER TIMEOUT` messages, the service
   might need more time to respond. Set `GUNICORN_TIMEOUT` in your
   environment to increase the timeout in seconds. The compose file
   defaults to `120` seconds.
7. Use an async-capable worker for `gunicorn` (e.g. `--worker-class
   uvicorn.workers.UvicornWorker`) so async views like the trade
   manager's `/open_position` route can schedule tasks properly.

## Telegram notifications

Set the `TELEGRAM_BOT_TOKEN` and `TELEGRAM_CHAT_ID` variables in `.env` to
enable notifications. Create the bot with `telegram.Bot` and pass it to both
`DataHandler` and `TradeManager`:

```python
from telegram import Bot
import json
import os

with open("config.json") as f:
    cfg = json.load(f)

bot = Bot(os.environ["TELEGRAM_BOT_TOKEN"])
chat_id = os.environ["TELEGRAM_CHAT_ID"]

data_handler = DataHandler(cfg, bot, chat_id)
model_builder = ModelBuilder(cfg, data_handler, None)
trade_manager = TradeManager(cfg, data_handler, model_builder, bot, chat_id)

You can limit the logger queue with `telegram_queue_size` in `config.json`.
```

Both services check the `TELEGRAM_BOT_TOKEN` and `TELEGRAM_CHAT_ID`
variables at startup. If either variable is missing, a warning is logged and
no Telegram alerts are sent.

To avoid processing old updates after a restart, store the `update_id` and pass
it to the `offset` parameter when calling `get_updates`. The helper class
`TelegramUpdateListener` handles this automatically and logs any errors.

Telegram enforces message limits per bot account, so duplicate notifications are
typically caused by bugs rather than global restrictions. Ensure that your code
filters repeated messages and checks that `send_message` returns HTTP 200.

You can run this bot either with long polling or a webhook using the
`Application` class from `python-telegram-bot`.

When deploying the `trade_manager` service with Gunicorn, use a single worker
(`-w 1`). This ensures only one `TelegramUpdateListener` polls the bot token,
preventing duplicated updates.

## Лимиты WebSocket-подписок

Количество подписок через одно соединение ограничивается параметром `max_subscriptions_per_connection`. Если список пар превышает это значение, бот откроет дополнительные WebSocket-соединения.

Подписки отправляются пакетами. Размер пакета определяется параметром `max_subscriptions_per_connection`. При необходимости бот делает паузу между отправками, чтобы не превышать ограничения биржи на частоту запросов.

Пример настроек в `config.json`:

```json
{
    "max_subscriptions_per_connection": 15
}
```

Так бот будет разбивать список подписок на пакеты по 10–15 символов и делать небольшую паузу между отправками. Для большинства бирж этого достаточно, чтобы не превышать ограничения на частоту запросов.

## Model training

`ModelBuilder` автоматически обучает и переобучает нейросетевую модель CNN‑LSTM.
Для организации процесса можно выбрать ML-фреймворк: `pytorch` (по умолчанию), `lightning` или `keras`.
Тип указывается параметром `nn_framework` в `config.json`.
Для каждого актива формируются признаки из OHLCV‑данных и технических
индикаторов. Метка `1` присваивается, если через
`lstm_timesteps` баров цена выросла больше, чем на значение
`target_change_threshold` (по умолчанию `0.001`). Иначе метка равна `0`.

Обучение запускается удалённо через `ray` и использует GPU при наличии.
- После обучения выполняется калибровка вероятностей с помощью логистической
регрессии. Затем `TradeManager` применяет откалиброванные прогнозы для
открытия и закрытия позиций согласно динамическим порогам.

Для интерпретации модели вычисляются SHAP‑значения, и краткий отчёт о наиболее
важных признаках отправляется в Telegram.

Пример запуска обучения вместе с ботом:

```bash
python trading_bot.py
```

### RL agents

Модуль `RLAgent` может обучать модели с помощью `stable-baselines3`, `Ray RLlib` или фреймворка `Catalyst` от Яндекса.
Выберите подходящий движок параметром `rl_framework` в `config.json` (`stable_baselines3`, `rllib` или `catalyst`).
Алгоритм указывается опцией `rl_model` (`PPO` или `DQN`), продолжительность обучения — `rl_timesteps`.
Для корректной работы `stable-baselines3` необходим пакет `gymnasium`. Он
устанавливается по умолчанию вместе с зависимостями проекта, поэтому
альтернативный `gym` не требуется.

Периодическое переобучение задаётся параметром `retrain_interval` в
`config.json`. Можно запускать бота по расписанию (например, через `cron`) для
регулярного обновления моделей:

```bash
0 3 * * * cd /path/to/bot && /usr/bin/python trading_bot.py
```

## MLflow

Если установить пакет `mlflow` и включить флаг `mlflow_enabled` в `config.json`,
бот будет сохранять параметры и метрики обучения в указанное хранилище.
По умолчанию используется локальная папка `mlruns`.
Чтобы задать другой адрес, укажите ключ `mlflow_tracking_uri` в `config.json`
или переменную окружения `MLFLOW_TRACKING_URI`.

Пример запуска с отслеживанием экспериментов:

```bash
MLFLOW_TRACKING_URI=mlruns python trading_bot.py
```

## Running tests

Running `pytest` requires the packages listed in `requirements-cpu.txt`.
Install them with the helper script:

```bash
./scripts/install-test-deps.sh
```

If you skip this step and run `pytest` anyway, common imports like
`pandas`, `numpy` or `scipy` will be missing and the tests will abort
with `ModuleNotFoundError` errors.

For a clean environment you can create a virtualenv and install the
CPU requirements before running the tests:

```bash
    python3 -m venv venv
    source venv/bin/activate
    ./scripts/install-test-deps.sh
    pytest
```

The `requirements-cpu.txt` file already bundles `pytest` and all other
packages needed by the test suite.

Unit tests automatically set the environment variable `TEST_MODE=1`.
This disables the Telegram logger's background worker thread so tests
run without spawning extra threads.

As noted above, make sure to run `./scripts/install-test-deps.sh` before
executing `pytest`; otherwise imports such as `numpy`, `pandas`, `scipy` and
`requests` will fail.

Чтобы выполнить тесты на машине без GPU, создайте виртуальное окружение и установите зависимости из `requirements-cpu.txt`.
Пакет включает CPU‑сборки `torch` и `tensorflow`, поэтому тесты не подтягивают CUDA‑библиотеки.

Пример полного процесса:

```bash
    python3 -m venv venv
    source venv/bin/activate
    ./scripts/install-test-deps.sh
    pytest
```

Если у вас есть GPU и установленный CUDA, можно установить полный список зависимостей из `requirements.txt` и затем запустить те же тесты.

The `requirements.txt` file already includes test-only packages such as
`pytest`, `optuna` and `tenacity`, so no separate `requirements-dev.txt`
is required.

The test suite relies on the following packages:

- numpy
- pandas
- torch
- torchvision
- ccxt
- ccxtpro
- pybit
- python-telegram-bot
- aiohttp
- websockets
- ta
- scikit-learn
- optuna
- psutil
- python-dotenv
- joblib
- imbalanced-learn
- statsmodels
- scipy
- shap
- tenacity
- pyarrow
- jsonschema
- plotly
- numba
- ray
- stable-baselines3
- mlflow
- pytorch-lightning
- tensorflow
- catalyst
- pytest

GPU libraries such as CUDA-enabled torch or numba may be required for some tests.

## Linting


The project uses **flake8** for style checks. Install dependencies and enable
the pre-commit hook so linting runs automatically:

```bash
pip install -r requirements.txt  # or requirements-cpu.txt
pip install pre-commit
pre-commit install
```

This hook relies on `.pre-commit-config.yaml` to run `flake8` before each
commit. Trigger it manually with:

```bash
pre-commit run --all-files
```

Linting configuration is stored in `.flake8`. Run the checker manually:

```bash
python -m flake8
```

## Continuous integration

All pushes and pull requests trigger a GitHub Actions workflow that installs
<<<<<<< HEAD
dependencies via `scripts/install-test-deps.sh`, runs `python -m flake8`, and executes `pytest`.
=======
dependencies via `scripts/install-test-deps.sh`, runs `flake8`, and executes `pytest`.
>>>>>>> 81e8df68
This ensures style checks and tests run automatically.<|MERGE_RESOLUTION|>--- conflicted
+++ resolved
@@ -489,9 +489,5 @@
 ## Continuous integration
 
 All pushes and pull requests trigger a GitHub Actions workflow that installs
-<<<<<<< HEAD
-dependencies via `scripts/install-test-deps.sh`, runs `python -m flake8`, and executes `pytest`.
-=======
-dependencies via `scripts/install-test-deps.sh`, runs `flake8`, and executes `pytest`.
->>>>>>> 81e8df68
+
 This ensures style checks and tests run automatically.