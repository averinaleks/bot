--- conflicted
+++ resolved
@@ -68,11 +68,7 @@
 Эти переменные задают URL-адреса сервисов `data_handler`, `model_builder` и `trade_manager`. В Compose они не требуются, так как сервисы обнаруживаются по имени.
 Перед запуском убедитесь, что сервисы отвечают на `/ping`. В Docker Compose это происходит автоматически через встроенные health check'и, так что дополнительных настроек не требуется. При запуске вне Compose бот использует функцию `check_services`, которая повторяет запросы к `/ping`. Количество попыток и пауза между ними настраиваются переменными `SERVICE_CHECK_RETRIES` и `SERVICE_CHECK_DELAY`.
 Также можно использовать `docker-compose up --build` для запуска в контейнере.
-<<<<<<< HEAD
-Базовая конфигурация уже задействует примерные сервисы из каталога `services`, которые работают с реальными котировками и умеют обучать простую модель. Укажите свои API‑ключи в `.env`, и бот сможет открывать сделки.
-=======
-
->>>>>>> e050b59d
+
 В зависимости от версии Docker команда может называться `docker compose` или
 `docker-compose`.
 По умолчанию используется образ с поддержкой GPU. Если она не требуется,
@@ -123,15 +119,7 @@
     {"symbol": "BTC/USDT", "features": [[...], [...]], "labels": [0, 1]}
 
 
-<<<<<<< HEAD
-Earlier revisions started lightweight stubs for the supporting services.  This
-repository now includes simple reference implementations in the `services`
-directory. `data_handler_service.py` fetches live prices from Bybit using
-`ccxt`, while `model_builder_service.py` trains a small logistic regression
-model when you POST data to `/train`.  Use these scripts as a starting point or
-replace them with more advanced versions for real trading.
-=======
->>>>>>> e050b59d
+
 
 
 ## Docker Compose logs
