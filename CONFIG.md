# Configuration Reference

This document lists all configuration parameters available for the trading bot.
Each option corresponds to a field in `config.json` and the `BotConfig`
dataclass.  Default values are shown for reference.

List parameters supplied via environment variables must be provided either as
JSON arrays (e.g. `["wss://a", "wss://b"]`) or as comma-separated values such as
`wss://a,wss://b`.

Boolean parameters are case-insensitive and accept `1`/`true`/`yes`/`on` for
enabled and `0`/`false`/`no`/`off` for disabled values.

If both `TELEGRAM_BOT_TOKEN` and `TELEGRAM_CHAT_ID` environment variables are
defined, a Telegram logger is automatically attached and forwards `ERROR`
messages to the specified chat.

<<<<<<< HEAD
## DataHandlerService environment variables

- `DATA_HANDLER_API_KEY` — shared token required by the `/price` and `/history`
  endpoints. Requests must include `X-API-KEY`. Without the variable the
  service now responds with `401` and logs a warning about missing
  configuration.
- `DATA_HANDLER_ALLOW_ANONYMOUS` — set to `1` (or `true`/`yes`/`on`) to allow
  anonymous access during local debugging. The service emits a warning on every
  unauthenticated request, and the flag should never be enabled in production.
=======
When embedding the bot in your own tooling import it via
`from bot.trade_manager import TradeManager` (and `TelegramLogger` if you need
notifications). The legacy top-level module `trade_manager` is kept for
backwards compatibility only.
>>>>>>> 3988067c

For production deployments you **must** provide a strong random value in the `CSRF_SECRET` environment variable. Without it the
FastAPI server refuses to start because CSRF protection cannot be configured safely.

The GPT analysis service should return JSON with the following fields:
`signal` ("buy"/"sell"/"hold"), `tp_mult` and `sl_mult` — multipliers applied
to take‑profit and stop‑loss distances.

| Parameter | Default | Description |
|-----------|---------|-------------|
| exchange | bybit | Trading exchange to connect to. |
| timeframe | 2h | Primary candle interval. |
| secondary_timeframe | 2h | Additional interval used for confirmation. |
| ws_url | wss://stream.bybit.com/v5/public/linear | Public WebSocket endpoint. |
| backup_ws_urls | ['wss://stream.bybit.com/v5/public/linear'] | Fallback WebSocket endpoints. |
| max_concurrent_requests | 10 | Limit for simultaneous HTTP requests. |
| max_volume_batch | 50 | Markets processed per volume fetch batch. |
| history_batch_size | 10 | Number of candles fetched per history request. |
| max_symbols | 50 | Maximum symbols to track. |
| max_subscriptions_per_connection | 15 | WebSocket subscriptions allowed per connection. |
| ws_subscription_batch_size | – | Symbols subscribed per batch when connecting; defaults to `max_subscriptions_per_connection`. |
| ws_rate_limit | 20 | WebSocket message rate limit. |
| ws_reconnect_interval | 5 | Seconds to wait before reconnecting. |
| max_reconnect_attempts | 10 | Maximum WebSocket reconnect attempts. |
| ws_inactivity_timeout | 30 | Seconds of inactivity before reconnecting. |
| latency_log_interval | 3600 | Interval for logging network latency. |
| load_threshold | 0.8 | CPU load threshold before throttling. |
| leverage | 10 | Default leverage for positions. |
| min_risk_per_trade | 0.01 | Minimum fraction of equity to risk per trade. |
| max_risk_per_trade | 0.05 | Maximum fraction of equity to risk per trade. |
| risk_sharpe_loss_factor | 0.5 | Risk reduction factor for poor Sharpe ratios. |
| risk_sharpe_win_factor | 1.5 | Risk increase factor for strong Sharpe ratios. |
| risk_vol_min | 0.5 | Lower bound for volatility based risk scaling. |
| risk_vol_max | 2.0 | Upper bound for volatility based risk scaling. |
| max_positions | 5 | Maximum simultaneous open positions. |
| top_signals | 5 | Number of top ranked signals to trade. |
| check_interval | 60.0 | Seconds between trade evaluation cycles. |
| data_cleanup_interval | 3600 | Interval for removing old cached data. |
| base_probability_threshold | 0.6 | Starting probability threshold for trades. |
| trailing_stop_percentage | 1.0 | Percent drop from peak price to trigger trailing stop. |
| trailing_stop_coeff | 1.0 | Multiplier for dynamic trailing stop distance. |
| retrain_threshold | 0.0 | Accuracy drop required to trigger retraining. |
| forget_window | 259200 | Seconds after which old data is discarded. |
| trailing_stop_multiplier | 1.0 | Multiplier applied to trailing stop distance. |
| tp_multiplier | 2.0 | Take‑profit distance relative to stop size. |
| sl_multiplier | 1.0 | Stop‑loss distance relative to stop size. |
| min_sharpe_ratio | 0.5 | Minimum acceptable Sharpe ratio. |
| performance_window | 86400 | Seconds of trade history used for performance metrics. |
| min_data_length | 200 | Minimum number of candles required to trade. |
| history_retention | 200 | Candles kept in memory per symbol. |
| lstm_timesteps | 60 | Sequence length fed into LSTM models. |
| lstm_batch_size | 32 | Training batch size for LSTM models. |
| model_type | transformer | Prediction model type. |
| nn_framework | pytorch | Neural network framework to use. |
| prediction_target | direction | Target variable for model outputs. |
| trading_fee | 0.0 | Trading fee applied to each trade. |
| ema30_period | 30 | Period for 30‑EMA indicator. |
| ema100_period | 100 | Period for 100‑EMA indicator. |
| ema200_period | 200 | Period for 200‑EMA indicator. |
| atr_period_default | 14 | Default Average True Range period. |
| rsi_window | 14 | Window for Relative Strength Index. |
| macd_window_slow | 26 | Slow EMA period for MACD. |
| macd_window_fast | 12 | Fast EMA period for MACD. |
| macd_window_sign | 9 | Signal line period for MACD. |
| adx_window | 14 | Window for Average Directional Index. |
| bollinger_window | 20 | Window for Bollinger Bands. |
| ulcer_window | 14 | Window for Ulcer Index. |
| volume_profile_update_interval | 300 | Seconds between volume profile updates. |
| funding_update_interval | 300 | Seconds between funding rate updates. |
| oi_update_interval | 300 | Seconds between open interest updates. |
| cache_dir | /app/cache | Directory for cached data. |
| log_dir | /app/logs | Directory for log files. |
| ray_num_cpus | 2 | CPU cores allocated to Ray tasks. |
| n_splits | 3 | Cross‑validation splits for model tuning. |
| optimization_interval | 7200 | Base interval between parameter optimizations. |
| shap_cache_duration | 86400 | Seconds to cache SHAP values. |
| volatility_threshold | 0.02 | Volatility level that triggers earlier optimization. |
| ema_crossover_lookback | 7200 | Lookback period for EMA crossover filter. |
| pullback_period | 3600 | Lookback window for pullback detection. |
| pullback_volatility_coeff | 1.0 | Volatility scaling for pullback logic. |
| retrain_interval | 86400 | Minimum interval between model retraining runs. |
| min_liquidity | 1000000 | Minimum quote volume for tradable symbols. |
| ws_queue_size | 10000 | Maximum size of WebSocket message queue. |
| ws_min_process_rate | 1 | Minimum messages per second considered healthy. |
| disk_buffer_size | 10000 | Items retained in on‑disk buffer. |
| prediction_history_size | 100 | Number of recent predictions stored. |
| telegram_queue_size | 100 | Maximum queued Telegram messages. |
| optuna_trials | 20 | Number of Optuna optimization trials. |
| optimizer_method | tpe | Optuna sampler method. |
| holdout_warning_ratio | 0.3 | Warn when holdout data exceeds this fraction. |
| enable_grid_search | False | Run additional GridSearch after Optuna. |
| loss_streak_threshold | 3 | Losses in a row before raising threshold. |
| win_streak_threshold | 3 | Wins in a row before lowering threshold. |
| threshold_adjustment | 0.05 | Probability adjustment applied per streak. |
| threshold_decay_rate | 0.1 | Rate at which threshold reverts to baseline. |
| target_change_threshold | 0.001 | Minimal price change to label as positive. |
| backtest_interval | 604800 | Seconds between automatic backtests. |
| rl_model | PPO | Reinforcement learning algorithm. |
| rl_framework | stable_baselines3 | Framework providing the RL agents. |
| rl_timesteps | 10000 | Timesteps used when training RL agent. |
| rl_use_imitation | False | Whether to use imitation learning in RL. |
| drawdown_penalty | 0.0 | Penalty coefficient for drawdowns in RL. |
| mlflow_tracking_uri | mlruns | MLflow tracking URI. |
| mlflow_enabled | False | Enable MLflow experiment logging. |
| use_strategy_optimizer | False | Optimize parameters at portfolio level. |
| portfolio_metric | sharpe | Metric used for portfolio optimization. |
| use_polars | False | Use Polars instead of pandas for data frames. |
| fine_tune_epochs | 5 | Epochs for fine‑tuning the model. |
| use_transfer_learning | False | Enable transfer learning for models. |
| order_retry_attempts | 3 | Number of times to retry failed orders. |
| order_retry_delay | 1.0 | Seconds to wait before retrying an order. |
| reversal_margin | 0.05 | Margin beyond opposite threshold to reverse trade. |
| transformer_weight | 0.5 | Ensemble weight for transformer model. |
| ema_weight | 0.2 | Ensemble weight for EMA strategy. |
| early_stopping_patience | 3 | Epochs with no improvement before early stop. |
| balance_key | – | Balance key for equity; defaults to symbol quote currency. |

> Примечание: Ray и MLflow больше не ставятся по умолчанию. При их отсутствии
> используется локальная заглушка (Ray) или функциональность отключается
> (MLflow). Устанавливайте эти пакеты вручную только в защищённой среде после
> выхода обновлений, закрывающих CVE-2023-48022 и CVE-2024-37052…37060.
<|MERGE_RESOLUTION|>--- conflicted
+++ resolved
@@ -15,22 +15,6 @@
 defined, a Telegram logger is automatically attached and forwards `ERROR`
 messages to the specified chat.
 
-<<<<<<< HEAD
-## DataHandlerService environment variables
-
-- `DATA_HANDLER_API_KEY` — shared token required by the `/price` and `/history`
-  endpoints. Requests must include `X-API-KEY`. Without the variable the
-  service now responds with `401` and logs a warning about missing
-  configuration.
-- `DATA_HANDLER_ALLOW_ANONYMOUS` — set to `1` (or `true`/`yes`/`on`) to allow
-  anonymous access during local debugging. The service emits a warning on every
-  unauthenticated request, and the flag should never be enabled in production.
-=======
-When embedding the bot in your own tooling import it via
-`from bot.trade_manager import TradeManager` (and `TelegramLogger` if you need
-notifications). The legacy top-level module `trade_manager` is kept for
-backwards compatibility only.
->>>>>>> 3988067c
 
 For production deployments you **must** provide a strong random value in the `CSRF_SECRET` environment variable. Without it the
 FastAPI server refuses to start because CSRF protection cannot be configured safely.
