#!/usr/bin/env python3
"""Command-line entry point for running the trading bot or a simulation."""

from __future__ import annotations

import argparse
import asyncio
import contextlib
import logging
import os
import sys
import importlib.util
from pathlib import Path
from types import ModuleType, SimpleNamespace
from typing import TYPE_CHECKING, Any, Callable

import pandas as pd

if TYPE_CHECKING:  # pragma: no cover - imported for type checking only
    from bot.config import BotConfig


logger = logging.getLogger("TradingBot")


def parse_symbols(raw: str | None) -> list[str] | None:
    """Convert a comma-separated string of *raw* symbols to a list."""

    if not raw:
        return None
    symbols = [item.strip().upper() for item in raw.split(",") if item.strip()]
    return symbols or None


def parse_args() -> argparse.Namespace:
    """Return parsed command-line arguments."""

    parser = argparse.ArgumentParser(description="Run the trading bot or a historical simulation")
    parser.add_argument(
        "--config",
        default="config.json",
        help="Path to the configuration JSON file (defaults to config.json)",
    )
    parser.add_argument(
        "--offline",
        action="store_true",
        help="Use offline stubs to avoid network calls",
    )
    parser.add_argument(
        "--symbols",
        help="Comma-separated list of symbols to monitor (defaults to BTCUSDT)",
    )

    subparsers = parser.add_subparsers(dest="command")

    trade_parser = subparsers.add_parser("trade", help="Run the live trading loop")
    trade_parser.add_argument(
        "--runtime",
        type=float,
        default=60.0,
        help="Optional runtime limit in seconds (set to 0 for no limit)",
    )

    simulate_parser = subparsers.add_parser("simulate", help="Replay cached market data")
    simulate_parser.add_argument("--start", required=True, help="Simulation start timestamp (YYYY-MM-DD)")
    simulate_parser.add_argument("--end", required=True, help="Simulation end timestamp (YYYY-MM-DD)")
    simulate_parser.add_argument(
        "--speed",
        type=float,
        default=60.0,
        help="Time acceleration factor (1.0 runs in real time)",
    )

    args = parser.parse_args()
    if not args.command:
        args.command = "trade"
    if getattr(args, "runtime", None) is not None and args.runtime <= 0:
        args.runtime = None
    args.symbols = parse_symbols(getattr(args, "symbols", None))
    return args


def configure_environment(args: argparse.Namespace) -> bool:
    """Apply environment configuration and return the resulting offline flag."""

    if args.offline:
        os.environ["OFFLINE_MODE"] = "1"
    offline_env = os.getenv("OFFLINE_MODE", "0").strip().lower()
    offline_mode = offline_env in {"1", "true", "yes", "on"}
    if offline_mode:
        os.environ.setdefault("TEST_MODE", "1")
    return offline_mode


def ensure_directories(cfg: "BotConfig") -> None:
    """Ensure cache and log directories exist and are writable."""

    for attr, fallback in (("cache_dir", "cache"), ("log_dir", "logs")):
        value = Path(getattr(cfg, attr))
        try:
            value.mkdir(parents=True, exist_ok=True)
            if not os.access(value, os.W_OK):  # pragma: no cover - filesystem guard
                raise PermissionError
        except (OSError, PermissionError):
            fallback_path = Path(fallback)
            fallback_path.mkdir(parents=True, exist_ok=True)
            setattr(cfg, attr, str(fallback_path))
            value = fallback_path
        if attr == "log_dir":
            os.environ["LOG_DIR"] = str(value)
        if attr == "cache_dir":
            os.environ["CACHE_DIR"] = str(value)


def prepare_data_handler(handler, cfg: "BotConfig", symbols: list[str] | None) -> None:
    """Populate missing attributes required by downstream services."""

    pairs = symbols or getattr(handler, "usdt_pairs", None)
    if not pairs:
        pairs = ["BTCUSDT"]
    handler.usdt_pairs = list(dict.fromkeys(pairs))

    handler.indicators = getattr(handler, "indicators", {}) or {}
    handler.indicators_2h = getattr(handler, "indicators_2h", {}) or {}

    empty_df = pd.DataFrame()
    for sym in handler.usdt_pairs:
        handler.indicators.setdefault(sym, SimpleNamespace(df=empty_df))
        handler.indicators_2h.setdefault(sym, SimpleNamespace(df=empty_df))

    handler.ohlcv = getattr(handler, "ohlcv", getattr(handler, "_ohlcv", empty_df))
    handler.ohlcv_2h = getattr(handler, "ohlcv_2h", getattr(handler, "_ohlcv_2h", empty_df))

    existing_funding = getattr(handler, "funding_rates", {}) or {}
    handler.funding_rates = {sym: float(existing_funding.get(sym, 0.0)) for sym in handler.usdt_pairs}

    existing_interest = getattr(handler, "open_interest", {}) or {}
    handler.open_interest = {sym: float(existing_interest.get(sym, 0.0)) for sym in handler.usdt_pairs}

    optimizer = getattr(handler, "parameter_optimizer", None)
    if optimizer is None or not hasattr(optimizer, "optimize"):
        async def _return_config(_symbol: str) -> dict[str, object]:
            return cfg.asdict()

        handler.parameter_optimizer = SimpleNamespace(optimize=_return_config)
    else:
        optimize = getattr(optimizer, "optimize", None)
        if optimize is not None and not asyncio.iscoroutinefunction(optimize):
            async def _wrapped(symbol: str, _func=optimize):
                result = _func(symbol)
                if asyncio.iscoroutine(result):
                    return await result
                return result

            optimizer.optimize = _wrapped

    if not hasattr(handler, "is_data_fresh"):
        async def _always_fresh(_symbol: str, timeframe: str = "primary", max_delay: float = 60.0) -> bool:  # noqa: ARG001
            return True

        handler.is_data_fresh = _always_fresh

    if not hasattr(handler, "get_atr"):
        async def _default_atr(_symbol: str) -> float:  # noqa: ARG001
            return float(cfg.get("atr_period_default", 14))

        handler.get_atr = _default_atr


def _log_mode(command: str, offline: bool) -> None:
    mode = "offline" if offline else "online"
    logger.info("Starting %s mode in %s configuration", command, mode)


_SAFE_FACTORY_MODULE_PREFIXES = ("bot.", "services.")
_SAFE_FACTORY_ROOTS = frozenset({"bot", "services"})
_REPO_ROOT = Path(__file__).resolve().parent


def _validate_identifier_path(path: str, *, what: str) -> tuple[str, ...]:
    parts = tuple(part for part in path.split(".") if part)
    if not parts:
        raise ValueError(f"{what} must contain at least one identifier")
    for part in parts:
        if not part.isidentifier():
            raise ValueError(f"{what} contains invalid identifier segment {part!r}")
    return parts


def _ensure_safe_factory_module(module_name: str) -> None:
    if module_name in _SAFE_FACTORY_ROOTS:
        return
    if any(module_name.startswith(prefix) for prefix in _SAFE_FACTORY_MODULE_PREFIXES):
        return
    raise ValueError(
        "Factory modules must reside within the bot or services packages"
    )


def _load_factory_module(module_name: str) -> ModuleType:
    module = sys.modules.get(module_name)
    if module is not None:
        return module

    spec = importlib.util.find_spec(module_name)
    if spec is None or spec.loader is None or getattr(spec.loader, "exec_module", None) is None:
        raise ValueError(f"Unable to resolve factory module {module_name!r}")

    origin = getattr(spec, "origin", None)
    if not origin:
        raise ValueError(f"Factory module {module_name!r} has no import origin")

    module_path = Path(origin).resolve()
    try:
        module_path.relative_to(_REPO_ROOT)
    except ValueError as exc:
        raise ValueError(
            f"Factory module {module_name!r} must reside within the project directory"
        ) from exc

    module = importlib.util.module_from_spec(spec)
    sys.modules[module_name] = module
    spec.loader.exec_module(module)  # type: ignore[attr-defined]
    return module


def _import_from_path(path: str) -> Any:
    module_name, _, attr_path = path.partition(":")
    if not module_name or not attr_path:
        raise ValueError(f"Invalid factory path: {path!r}")
    _validate_identifier_path(module_name, what="Module name")
    _ensure_safe_factory_module(module_name)
    attr_parts = _validate_identifier_path(attr_path, what="Attribute path")
    module = _load_factory_module(module_name)
    target: Any = module
    for part in attr_parts:
        target = getattr(target, part)
    return target


def _resolve_factory(cfg: "BotConfig", name: str) -> Callable[..., Any] | type | None:
    mapping = getattr(cfg, "service_factories", {}) or {}
    raw = mapping.get(name)
    if raw is None:
        return None
    if isinstance(raw, str):
        try:
            return _import_from_path(raw)
        except (ImportError, AttributeError, ValueError) as exc:
            logger.error("Failed to import factory for %s from %s: %s", name, raw, exc)
            raise
    return raw


def _instantiate_factory(factory: Callable[..., Any] | type | None, cfg: "BotConfig") -> Any:
    if factory is None:
        return None
    for creator in (
        lambda: factory(cfg),
        lambda: factory(config=cfg),
        lambda: factory(),
    ):
        try:
            return creator()
        except TypeError:
            continue
    logger.warning("Failed to instantiate %r with supported signatures", factory)
    return None


def _build_components(cfg: "BotConfig", offline: bool, symbols: list[str] | None):
    service_factories = dict(getattr(cfg, "service_factories", {}) or {})
    if offline:
        from services.offline import OFFLINE_SERVICE_FACTORIES

        for key, value in OFFLINE_SERVICE_FACTORIES.items():
            service_factories.setdefault(key, value)
    cfg.service_factories = service_factories

    def _load_factory(name: str, *, optional: bool = False):
        try:
            factory = _resolve_factory(cfg, name)
        except (ImportError, AttributeError, ValueError) as exc:
            configured = service_factories.get(name)
            hint = "; no offline fallback is available" if not offline else ""
            raise ValueError(
                "Failed to load service factory %r from %r: %s%s"
                % (name, configured, exc, hint)
            ) from exc
        if factory is None:
            if optional:
                return None
            hint = "; no offline fallback is available" if not offline else ""
            raise ValueError(
                "No service factory configured for %r%s" % (name, hint)
            )
        return factory

    exchange_factory = _load_factory("exchange")
    exchange = _instantiate_factory(exchange_factory, cfg)

    from bot.data_handler import DataHandler
    from bot.model_builder import ModelBuilder
    from bot.trade_manager import TradeManager

    telegram_factory = _load_factory("telegram_logger", optional=True)
    gpt_factory = _load_factory("gpt_client", optional=True)

    data_handler = DataHandler(cfg, None, None, exchange=exchange)
    prepare_data_handler(data_handler, cfg, symbols)

    model_builder = ModelBuilder(cfg, data_handler, None, gpt_client_factory=gpt_factory)
    trade_manager = TradeManager(
        cfg,
        data_handler,
        model_builder,
        None,
        None,
        telegram_logger_factory=telegram_factory,
        gpt_client_factory=gpt_factory,
    )
    model_builder.trade_manager = trade_manager
    return data_handler, model_builder, trade_manager


async def run_trading_cycle(trade_manager, runtime: float | None) -> None:
    """Execute the trading loop with an optional runtime limit."""

    run_coro = getattr(trade_manager, "run", None)
    if not callable(run_coro):
        logger.warning("TradeManager has no run() coroutine; nothing to execute")
        return

    domain_error_map: dict[type[BaseException], str] = {}
    module_name = getattr(type(trade_manager), "__module__", "")
    module_candidates = [module_name]
    if module_name and "." in module_name:
        module_candidates.append(module_name.rsplit(".", 1)[0])

    seen: set[type[BaseException]] = set()
    collected: list[tuple[type[BaseException], str]] = []
    for candidate in module_candidates:
        module = sys.modules.get(candidate)
        if module is None:
            continue
        for attr in ("TradeManagerTaskError", "InvalidHostError"):
            error_cls = getattr(module, attr, None)
            if (
                isinstance(error_cls, type)
                and issubclass(error_cls, BaseException)
                and error_cls not in seen
            ):
                seen.add(error_cls)
                collected.append((error_cls, attr))

    if collected:
        domain_error_map = {cls: attr for cls, attr in collected}

    try:
        if runtime is not None:
            await asyncio.wait_for(run_coro(), timeout=runtime)
        else:
            await run_coro()
    except asyncio.TimeoutError:
        logger.info("Runtime limit reached; stopping trading loop")
    except asyncio.CancelledError:
        raise
    except Exception as exc:
        matched_attr: str | None = None
        matched_cls: type[BaseException] | None = None
        for cls, attr in domain_error_map.items():
            if isinstance(exc, cls):
                matched_attr = attr
                matched_cls = cls
                break

        if matched_attr is not None:
            message = "Trading loop aborted after TradeManager error"
            logger.error("%s: %s", message, exc, exc_info=True)
<<<<<<< HEAD
            if type(exc).__name__.endswith("TaskError"):
                original_message = str(exc)
                args = getattr(exc, "args", ()) or ()
                if args:
                    new_args = (f"{message}: {original_message}", *args[1:])
                else:
                    new_args = (f"{message}: {original_message}",)
                replacement = exc.__class__(*new_args)
                if hasattr(exc, "__dict__"):
                    replacement.__dict__.update(exc.__dict__)
                raise replacement from exc
=======
            should_wrap = (
                matched_attr == "TradeManagerTaskError"
                and matched_cls is not None
                and matched_cls.__name__.endswith("TradeManagerTaskError")
            )
            if should_wrap:
                wrapped_exc = matched_cls(f"{message}: {exc}")
                raise wrapped_exc from exc
>>>>>>> 6c6300fb
            raise
        logger.exception("Unexpected error during trading loop")
        raise
    finally:
        stop = getattr(trade_manager, "stop", None)
        if callable(stop):
            with contextlib.suppress(Exception):
                await stop()


async def run_simulation_cycle(args: argparse.Namespace, data_handler, trade_manager) -> None:
    """Run the historical simulator with the provided arguments."""

    from bot.simulation import HistoricalSimulator, SimulationDataError

    start_ts = pd.to_datetime(args.start, utc=True)
    end_ts = pd.to_datetime(args.end, utc=True)
    simulator = HistoricalSimulator(data_handler, trade_manager)
    try:
        result = await simulator.run(start_ts, end_ts, args.speed)
    except SimulationDataError as exc:
        logger.error("Simulation failed: %s", exc)
        return

    if result.missing_symbols:
        logger.warning(
            "Symbols without data: %s",
            ", ".join(result.missing_symbols),
        )
    logger.info(
        "Simulation completed: %d iterations, %d updates across %d symbols",
        result.total_iterations,
        result.total_updates,
        len(result.processed_symbols),
    )


async def main() -> None:
    args = parse_args()
    offline_mode = configure_environment(args)

    from bot.dotenv_utils import load_dotenv

    load_dotenv()

    import bot.config as config_module

    config_module.OFFLINE_MODE = offline_mode
    from bot.config import load_config
    from bot.utils import configure_logging

    cfg = load_config(args.config)
    ensure_directories(cfg)

    configure_logging()
    _log_mode(args.command, offline_mode)

    data_handler, _model_builder, trade_manager = _build_components(cfg, offline_mode, args.symbols)

    load_initial = getattr(data_handler, "load_initial", None)
    if callable(load_initial):
        try:
            result = load_initial()
            if asyncio.iscoroutine(result):
                await result
        except Exception as exc:  # pragma: no cover - defensive logging
            logger.warning("Initial data load failed: %s", exc)

    if args.command == "simulate":
        await run_simulation_cycle(args, data_handler, trade_manager)
        stop = getattr(trade_manager, "stop", None)
        if callable(stop):
            with contextlib.suppress(Exception):
                await stop()
    else:
        await run_trading_cycle(trade_manager, getattr(args, "runtime", None))

    logger.info("Execution finished")


if __name__ == "__main__":
    try:
        asyncio.run(main())
    except KeyboardInterrupt:
        logger.info("Interrupted by user")<|MERGE_RESOLUTION|>--- conflicted
+++ resolved
@@ -377,28 +377,6 @@
         if matched_attr is not None:
             message = "Trading loop aborted after TradeManager error"
             logger.error("%s: %s", message, exc, exc_info=True)
-<<<<<<< HEAD
-            if type(exc).__name__.endswith("TaskError"):
-                original_message = str(exc)
-                args = getattr(exc, "args", ()) or ()
-                if args:
-                    new_args = (f"{message}: {original_message}", *args[1:])
-                else:
-                    new_args = (f"{message}: {original_message}",)
-                replacement = exc.__class__(*new_args)
-                if hasattr(exc, "__dict__"):
-                    replacement.__dict__.update(exc.__dict__)
-                raise replacement from exc
-=======
-            should_wrap = (
-                matched_attr == "TradeManagerTaskError"
-                and matched_cls is not None
-                and matched_cls.__name__.endswith("TradeManagerTaskError")
-            )
-            if should_wrap:
-                wrapped_exc = matched_cls(f"{message}: {exc}")
-                raise wrapped_exc from exc
->>>>>>> 6c6300fb
             raise
         logger.exception("Unexpected error during trading loop")
         raise
