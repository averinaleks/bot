--- conflicted
+++ resolved
@@ -25,13 +25,6 @@
     import ccxt  # type: ignore
 except Exception:  # noqa: BLE001 - broad to avoid test import errors
     ccxt = type("ccxt_stub", (), {})()
-<<<<<<< HEAD
-from bot.dotenv_utils import load_dotenv
-from bot.config import BotConfig
-=======
-from dotenv import load_dotenv
-from bot.config import BotConfig, OFFLINE_MODE
->>>>>>> 2a3e0fd8
 from bot.gpt_client import GPTClientError, GPTClientJSONError, query_gpt_json_async
 
 BybitError = getattr(ccxt, "BaseError", Exception)
