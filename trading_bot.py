--- conflicted
+++ resolved
@@ -27,19 +27,6 @@
 
 
 class GPTAdviceModel(BaseModel):
-<<<<<<< HEAD
-    signal: str | None = None
-    tp_mult: float | None = None
-    sl_mult: float | None = None
-
-
-GPT_ADVICE = GPTAdviceModel()
-
-=======
-    signal: Optional[Literal["buy", "sell", "hold"]] = None
-    tp_mult: float | None = None
-    sl_mult: float | None = None
->>>>>>> 3ca7e69d
 
 class ServiceUnavailableError(Exception):
     """Raised when required services are not reachable."""
