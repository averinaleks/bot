"""Main entry point for the trading bot."""

from pydantic import BaseModel, ValidationError, ConfigDict
from typing import Literal, Union

import atexit
import asyncio
import json
import math
import os
import statistics
import time
from collections import deque
from contextlib import suppress
from typing import Awaitable, Callable, TypeVar

from model_builder_client import schedule_retrain, retrain

import httpx
from dotenv import load_dotenv
from tenacity import retry, stop_after_attempt, wait_exponential

from bot.config import BotConfig
from bot.gpt_client import GPTClientError, GPTClientJSONError, query_gpt_json_async
from bot.utils import logger, suppress_tf_logs

CFG = BotConfig()


class GPTAdviceModel(BaseModel):
    """Model for parsing GPT advice responses.

<<<<<<< HEAD
    The ``signal`` field historically contained string values such as
    ``"buy"`` or ``"sell"``, but some integrations may provide a numeric
    confidence score instead.  Allow both to keep the parser flexible in tests
    and lightweight environments.
    """

    signal: float | Literal["buy", "sell", "hold"] | None = None
=======
    signal: Union[float, Literal["buy", "sell", "hold"], None] = None
>>>>>>> 62b0ee6d
    tp_mult: float | None = None
    sl_mult: float | None = None
    model_config = ConfigDict(validate_assignment=False)

    def __setattr__(self, name, value):  # pragma: no cover - simple assignment logic
        super().__setattr__(name, value)
        if name == "signal" and value is None:
            super().__setattr__("tp_mult", None)
            super().__setattr__("sl_mult", None)

GPT_ADVICE = GPTAdviceModel()
class ServiceUnavailableError(Exception):
    """Raised when required services are not reachable."""


T = TypeVar("T", int, float)


def safe_number(env_var: str, default: T, cast: Callable[[str], T]) -> T:
    """Return ``env_var`` cast by ``cast`` or ``default`` on failure or invalid value."""
    value = os.getenv(env_var)
    if value is None:
        return default
    try:
        result = cast(value)
    except (TypeError, ValueError):
        logger.warning(
            "Invalid %s value '%s', using default %s", env_var, value, default
        )
        return default
    if isinstance(result, float) and not math.isfinite(result):
        logger.warning(
            "Invalid %s value '%s', using default %s", env_var, value, default
        )
        return default
    if result <= 0:
        logger.warning(
            "Non-positive %s value '%s', using default %s", env_var, value, default
        )
        return default
    return result


def safe_int(env_var: str, default: int) -> int:
    """Return int value of ``env_var`` or ``default`` on failure or non-positive value."""
    return safe_number(env_var, default, int)


def safe_float(env_var: str, default: float) -> float:
    """Return float value of ``env_var`` or ``default`` on failure or non-positive value."""
    return safe_number(env_var, default, float)


async def send_telegram_alert(message: str) -> None:
    """Send a Telegram notification if credentials are configured."""
    token = os.getenv("TELEGRAM_BOT_TOKEN")
    chat_id = os.getenv("TELEGRAM_CHAT_ID")
    if not token or not chat_id:
        logger.warning("Telegram inactive, message not sent: %s", message)
        return
    url = f"https://api.telegram.org/bot{token}/sendMessage"
    client = await get_http_client()
    max_attempts = safe_int("TELEGRAM_ALERT_RETRIES", 3)
    delay = 1
    payload = {"chat_id": chat_id, "text": message}
    for attempt in range(1, max_attempts + 1):
        try:
                try:
                    resp = await client.post(url, json=payload, timeout=10)
                except TypeError:
                    resp = await client.post(url, data=payload, timeout=10)
                raise_for_status = getattr(resp, "raise_for_status", None)
                if callable(raise_for_status):
                    raise_for_status()
                return
        except httpx.HTTPError as exc:  # pragma: no cover - network errors
            req_url = getattr(getattr(exc, "request", None), "url", url)
            redacted_url = str(req_url).replace(token, "***")
            logger.warning(
                "Failed to send Telegram alert (attempt %s/%s): %s (%s) %s",
                attempt,
                max_attempts,
                redacted_url,
                exc.__class__.__name__,
                str(exc).replace(token, "***"),
            )
            if attempt == max_attempts:
                logger.error(
                    "Failed to send Telegram alert after %s attempts", max_attempts,
                )
                return
            await asyncio.sleep(delay)
            delay *= 2


_TASKS: set[asyncio.Task[None]] = set()
_TASKS_LOCK = asyncio.Lock()


def _task_done(task: asyncio.Task[None]) -> None:
    """Remove completed ``task`` and log any unhandled exception."""

    async def _remove() -> None:
        async with _TASKS_LOCK:
            _TASKS.discard(task)

    asyncio.create_task(_remove())
    with suppress(asyncio.CancelledError):
        exc = task.exception()
        if exc:
            logger.error("run_async task failed", exc_info=exc)


def run_async(coro: Awaitable[None], timeout: float | None = None) -> None:
    """Run or schedule ``coro`` depending on event loop state.

    When scheduled, keep a reference to the task and log exceptions on
    completion.
    """
    try:
        asyncio.get_running_loop()
    except RuntimeError:
        asyncio.run(asyncio.wait_for(coro, timeout))
    else:
        task = asyncio.create_task(asyncio.wait_for(coro, timeout))
        task.add_done_callback(_task_done)

        async def _add() -> None:
            async with _TASKS_LOCK:
                _TASKS.add(task)

        asyncio.create_task(_add())


async def shutdown_async_tasks(timeout: float = 5.0) -> None:
    """Wait for all scheduled tasks to complete.

    Tasks that do not finish within ``timeout`` seconds are logged and
    cancelled.
    """
    async with _TASKS_LOCK:
        tasks = set(_TASKS)

    if not tasks:
        return

    done, pending = await asyncio.wait(tasks, timeout=timeout)
    if pending:
        logger.warning("Cancelling pending tasks: %s", [repr(t) for t in pending])
        for task in pending:
            task.cancel()
        await asyncio.gather(*pending, return_exceptions=True)

    async with _TASKS_LOCK:
        _TASKS.clear()

# Threshold for slow trade confirmations
CONFIRMATION_TIMEOUT = safe_float("ORDER_CONFIRMATION_TIMEOUT", 5.0)

# Keep a short history of prices to derive simple features such as
# price change (used as a lightweight volume proxy) and a moving
# average.  This avoids additional service calls while still allowing
# us to build a small feature vector for the prediction service.
# Use a larger window to accommodate EMA/RSI calculations.
_PRICE_HISTORY: deque[float] = deque(maxlen=200)
PRICE_HISTORY_LOCK = asyncio.Lock()

# Track model performance
_PRED_RESULTS: deque[int] = deque(maxlen=CFG.prediction_history_size)
_LAST_PREDICTION: int | None = None


# Default trading symbol; overridden from configuration at runtime.
SYMBOL = "BTCUSDT"


def _compute_ema(prices: list[float], period: int = 10) -> float:
    """Return exponential moving average for ``prices``."""
    if not prices:
        return 0.0
    alpha = 2 / (period + 1)
    ema = prices[0]
    for price in prices[1:]:
        ema = alpha * price + (1 - alpha) * ema
    return ema
INTERVAL = safe_float("INTERVAL", 5.0)
# How often to retrain the reference model (seconds)
TRAIN_INTERVAL = safe_float("TRAIN_INTERVAL", 24 * 60 * 60)

# Default retry values for service availability checks
DEFAULT_SERVICE_CHECK_RETRIES = 30
DEFAULT_SERVICE_CHECK_DELAY = 2.0

# Global flag toggled via Telegram commands to enable/disable trading
_TRADING_ENABLED: bool = True
_TRADING_ENABLED_LOCK = asyncio.Lock()


async def get_trading_enabled() -> bool:
    """Return the current trading enabled state."""
    async with _TRADING_ENABLED_LOCK:
        return _TRADING_ENABLED


async def set_trading_enabled(value: bool) -> None:
    """Set the trading enabled state to ``value``."""
    global _TRADING_ENABLED
    async with _TRADING_ENABLED_LOCK:
        _TRADING_ENABLED = value

# Shared HTTP client for outgoing requests
HTTP_CLIENT: httpx.AsyncClient | None = None
HTTP_CLIENT_LOCK = asyncio.Lock()


async def get_http_client() -> httpx.AsyncClient:
    """Return a shared HTTP client instance.

    Timeout for requests can be configured via the ``HTTP_CLIENT_TIMEOUT``
    environment variable (default 5 seconds).
    """
    global HTTP_CLIENT
    async with HTTP_CLIENT_LOCK:
        if HTTP_CLIENT is None:
            timeout = safe_float("HTTP_CLIENT_TIMEOUT", 5.0)
            HTTP_CLIENT = httpx.AsyncClient(trust_env=False, timeout=timeout)
    return HTTP_CLIENT


async def close_http_client() -> None:
    """Close the module-level HTTP client if it exists."""
    global HTTP_CLIENT
    await shutdown_async_tasks()
    if HTTP_CLIENT is not None:
        close = getattr(HTTP_CLIENT, "aclose", None)
        if callable(close):
            await close()
        HTTP_CLIENT = None



def _cleanup_http_client() -> None:
    """Synchronously close the shared HTTP client.

    If an event loop is already running (e.g. in environments like Jupyter),
    ``asyncio.run`` will raise ``RuntimeError``. In that case schedule the
    cleanup on the existing loop and return immediately.
    """

    coro = close_http_client()
    try:
        asyncio.run(coro)
    except RuntimeError:
        coro.close()
        with suppress(RuntimeError):
            loop = asyncio.get_running_loop()
            loop.create_task(close_http_client())


atexit.register(_cleanup_http_client)


def _load_env() -> dict:
    """Load service URLs from environment variables.

    If explicit ``*_URL`` variables are not provided, fall back to the ``HOST``
    value when constructing defaults. This allows running the bot locally by
    specifying only ``HOST`` without overriding every service URL.
    """

    host = os.getenv("HOST")
    scheme = os.getenv("SERVICE_SCHEME", "http")
    data_handler = os.getenv("DATA_HANDLER_URL")
    model_builder = os.getenv("MODEL_BUILDER_URL")
    trade_manager = os.getenv("TRADE_MANAGER_URL")
    gptoss_api = os.getenv("GPT_OSS_API")

    if data_handler is None:
        data_handler = (
            f"{scheme}://{host}:8000" if host else f"{scheme}://data_handler:8000"
        )
    if model_builder is None:
        model_builder = (
            f"{scheme}://{host}:8001" if host else f"{scheme}://model_builder:8001"
        )
    if trade_manager is None:
        trade_manager = (
            f"{scheme}://{host}:8002" if host else f"{scheme}://trade_manager:8002"
        )

    return {
        "data_handler_url": data_handler,
        "model_builder_url": model_builder,
        "trade_manager_url": trade_manager,
        "gptoss_api": gptoss_api,
    }


async def check_services() -> None:
    """Ensure dependent services are responsive."""
    env = _load_env()
    retries = safe_int("SERVICE_CHECK_RETRIES", DEFAULT_SERVICE_CHECK_RETRIES)
    delay = safe_float("SERVICE_CHECK_DELAY", DEFAULT_SERVICE_CHECK_DELAY)
    services = {
        "data_handler": (env["data_handler_url"], "ping"),
        "model_builder": (env["model_builder_url"], "ping"),
        "trade_manager": (env["trade_manager_url"], "ready"),
    }
    if env.get("gptoss_api"):
        services["gptoss"] = (env["gptoss_api"], "health")
    async with httpx.AsyncClient(trust_env=False, timeout=5) as client:
        async def _probe(name: str, url: str, endpoint: str) -> str | None:
            for attempt in range(retries):
                try:
                    resp = await client.get(f"{url}/{endpoint}", timeout=5)
                    if resp.status_code == 200:
                        return None
                    if resp.status_code != 200:
                        logger.warning(
                            "Ping failed for %s (%s): HTTP %s",
                            name,
                            attempt + 1,
                            resp.status_code,
                        )
                except httpx.HTTPError as exc:
                    logger.warning(
                        "Ping failed for %s (%s): %s", name, attempt + 1, exc
                    )
                await asyncio.sleep(delay)
            logger.error("Service %s unreachable at %s", name, url)
            return f"{name} service is not available"

        tasks = [
            _probe(name, url, endpoint)
            for name, (url, endpoint) in services.items()
        ]
        results = await asyncio.gather(*tasks, return_exceptions=True)

    errors: list[str] = []
    for result in results:
        if isinstance(result, Exception):
            logger.error("Service check raised: %s", result)
            errors.append(str(result))
        elif result:
            errors.append(result)
    if errors:
        raise ServiceUnavailableError("; ".join(errors))




@retry(wait=wait_exponential(multiplier=1, min=2, max=5), stop=stop_after_attempt(3))
async def fetch_price(symbol: str, env: dict) -> float | None:
    """Return current price or ``None`` if the request fails."""
    try:
        async with httpx.AsyncClient(trust_env=False) as client:
            resp = await client.get(
                f"{env['data_handler_url']}/price/{symbol}", timeout=5
            )
        try:
            data = resp.json()
        except ValueError:
            logger.error("Invalid JSON from price service")
            return None
        if resp.status_code != 200 or "error" in data:
            err = data.get("error", f"HTTP {resp.status_code}")
            logger.error("Failed to fetch price: %s", err)
            return None
        price = data.get("price")
        if not isinstance(price, (int, float)):
            logger.error("Invalid price type for %s: %r", symbol, price)
            return None
        if price <= 0:
            logger.error("Invalid price for %s: %s", symbol, price)
            return None
        return price
    except httpx.HTTPError as exc:
        logger.error("Price request error: %s", exc)
        return None


async def fetch_initial_history(symbol: str, env: dict) -> None:
    """Populate ``_PRICE_HISTORY`` with initial OHLCV data."""
    async with httpx.AsyncClient(trust_env=False) as client:
        try:
            resp = await client.get(
                f"{env['data_handler_url']}/history/{symbol}", timeout=5
            )
            data = resp.json() if resp.status_code == 200 else {}
            candles = data.get("history", [])
        except Exception as exc:  # pragma: no cover - network errors
            logger.warning("Failed to fetch initial history: %s", exc)
            candles = []
    async with PRICE_HISTORY_LOCK:
        _PRICE_HISTORY.clear()
        for candle in candles:
            if len(candle) > 4:
                try:
                    _PRICE_HISTORY.append(float(candle[4]))
                except (TypeError, ValueError):
                    continue


async def build_feature_vector(price: float) -> list[float]:
    """Derive a feature vector from recent price history.

    The vector includes:

    1. ``price`` – latest price.
    2. ``volume`` – price change since last observation as a proxy for volume.
    3. ``sma`` – simple moving average of recent prices.
    4. ``volatility`` – standard deviation of recent price changes.
    5. ``rsi`` – Relative Strength Index over the recent window.
    """

    async with PRICE_HISTORY_LOCK:
        _PRICE_HISTORY.append(price)

        if len(_PRICE_HISTORY) > 1:
            volume = _PRICE_HISTORY[-1] - _PRICE_HISTORY[-2]
            deltas = [
                _PRICE_HISTORY[i] - _PRICE_HISTORY[i - 1]
                for i in range(1, len(_PRICE_HISTORY))
            ]
            volatility = (
                statistics.pstdev(deltas) if len(deltas) > 1 else 0.0
            )
        else:
            volume = 0.0
            volatility = 0.0

        sma = statistics.fmean(_PRICE_HISTORY)

        rsi_period = 14
        if len(_PRICE_HISTORY) > rsi_period:
            gains: list[float] = []
            losses: list[float] = []
            for i in range(len(_PRICE_HISTORY) - rsi_period, len(_PRICE_HISTORY)):
                change = _PRICE_HISTORY[i] - _PRICE_HISTORY[i - 1]
                if change > 0:
                    gains.append(change)
                else:
                    losses.append(-change)
            avg_gain = statistics.fmean(gains) if gains else 0.0
            avg_loss = statistics.fmean(losses) if losses else 0.0
            if avg_loss == 0:
                rsi = 100.0 if avg_gain > 0 else 50.0
            else:
                rs = avg_gain / avg_loss
                rsi = 100 - 100 / (1 + rs)
        else:
            rsi = 50.0

    return [price, volume, sma, volatility, rsi]


@retry(wait=wait_exponential(multiplier=1, min=2, max=5), stop=stop_after_attempt(3))
async def get_prediction(symbol: str, features: list[float], env: dict) -> dict | None:
    """Return raw model prediction output for the given ``features``."""
    try:
        payload = json.dumps({"symbol": symbol, "features": features}).encode()
        headers = {
            "Content-Type": "application/json",
            "Content-Length": str(len(payload)),
        }
        async with httpx.AsyncClient(trust_env=False) as client:
            try:
                resp = await client.post(
                    f"{env['model_builder_url']}/predict",
                    content=payload,
                    headers=headers,
                    timeout=5,
                )
            except TypeError:  # pragma: no cover - fallback for stub clients
                resp = await client.post(
                    f"{env['model_builder_url']}/predict",
                    json={"symbol": symbol, "features": features},
                    timeout=5,
                )
        if resp.status_code != 200:
            logger.error("Model prediction failed: HTTP %s", resp.status_code)
            return None
        try:
            return resp.json()
        except ValueError:
            logger.error("Invalid JSON from model prediction")
            return None
    except httpx.HTTPError as exc:
        logger.error("Model request error: %s", exc)
        return None


def _build_trade_payload(
    symbol: str,
    side: str,
    price: float,
    tp: float | None,
    sl: float | None,
    trailing_stop: float | None,
) -> tuple[dict, dict, float]:
    """Return payload, headers and timeout for trade requests."""

    if side not in {"buy", "sell"}:
        raise ValueError("side must be 'buy' or 'sell'")

    payload = {"symbol": symbol, "side": side, "price": price}
    if tp is not None:
        payload["tp"] = tp
    if sl is not None:
        payload["sl"] = sl
    if trailing_stop is not None:
        payload["trailing_stop"] = trailing_stop

    headers: dict[str, str] = {}
    token = os.getenv("TRADE_MANAGER_TOKEN")
    if token:
        headers["Authorization"] = f"Bearer {token}"

    timeout = safe_float("TRADE_MANAGER_TIMEOUT", 5.0)
    return payload, headers, timeout


def _handle_trade_response(
    resp: httpx.Response, symbol: str, start: float
) -> tuple[bool, float, str | None]:
    """Return success flag, elapsed time and error message."""

    elapsed = time.time() - start
    try:
        data = resp.json()
    except ValueError:
        data = {}
        error = "invalid JSON"
        return False, elapsed, error

    error: str | None = None
    if resp.status_code != 200:
        error = f"HTTP {resp.status_code}"
    elif data.get("error"):
        error = str(data.get("error"))
    elif data.get("status") not in (None, "ok", "success"):
        error = str(data.get("status"))

    return error is None, elapsed, error


async def _post_trade(
    client: httpx.AsyncClient,
    symbol: str,
    side: str,
    price: float,
    env: dict,
    tp: float | None,
    sl: float | None,
    trailing_stop: float | None,
) -> tuple[bool, float, str | None]:
    """Execute trade request using ``client`` and return result details."""

    start = time.time()
    payload, headers, timeout = _build_trade_payload(
        symbol, side, price, tp, sl, trailing_stop
    )
    url = f"{env['trade_manager_url']}/open_position"
    body = json.dumps(payload).encode()
    headers["Content-Type"] = "application/json"
    headers["Content-Length"] = str(len(body))
    try:
        try:
            resp = await client.post(
                url,
                content=body,
                timeout=timeout,
                headers=headers or None,
            )
        except TypeError:  # pragma: no cover - fallback for stub clients
            resp = await client.post(
                url,
                json=payload,
                timeout=timeout,
                headers=headers or None,
            )
        return _handle_trade_response(resp, symbol, start)
    except httpx.TimeoutException:
        return False, time.time() - start, "request timed out"
    except httpx.ConnectError:
        return False, time.time() - start, "connection error"
    except httpx.HTTPError as exc:  # pragma: no cover - other network errors
        return False, time.time() - start, str(exc)


async def send_trade_async(
    client: httpx.AsyncClient,
    symbol: str,
    side: str,
    price: float,
    env: dict,
    tp: float | None = None,
    sl: float | None = None,
    trailing_stop: float | None = None,
    max_attempts: int = 3,
    retry_delay: float = 1.0,
) -> tuple[bool, str | None]:
    """Asynchronously send trade request to trade manager.

    Returns a tuple ``(ok, error)`` where ``error`` is ``None`` on success.
    """

    for attempt in range(1, max_attempts + 1):
        ok, elapsed, error = await _post_trade(
            client, symbol, side, price, env, tp, sl, trailing_stop
        )
        if ok:
            if elapsed > CONFIRMATION_TIMEOUT:
                await send_telegram_alert(
                    f"⚠️ Slow TradeManager response {elapsed:.2f}s for {symbol}"
                )
            return True, None
        msg = error or "unknown error"
        if attempt < max_attempts:
            logger.warning(
                "Retrying order for %s (attempt %s/%s): %s",
                symbol,
                attempt,
                max_attempts,
                msg,
            )
            await asyncio.sleep(retry_delay)
            continue
        logger.error("Failed to place order for %s: %s", symbol, msg)
        await send_telegram_alert(
            f"Trade manager request failed for {symbol}: {msg}"
        )
        return False, msg


async def close_position_async(
    client: httpx.AsyncClient,
    env: dict,
    order_id: str,
    side: str,
    max_attempts: int = 3,
    retry_delay: float = 1.0,
) -> tuple[bool, str | None]:
    """Close an existing position via the trade manager.

    Returns a tuple ``(ok, error)`` similar to :func:`send_trade_async`.
    """

    url = f"{env['trade_manager_url']}/close_position"
    for attempt in range(1, max_attempts + 1):
        try:
            response = await client.post(
                url,
                json={"order_id": order_id, "side": side},
                timeout=5,
            )
            if response.status_code == 200:
                return True, None
            msg = f"HTTP {response.status_code} - {response.text}"
        except httpx.TimeoutException:
            msg = "request timed out"
        except httpx.ConnectError:
            msg = "connection error"
        except httpx.HTTPError as exc:  # pragma: no cover - other network errors
            msg = str(exc)
        if attempt < max_attempts:
            logger.warning(
                "Retrying close for %s (attempt %s/%s): %s",
                order_id,
                attempt,
                max_attempts,
                msg,
            )
            await asyncio.sleep(retry_delay)
            continue
        logger.error("Failed to close position %s: %s", order_id, msg)
        return False, msg


async def monitor_positions(env: dict, interval: float = INTERVAL) -> None:
    """Poll open positions and close them when exit conditions are met."""
    trail_state: dict[str, float] = {}
    async with httpx.AsyncClient(trust_env=False, timeout=5) as client:
        while True:
            try:
                resp = await client.get(
                    f"{env['trade_manager_url']}/positions", timeout=5
                )
                if resp.status_code != 200:
                    logger.error(
                        "Failed to fetch positions: status code %s", resp.status_code
                    )
                    await asyncio.sleep(interval)
                    continue
                positions = resp.json().get("positions", [])
            except (httpx.HTTPError, ValueError) as exc:
                logger.error("Failed to fetch positions: %s", exc)
                await asyncio.sleep(interval)
                continue
            symbols: list[str] = []
            for pos in positions:
                sym = pos.get("symbol")
                if sym and sym not in symbols:
                    symbols.append(sym)

            prices: dict[str, float] = {}
            if symbols:
                tasks = [fetch_price(sym, env) for sym in symbols]
                results = await asyncio.gather(*tasks, return_exceptions=True)
                for sym, result in zip(symbols, results):
                    if isinstance(result, Exception) or result is None:
                        logger.error("Price task failed for %s: %s", sym, result)
                    else:
                        prices[sym] = result

            for pos in positions:
                order_id = pos.get("id")
                symbol = pos.get("symbol")
                side = pos.get("side")
                tp = pos.get("tp")
                sl = pos.get("sl")
                trailing = pos.get("trailing_stop")
                entry = pos.get("entry_price")
                if not order_id or not symbol or not side:
                    continue
                price = prices.get(symbol)
                if price is None:
                    continue
                reason = None
                if side == "buy":
                    if tp is not None and price >= tp:
                        reason = "tp"
                    elif sl is not None and price <= sl:
                        reason = "sl"
                    else:
                        base = trail_state.get(order_id, entry or price)
                        base = max(base, price)
                        trail_state[order_id] = base
                        if trailing is not None and price <= base - trailing:
                            reason = "trailing_stop"
                    close_side = "sell"
                else:
                    if tp is not None and price <= tp:
                        reason = "tp"
                    elif sl is not None and price >= sl:
                        reason = "sl"
                    else:
                        base = trail_state.get(order_id, entry or price)
                        base = min(base, price)
                        trail_state[order_id] = base
                        if trailing is not None and price >= base + trailing:
                            reason = "trailing_stop"
                    close_side = "buy"

                if reason:
                    ok, err = await close_position_async(
                        client, env, order_id, close_side
                    )
                    if not ok and err:
                        await send_telegram_alert(
                            f"Failed to close position {order_id}: {err}"
                        )
                    trail_state.pop(order_id, None)
            await asyncio.sleep(interval)


def _parse_trade_params(
    tp: float | str | None = None,
    sl: float | str | None = None,
    trailing_stop: float | str | None = None,
) -> tuple[float | None, float | None, float | None]:
    """Safely convert trade parameters to floats when possible."""

    def _parse(value: float | str | None) -> float | None:
        try:
            return float(value) if value is not None else None
        except (TypeError, ValueError) as exc:
            logger.warning("Invalid trade parameter %r: %s", value, exc)
            return None

    return _parse(tp), _parse(sl), _parse(trailing_stop)


def _resolve_trade_params(
    tp: float | None,
    sl: float | None,
    trailing_stop: float | None,
    price: float | None = None,
) -> tuple[float | None, float | None, float | None]:
    """Return TP/SL/trailing-stop values.

    Starting from ``tp``, ``sl`` and ``trailing_stop`` (already parsed if
    provided), fill in missing values from environment variables or fall back
    to config multipliers using ``price``.
    """

    env_tp, env_sl, env_ts = _parse_trade_params(
        os.getenv("TP"), os.getenv("SL"), os.getenv("TRAILING_STOP")
    )

    def _resolve(
        value: float | None, env_value: float | None, multiplier: float
    ) -> float | None:
        if value is not None:
            return value
        if env_value is not None:
            return env_value
        if price is not None:
            return price * multiplier
        return None

    tp_mult = CFG.tp_multiplier
    sl_mult = CFG.sl_multiplier
    if GPT_ADVICE.tp_mult is not None and isinstance(GPT_ADVICE.signal, (str, type(None))):
        tp_mult *= float(GPT_ADVICE.tp_mult)
    if GPT_ADVICE.sl_mult is not None and isinstance(GPT_ADVICE.signal, (str, type(None))):
        sl_mult *= float(GPT_ADVICE.sl_mult)

    tp = _resolve(tp, env_tp, tp_mult)
    sl = _resolve(sl, env_sl, sl_mult)
    trailing_stop = _resolve(
        trailing_stop, env_ts, CFG.trailing_stop_multiplier
    )

    return tp, sl, trailing_stop


def should_trade(model_signal: str) -> bool:
    """Return ``True`` if weighted signals favor ``model_signal``."""

    gpt_signal = GPT_ADVICE.signal
    if gpt_signal and gpt_signal not in {"buy", "sell", "hold"}:
        logger.info("Invalid GPT advice %s", gpt_signal)
        return False

    prices = list(_PRICE_HISTORY)
    ema_signal = None
    if prices:
        ema = _compute_ema(prices)
        if prices[-1] > ema:
            ema_signal = "buy"
        elif prices[-1] < ema:
            ema_signal = "sell"

    weights = {
        "model": CFG.transformer_weight,
        "ema": CFG.ema_weight,
    }
    scores = {"buy": 0.0, "sell": 0.0}
    if model_signal == "buy":
        scores["buy"] += weights["model"]
    else:
        scores["sell"] += weights["model"]
    if ema_signal == "buy":
        scores["buy"] += weights["ema"]
    elif ema_signal == "sell":
        scores["sell"] += weights["ema"]
    if gpt_signal in ("buy", "sell"):
        weights["gpt"] = CFG.gpt_weight
        if gpt_signal == "buy":
            scores["buy"] += weights["gpt"]
        else:
            scores["sell"] += weights["gpt"]

    total_weight = sum(weights.values())
    final = None
    if scores["buy"] > scores["sell"] and scores["buy"] >= total_weight / 2:
        final = "buy"
    elif scores["sell"] > scores["buy"] and scores["sell"] >= total_weight / 2:
        final = "sell"

    if final and final != model_signal:
        logger.info(
            "Weighted advice %s conflicts with model signal %s", final, model_signal
        )
        return False
    return final == model_signal


async def refresh_gpt_advice() -> None:
    """Fetch GPT analysis and update ``GPT_ADVICE``."""
    global GPT_ADVICE
    GPT_ADVICE = GPTAdviceModel()
    try:
        env = _load_env()
<<<<<<< HEAD
        price = await fetch_price(SYMBOL, env)
        if price is None:
            async with PRICE_HISTORY_LOCK:
                price = _PRICE_HISTORY[-1] if _PRICE_HISTORY else 0.0
=======
        price = 0.0
        try:
            fetched = await fetch_price(SYMBOL, env)
            if fetched is not None:
                price = fetched
        except Exception as exc:  # pragma: no cover - network issues
            logger.error("Price request error: %s", exc)
>>>>>>> 62b0ee6d
        features = await build_feature_vector(price)
        rsi = features[-1]
        ema = _compute_ema(list(_PRICE_HISTORY))
        prompt = (
            "На основании рыночных данных:\n"
            f"price={price}, EMA={ema}, RSI={rsi}.\n"
            "Дай JSON {\"signal\": 'buy'|'sell'|'hold', \"tp_mult\": float, \"sl_mult\": float}."
        )
        gpt_result = await query_gpt_json_async(prompt)
        advice = GPTAdviceModel.model_validate(gpt_result)
        GPT_ADVICE = advice
        logger.info("GPT analysis: %s", advice.model_dump())
    except GPTClientJSONError as exc:
        await send_telegram_alert(f"Некорректный JSON от GPT: {exc}")
        logger.debug("GPT analysis failed: %s", exc)
    except GPTClientError as exc:  # pragma: no cover - non-critical
        logger.debug("GPT analysis failed: %s", exc)
    except ValidationError as exc:
        await send_telegram_alert(f"Invalid GPT advice schema: {exc}")
        raise


async def _gpt_advice_loop() -> None:
    while True:
        await refresh_gpt_advice()
        await asyncio.sleep(3600)


async def reactive_trade(symbol: str, env: dict | None = None) -> None:
    """Asynchronously fetch prediction and open position if signaled."""
    env = env or _load_env()
    async with httpx.AsyncClient(trust_env=False) as client:
        try:
            resp = await client.get(
                f"{env['data_handler_url']}/price/{symbol}", timeout=5.0
            )
            if resp.status_code != 200:
                logger.error("Failed to fetch price: HTTP %s", resp.status_code)
                return
            try:
                price = resp.json().get("price", 0)
            except ValueError:
                logger.error("Invalid JSON from price service")
                return
            if price is None or price <= 0:
                logger.warning("Invalid price for %s: %s", symbol, price)
                return
            features = await build_feature_vector(price)
            pred = await client.post(
                f"{env['model_builder_url']}/predict",
                json={"symbol": symbol, "features": features},
                timeout=5.0,
            )
            if pred.status_code != 200:
                logger.error("Model prediction failed: HTTP %s", pred.status_code)
                return
            try:
                pdata = pred.json()
            except ValueError:
                logger.error("Invalid JSON from model prediction")
                return
            signal = pdata.get("signal")
            if not signal:
                return
            tp, sl, trailing_stop = _parse_trade_params(
                pdata.get("tp"), pdata.get("sl"), pdata.get("trailing_stop")
            )
            tp, sl, trailing_stop = _resolve_trade_params(tp, sl, trailing_stop, price)
            await send_trade_async(
                client,
                symbol,
                signal,
                price,
                env,
                tp=tp,
                sl=sl,
                trailing_stop=trailing_stop,
            )
        except httpx.HTTPError as exc:
            logger.error("Reactive trade request error: %s", exc)


async def run_once_async() -> None:
    """Execute a single trading cycle.

    The cycle is:
    * Fetch the latest price for ``SYMBOL``.
    * Build a feature vector and obtain a model prediction.
    * Resolve TP/SL/trailing-stop values from prediction, environment or
      config defaults.
    * If trading is enabled and GPT advice allows it, forward the trade to the
    trade manager.
    """

    env = _load_env()

    if not await get_trading_enabled():
        logger.info("Trading disabled")
        return

    price = await fetch_price(SYMBOL, env)
    if price is None:
        return

    features = await build_feature_vector(price)
    prediction = await get_prediction(SYMBOL, features, env)
    if not prediction:
        return

    signal = prediction.get("signal")
    if not signal:
        return

    logger.info("Prediction: %s", signal)

    if not should_trade(signal):
        return

    tp, sl, trailing_stop = _parse_trade_params(
        prediction.get("tp"), prediction.get("sl"), prediction.get("trailing_stop")
    )
    tp, sl, trailing_stop = _resolve_trade_params(tp, sl, trailing_stop, price)

    client = await get_http_client()
    await send_trade_async(
        client,
        SYMBOL,
        signal,
        price,
        env,
        tp=tp,
        sl=sl,
        trailing_stop=trailing_stop,
    )
async def main_async() -> None:
    """Run the trading bot until interrupted."""
    train_task = None
    monitor_task = None
    gpt_task = None
    try:
        await check_services()
        env = _load_env()
        gpt_task = asyncio.create_task(_gpt_advice_loop())
        while True:
            try:
                await run_once_async()
            except ServiceUnavailableError as exc:
                logger.error("Service availability check failed: %s", exc)
                await send_telegram_alert(
                    f"Service availability check failed: {exc}"
                )
            except Exception as exc:
                logger.exception("Error in main loop: %s", exc)
                await send_telegram_alert(f"Error in main loop: {exc}")
            await asyncio.sleep(INTERVAL)
    except ServiceUnavailableError as exc:
        logger.error("Service availability check failed: %s", exc)
        await send_telegram_alert(f"Service availability check failed: {exc}")
    except Exception as exc:  # pragma: no cover - unexpected startup errors
        logger.exception("Unexpected error in main_async: %s", exc)
        await send_telegram_alert(f"Unexpected error in main_async: {exc}")
    except KeyboardInterrupt:
        logger.info('Stopping trading bot')
    finally:
        if monitor_task:
            monitor_task.cancel()
            with suppress(asyncio.CancelledError):
                await monitor_task
        if train_task:
            train_task.cancel()
            with suppress(asyncio.CancelledError):
                await train_task
        if gpt_task:
            gpt_task.cancel()
            with suppress(asyncio.CancelledError):
                await gpt_task


def main() -> None:
    from data_handler import get_settings  # local import to avoid circular dependency

    load_dotenv()
    try:
        cfg = get_settings()
    except ValidationError as exc:  # pragma: no cover - config errors
        logger.error("Invalid environment configuration: %s", exc)
        raise SystemExit(1)
    suppress_tf_logs()
    global SYMBOL
    SYMBOL = cfg.symbols[0]
    if not os.getenv("TELEGRAM_BOT_TOKEN") or not os.getenv("TELEGRAM_CHAT_ID"):
        logger.warning(
            "Telegram inactive: TELEGRAM_BOT_TOKEN or TELEGRAM_CHAT_ID not set"
        )
    asyncio.run(main_async())


if __name__ == '__main__':
    from bot.utils import configure_logging

    configure_logging()
    main()<|MERGE_RESOLUTION|>--- conflicted
+++ resolved
@@ -30,17 +30,6 @@
 class GPTAdviceModel(BaseModel):
     """Model for parsing GPT advice responses.
 
-<<<<<<< HEAD
-    The ``signal`` field historically contained string values such as
-    ``"buy"`` or ``"sell"``, but some integrations may provide a numeric
-    confidence score instead.  Allow both to keep the parser flexible in tests
-    and lightweight environments.
-    """
-
-    signal: float | Literal["buy", "sell", "hold"] | None = None
-=======
-    signal: Union[float, Literal["buy", "sell", "hold"], None] = None
->>>>>>> 62b0ee6d
     tp_mult: float | None = None
     sl_mult: float | None = None
     model_config = ConfigDict(validate_assignment=False)
@@ -926,20 +915,6 @@
     GPT_ADVICE = GPTAdviceModel()
     try:
         env = _load_env()
-<<<<<<< HEAD
-        price = await fetch_price(SYMBOL, env)
-        if price is None:
-            async with PRICE_HISTORY_LOCK:
-                price = _PRICE_HISTORY[-1] if _PRICE_HISTORY else 0.0
-=======
-        price = 0.0
-        try:
-            fetched = await fetch_price(SYMBOL, env)
-            if fetched is not None:
-                price = fetched
-        except Exception as exc:  # pragma: no cover - network issues
-            logger.error("Price request error: %s", exc)
->>>>>>> 62b0ee6d
         features = await build_feature_vector(price)
         rsi = features[-1]
         ema = _compute_ema(list(_PRICE_HISTORY))
