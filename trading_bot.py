"""Main entry point for the trading bot."""

from data_handler import get_settings
from pydantic import BaseModel, ValidationError

import asyncio
import os
import statistics
import time
import math
from collections import deque
from contextlib import suppress
from pathlib import Path
from typing import Awaitable, Callable, TypeVar, Optional, Literal
import atexit

from model_builder_client import schedule_retrain

import httpx
from dotenv import load_dotenv
from tenacity import retry, stop_after_attempt, wait_exponential

from bot.config import BotConfig
from bot.gpt_client import GPTClientError, query_gpt_json_async
from bot.utils import logger, suppress_tf_logs
from pydantic import BaseModel, ValidationError

CFG = BotConfig()

GPT_ADVICE: dict[str, float | str | None] = {
    "signal": None,
    "tp_mult": None,
    "sl_mult": None,
}


class GPTAdviceModel(BaseModel):
<<<<<<< HEAD
    signal: Optional[Literal["buy", "sell", "hold"]] = None
    tp_mult: Optional[float] = None
    sl_mult: Optional[float] = None

=======

    signal: str | None = None
    tp_mult: float | None = None
    sl_mult: float | None = None
>>>>>>> 8e2eb2de

class ServiceUnavailableError(Exception):
    """Raised when required services are not reachable."""


T = TypeVar("T", int, float)


def safe_number(env_var: str, default: T, cast: Callable[[str], T]) -> T:
    """Return ``env_var`` cast by ``cast`` or ``default`` on failure or invalid value."""
    value = os.getenv(env_var)
    if value is None:
        return default
    try:
        result = cast(value)
    except (TypeError, ValueError):
        logger.warning(
            "Invalid %s value '%s', using default %s", env_var, value, default
        )
        return default
    if isinstance(result, float) and not math.isfinite(result):
        logger.warning(
            "Invalid %s value '%s', using default %s", env_var, value, default
        )
        return default
    if result <= 0:
        logger.warning(
            "Non-positive %s value '%s', using default %s", env_var, value, default
        )
        return default
    return result


def safe_int(env_var: str, default: int) -> int:
    """Return int value of ``env_var`` or ``default`` on failure or non-positive value."""
    return safe_number(env_var, default, int)


def safe_float(env_var: str, default: float) -> float:
    """Return float value of ``env_var`` or ``default`` on failure or non-positive value."""
    return safe_number(env_var, default, float)


async def send_telegram_alert(message: str) -> None:
    """Send a Telegram notification if credentials are configured."""
    token = os.getenv("TELEGRAM_BOT_TOKEN")
    chat_id = os.getenv("TELEGRAM_CHAT_ID")
    if not token or not chat_id:
        logger.warning("Telegram inactive, message not sent: %s", message)
        return
    url = f"https://api.telegram.org/bot{token}/sendMessage"
    client = await get_http_client()
    max_attempts = safe_int("TELEGRAM_ALERT_RETRIES", 3)
    delay = 1
    for attempt in range(1, max_attempts + 1):
        try:
            response = await client.post(
                url, data={"chat_id": chat_id, "text": message}, timeout=5
            )
            response.raise_for_status()
            return
        except httpx.HTTPError as exc:  # pragma: no cover - network errors
            redacted_url = str(exc.request.url).replace(token, "***")
            logger.warning(
                "Failed to send Telegram alert (attempt %s/%s): %s (%s) %s",
                attempt,
                max_attempts,
                redacted_url,
                exc.__class__.__name__,
                str(exc).replace(token, "***"),
            )
            if attempt == max_attempts:
                logger.error(
                    "Failed to send Telegram alert after %s attempts", max_attempts,
                )
                return
            await asyncio.sleep(delay)
            delay *= 2


_TASKS: set[asyncio.Task[None]] = set()


def _task_done(task: asyncio.Task[None]) -> None:
    """Remove completed ``task`` and log any unhandled exception."""
    _TASKS.discard(task)
    with suppress(asyncio.CancelledError):
        exc = task.exception()
        if exc:
            logger.error("run_async task failed", exc_info=exc)


def run_async(coro: Awaitable[None]) -> None:
    """Run or schedule ``coro`` depending on event loop state.

    When scheduled, keep a reference to the task and log exceptions on
    completion.
    """
    try:
        asyncio.get_running_loop()
    except RuntimeError:
        asyncio.run(coro)
    else:
        task = asyncio.create_task(coro)
        _TASKS.add(task)
        task.add_done_callback(_task_done)


async def shutdown_async_tasks() -> None:
    """Wait for all scheduled tasks to complete."""
    if _TASKS:
        await asyncio.gather(*_TASKS, return_exceptions=True)
        _TASKS.clear()

# Threshold for slow trade confirmations
CONFIRMATION_TIMEOUT = safe_float("ORDER_CONFIRMATION_TIMEOUT", 5.0)

# Keep a short history of prices to derive simple features such as
# price change (used as a lightweight volume proxy) and a moving
# average.  This avoids additional service calls while still allowing
# us to build a small feature vector for the prediction service.
_PRICE_HISTORY: deque[float] = deque(maxlen=50)
PRICE_HISTORY_LOCK = asyncio.Lock()


# Default trading symbol; overridden from configuration at runtime.
SYMBOL = "BTCUSDT"
INTERVAL = safe_float("INTERVAL", 5.0)
# How often to retrain the reference model (seconds)
TRAIN_INTERVAL = safe_float("TRAIN_INTERVAL", 24 * 60 * 60)

# Default retry values for service availability checks
DEFAULT_SERVICE_CHECK_RETRIES = 30
DEFAULT_SERVICE_CHECK_DELAY = 2.0

# Global flag toggled via Telegram commands to enable/disable trading
_TRADING_ENABLED: bool = True
_TRADING_ENABLED_LOCK = asyncio.Lock()


async def get_trading_enabled() -> bool:
    """Return the current trading enabled state."""
    async with _TRADING_ENABLED_LOCK:
        return _TRADING_ENABLED


async def set_trading_enabled(value: bool) -> None:
    """Set the trading enabled state to ``value``."""
    global _TRADING_ENABLED
    async with _TRADING_ENABLED_LOCK:
        _TRADING_ENABLED = value

# Shared HTTP client for outgoing requests
HTTP_CLIENT: httpx.AsyncClient | None = None
HTTP_CLIENT_LOCK = asyncio.Lock()


async def get_http_client() -> httpx.AsyncClient:
    """Return a shared HTTP client instance.

    Timeout for requests can be configured via the ``HTTP_CLIENT_TIMEOUT``
    environment variable (default 5 seconds).
    """
    global HTTP_CLIENT
    async with HTTP_CLIENT_LOCK:
        if HTTP_CLIENT is None:
            timeout = safe_float("HTTP_CLIENT_TIMEOUT", 5.0)
            HTTP_CLIENT = httpx.AsyncClient(trust_env=False, timeout=timeout)
    return HTTP_CLIENT


async def close_http_client() -> None:
    """Close the module-level HTTP client if it exists."""
    global HTTP_CLIENT
    await shutdown_async_tasks()
    if HTTP_CLIENT is not None:
        await HTTP_CLIENT.aclose()
        HTTP_CLIENT = None



def _cleanup_http_client() -> None:
    """Synchronously close the shared HTTP client.

    If an event loop is already running (e.g. in environments like Jupyter),
    ``asyncio.run`` will raise ``RuntimeError``. In that case schedule the
    cleanup on the existing loop and return immediately.
    """

    coro = close_http_client()
    try:
        asyncio.run(coro)
    except RuntimeError:
        coro.close()
        with suppress(RuntimeError):
            loop = asyncio.get_running_loop()
            loop.create_task(close_http_client())


atexit.register(_cleanup_http_client)


def _load_env() -> dict:
    """Load service URLs from environment variables.

    If explicit ``*_URL`` variables are not provided, fall back to the ``HOST``
    value when constructing defaults. This allows running the bot locally by
    specifying only ``HOST`` without overriding every service URL.
    """

    host = os.getenv("HOST")
    scheme = os.getenv("SERVICE_SCHEME", "http")
    data_handler = os.getenv("DATA_HANDLER_URL")
    model_builder = os.getenv("MODEL_BUILDER_URL")
    trade_manager = os.getenv("TRADE_MANAGER_URL")
    gptoss_api = os.getenv("GPT_OSS_API")

    if data_handler is None:
        data_handler = (
            f"{scheme}://{host}:8000" if host else f"{scheme}://data_handler:8000"
        )
    if model_builder is None:
        model_builder = (
            f"{scheme}://{host}:8001" if host else f"{scheme}://model_builder:8001"
        )
    if trade_manager is None:
        trade_manager = (
            f"{scheme}://{host}:8002" if host else f"{scheme}://trade_manager:8002"
        )

    return {
        "data_handler_url": data_handler,
        "model_builder_url": model_builder,
        "trade_manager_url": trade_manager,
        "gptoss_api": gptoss_api,
    }


async def check_services() -> None:
    """Ensure dependent services are responsive."""
    env = _load_env()
    retries = safe_int("SERVICE_CHECK_RETRIES", DEFAULT_SERVICE_CHECK_RETRIES)
    delay = safe_float("SERVICE_CHECK_DELAY", DEFAULT_SERVICE_CHECK_DELAY)
    services = {
        "data_handler": (env["data_handler_url"], "ping"),
        "model_builder": (env["model_builder_url"], "ping"),
        "trade_manager": (env["trade_manager_url"], "ready"),
    }
    if env.get("gptoss_api"):
        services["gptoss"] = (env["gptoss_api"], "health")
    async with httpx.AsyncClient(trust_env=False, timeout=5) as client:
        async def _probe(name: str, url: str, endpoint: str) -> str | None:
            for attempt in range(retries):
                try:
                    resp = await client.get(f"{url}/{endpoint}", timeout=5)
                    if resp.status_code == 200:
                        return None
                    if resp.status_code != 200:
                        logger.warning(
                            "Ping failed for %s (%s): HTTP %s",
                            name,
                            attempt + 1,
                            resp.status_code,
                        )
                except httpx.HTTPError as exc:
                    logger.warning(
                        "Ping failed for %s (%s): %s", name, attempt + 1, exc
                    )
                await asyncio.sleep(delay)
            logger.error("Service %s unreachable at %s", name, url)
            return f"{name} service is not available"

        tasks = [
            _probe(name, url, endpoint)
            for name, (url, endpoint) in services.items()
        ]
        results = await asyncio.gather(*tasks, return_exceptions=True)

    errors: list[str] = []
    for result in results:
        if isinstance(result, Exception):
            logger.error("Service check raised: %s", result)
            errors.append(str(result))
        elif result:
            errors.append(result)
    if errors:
        raise ServiceUnavailableError("; ".join(errors))




@retry(wait=wait_exponential(multiplier=1, min=2, max=5), stop=stop_after_attempt(3))
async def fetch_price(symbol: str, env: dict) -> float | None:
    """Return current price or ``None`` if the request fails."""
    try:
        async with httpx.AsyncClient(trust_env=False) as client:
            resp = await client.get(
                f"{env['data_handler_url']}/price/{symbol}", timeout=5
            )
        try:
            data = resp.json()
        except ValueError:
            logger.error("Invalid JSON from price service")
            return None
        if resp.status_code != 200 or "error" in data:
            err = data.get("error", f"HTTP {resp.status_code}")
            logger.error("Failed to fetch price: %s", err)
            return None
        price = data.get("price")
        if not isinstance(price, (int, float)):
            logger.error("Invalid price type for %s: %r", symbol, price)
            return None
        if price <= 0:
            logger.error("Invalid price for %s: %s", symbol, price)
            return None
        return price
    except httpx.HTTPError as exc:
        logger.error("Price request error: %s", exc)
        return None


async def build_feature_vector(price: float) -> list[float]:
    """Derive a feature vector from recent price history.

    The vector includes:

    1. ``price`` – latest price.
    2. ``volume`` – price change since last observation as a proxy for volume.
    3. ``sma`` – simple moving average of recent prices.
    4. ``volatility`` – standard deviation of recent price changes.
    5. ``rsi`` – Relative Strength Index over the recent window.
    """

    async with PRICE_HISTORY_LOCK:
        _PRICE_HISTORY.append(price)

        if len(_PRICE_HISTORY) > 1:
            volume = _PRICE_HISTORY[-1] - _PRICE_HISTORY[-2]
            deltas = [
                _PRICE_HISTORY[i] - _PRICE_HISTORY[i - 1]
                for i in range(1, len(_PRICE_HISTORY))
            ]
            volatility = (
                statistics.pstdev(deltas) if len(deltas) > 1 else 0.0
            )
        else:
            volume = 0.0
            volatility = 0.0

        sma = statistics.fmean(_PRICE_HISTORY)

        rsi_period = 14
        if len(_PRICE_HISTORY) > rsi_period:
            gains: list[float] = []
            losses: list[float] = []
            for i in range(len(_PRICE_HISTORY) - rsi_period, len(_PRICE_HISTORY)):
                change = _PRICE_HISTORY[i] - _PRICE_HISTORY[i - 1]
                if change > 0:
                    gains.append(change)
                else:
                    losses.append(-change)
            avg_gain = statistics.fmean(gains) if gains else 0.0
            avg_loss = statistics.fmean(losses) if losses else 0.0
            if avg_loss == 0:
                rsi = 100.0 if avg_gain > 0 else 50.0
            else:
                rs = avg_gain / avg_loss
                rsi = 100 - 100 / (1 + rs)
        else:
            rsi = 50.0

    return [price, volume, sma, volatility, rsi]


@retry(wait=wait_exponential(multiplier=1, min=2, max=5), stop=stop_after_attempt(3))
async def get_prediction(symbol: str, features: list[float], env: dict) -> dict | None:
    """Return raw model prediction output for the given ``features``."""
    try:
        async with httpx.AsyncClient(trust_env=False) as client:
            resp = await client.post(
                f"{env['model_builder_url']}/predict",
                json={"symbol": symbol, "features": features},
                timeout=5,
            )
        if resp.status_code != 200:
            logger.error("Model prediction failed: HTTP %s", resp.status_code)
            return None
        try:
            return resp.json()
        except ValueError:
            logger.error("Invalid JSON from model prediction")
            return None
    except httpx.HTTPError as exc:
        logger.error("Model request error: %s", exc)
        return None


def _build_trade_payload(
    symbol: str,
    side: str,
    price: float,
    tp: float | None,
    sl: float | None,
    trailing_stop: float | None,
) -> tuple[dict, dict, float]:
    """Return payload, headers and timeout for trade requests."""

    if side not in {"buy", "sell"}:
        raise ValueError("side must be 'buy' or 'sell'")

    payload = {"symbol": symbol, "side": side, "price": price}
    if tp is not None:
        payload["tp"] = tp
    if sl is not None:
        payload["sl"] = sl
    if trailing_stop is not None:
        payload["trailing_stop"] = trailing_stop

    headers: dict[str, str] = {}
    token = os.getenv("TRADE_MANAGER_TOKEN")
    if token:
        headers["Authorization"] = f"Bearer {token}"

    timeout = safe_float("TRADE_MANAGER_TIMEOUT", 5.0)
    return payload, headers, timeout


def _handle_trade_response(
    resp: httpx.Response, symbol: str, start: float
) -> tuple[bool, float, str | None]:
    """Return success flag, elapsed time and error message."""

    elapsed = time.time() - start
    try:
        data = resp.json()
    except ValueError:
        data = {}
        error = "invalid JSON"
        return False, elapsed, error

    error: str | None = None
    if resp.status_code != 200:
        error = f"HTTP {resp.status_code}"
    elif data.get("error"):
        error = str(data.get("error"))
    elif data.get("status") not in (None, "ok", "success"):
        error = str(data.get("status"))

    return error is None, elapsed, error


async def _post_trade(
    client: httpx.AsyncClient,
    symbol: str,
    side: str,
    price: float,
    env: dict,
    tp: float | None,
    sl: float | None,
    trailing_stop: float | None,
) -> tuple[bool, float, str | None]:
    """Execute trade request using ``client`` and return result details."""

    start = time.time()
    payload, headers, timeout = _build_trade_payload(
        symbol, side, price, tp, sl, trailing_stop
    )
    url = f"{env['trade_manager_url']}/open_position"
    try:
        resp = await client.post(
            url, json=payload, timeout=timeout, headers=headers or None
        )
        return _handle_trade_response(resp, symbol, start)
    except httpx.TimeoutException:
        return False, time.time() - start, "request timed out"
    except httpx.ConnectError:
        return False, time.time() - start, "connection error"
    except httpx.HTTPError as exc:  # pragma: no cover - other network errors
        return False, time.time() - start, str(exc)


async def send_trade_async(
    client: httpx.AsyncClient,
    symbol: str,
    side: str,
    price: float,
    env: dict,
    tp: float | None = None,
    sl: float | None = None,
    trailing_stop: float | None = None,
    max_attempts: int = 3,
    retry_delay: float = 1.0,
) -> tuple[bool, str | None]:
    """Asynchronously send trade request to trade manager.

    Returns a tuple ``(ok, error)`` where ``error`` is ``None`` on success.
    """

    for attempt in range(1, max_attempts + 1):
        ok, elapsed, error = await _post_trade(
            client, symbol, side, price, env, tp, sl, trailing_stop
        )
        if ok:
            if elapsed > CONFIRMATION_TIMEOUT:
                await send_telegram_alert(
                    f"⚠️ Slow TradeManager response {elapsed:.2f}s for {symbol}"
                )
            return True, None
        msg = error or "unknown error"
        if attempt < max_attempts:
            logger.warning(
                "Retrying order for %s (attempt %s/%s): %s",
                symbol,
                attempt,
                max_attempts,
                msg,
            )
            await asyncio.sleep(retry_delay)
            continue
        logger.error("Failed to place order for %s: %s", symbol, msg)
        await send_telegram_alert(
            f"Trade manager request failed for {symbol}: {msg}"
        )
        return False, msg


async def close_position_async(
    client: httpx.AsyncClient,
    env: dict,
    order_id: str,
    side: str,
    max_attempts: int = 3,
    retry_delay: float = 1.0,
) -> tuple[bool, str | None]:
    """Close an existing position via the trade manager.

    Returns a tuple ``(ok, error)`` similar to :func:`send_trade_async`.
    """

    url = f"{env['trade_manager_url']}/close_position"
    for attempt in range(1, max_attempts + 1):
        try:
            response = await client.post(
                url,
                json={"order_id": order_id, "side": side},
                timeout=5,
            )
            if response.status_code == 200:
                return True, None
            msg = f"HTTP {response.status_code} - {response.text}"
        except httpx.TimeoutException:
            msg = "request timed out"
        except httpx.ConnectError:
            msg = "connection error"
        except httpx.HTTPError as exc:  # pragma: no cover - other network errors
            msg = str(exc)
        if attempt < max_attempts:
            logger.warning(
                "Retrying close for %s (attempt %s/%s): %s",
                order_id,
                attempt,
                max_attempts,
                msg,
            )
            await asyncio.sleep(retry_delay)
            continue
        logger.error("Failed to close position %s: %s", order_id, msg)
        return False, msg


async def monitor_positions(env: dict, interval: float = INTERVAL) -> None:
    """Poll open positions and close them when exit conditions are met."""
    trail_state: dict[str, float] = {}
    async with httpx.AsyncClient(trust_env=False, timeout=5) as client:
        while True:
            try:
                resp = await client.get(
                    f"{env['trade_manager_url']}/positions", timeout=5
                )
                if resp.status_code != 200:
                    logger.error(
                        "Failed to fetch positions: status code %s", resp.status_code
                    )
                    await asyncio.sleep(interval)
                    continue
                positions = resp.json().get("positions", [])
            except (httpx.HTTPError, ValueError) as exc:
                logger.error("Failed to fetch positions: %s", exc)
                await asyncio.sleep(interval)
                continue
            symbols: list[str] = []
            for pos in positions:
                sym = pos.get("symbol")
                if sym and sym not in symbols:
                    symbols.append(sym)

            prices: dict[str, float] = {}
            if symbols:
                tasks = [fetch_price(sym, env) for sym in symbols]
                results = await asyncio.gather(*tasks, return_exceptions=True)
                for sym, result in zip(symbols, results):
                    if isinstance(result, Exception) or result is None:
                        logger.error("Price task failed for %s: %s", sym, result)
                    else:
                        prices[sym] = result

            for pos in positions:
                order_id = pos.get("id")
                symbol = pos.get("symbol")
                side = pos.get("side")
                tp = pos.get("tp")
                sl = pos.get("sl")
                trailing = pos.get("trailing_stop")
                entry = pos.get("entry_price")
                if not order_id or not symbol or not side:
                    continue
                price = prices.get(symbol)
                if price is None:
                    continue
                reason = None
                if side == "buy":
                    if tp is not None and price >= tp:
                        reason = "tp"
                    elif sl is not None and price <= sl:
                        reason = "sl"
                    else:
                        base = trail_state.get(order_id, entry or price)
                        base = max(base, price)
                        trail_state[order_id] = base
                        if trailing is not None and price <= base - trailing:
                            reason = "trailing_stop"
                    close_side = "sell"
                else:
                    if tp is not None and price <= tp:
                        reason = "tp"
                    elif sl is not None and price >= sl:
                        reason = "sl"
                    else:
                        base = trail_state.get(order_id, entry or price)
                        base = min(base, price)
                        trail_state[order_id] = base
                        if trailing is not None and price >= base + trailing:
                            reason = "trailing_stop"
                    close_side = "buy"

                if reason:
                    ok, err = await close_position_async(
                        client, env, order_id, close_side
                    )
                    if not ok and err:
                        await send_telegram_alert(
                            f"Failed to close position {order_id}: {err}"
                        )
                    trail_state.pop(order_id, None)
            await asyncio.sleep(interval)


def _parse_trade_params(
    tp: float | str | None = None,
    sl: float | str | None = None,
    trailing_stop: float | str | None = None,
) -> tuple[float | None, float | None, float | None]:
    """Safely convert trade parameters to floats when possible."""

    def _parse(value: float | str | None) -> float | None:
        try:
            return float(value) if value is not None else None
        except (TypeError, ValueError) as exc:
            logger.warning("Invalid trade parameter %r: %s", value, exc)
            return None

    return _parse(tp), _parse(sl), _parse(trailing_stop)


def _resolve_trade_params(
    tp: float | None,
    sl: float | None,
    trailing_stop: float | None,
    price: float | None = None,
) -> tuple[float | None, float | None, float | None]:
    """Return TP/SL/trailing-stop values.

    Starting from ``tp``, ``sl`` and ``trailing_stop`` (already parsed if
    provided), fill in missing values from environment variables or fall back
    to config multipliers using ``price``.
    """

    env_tp, env_sl, env_ts = _parse_trade_params(
        os.getenv("TP"), os.getenv("SL"), os.getenv("TRAILING_STOP")
    )

    def _resolve(
        value: float | None, env_value: float | None, multiplier: float
    ) -> float | None:
        if value is not None:
            return value
        if env_value is not None:
            return env_value
        if price is not None:
            return price * multiplier
        return None

    tp_mult = CFG.tp_multiplier
    sl_mult = CFG.sl_multiplier
    if GPT_ADVICE.get("tp_mult") is not None:
        tp_mult *= float(GPT_ADVICE["tp_mult"])
    if GPT_ADVICE.get("sl_mult") is not None:
        sl_mult *= float(GPT_ADVICE["sl_mult"])

    tp = _resolve(tp, env_tp, tp_mult)
    sl = _resolve(sl, env_sl, sl_mult)
    trailing_stop = _resolve(
        trailing_stop, env_ts, CFG.trailing_stop_multiplier
    )

    return tp, sl, trailing_stop


def should_trade(model_signal: str) -> bool:
    """Return ``True`` if trade should proceed based on GPT advice."""

    gpt_signal = GPT_ADVICE.get("signal")
    if gpt_signal and gpt_signal != model_signal:
        logger.info(
            "GPT advice %s conflicts with model signal %s", gpt_signal, model_signal
        )
        return False
    return True


async def refresh_gpt_advice() -> None:
    """Fetch GPT analysis and update ``GPT_ADVICE``."""
    try:
        strategy_code = (
            Path(__file__).with_name("strategy_optimizer.py").read_text(encoding="utf-8")
        )
        gpt_result = await query_gpt_json_async(
            "Что ты видишь в этом коде:\n" + strategy_code
        )
        advice = GPTAdviceModel.model_validate(gpt_result)
        GPT_ADVICE.update(
            signal=advice.signal,
            tp_mult=advice.tp_mult,
            sl_mult=advice.sl_mult,
        )
        logger.info("GPT analysis: %s", advice.model_dump())
    except GPTClientError as exc:  # pragma: no cover - non-critical
        logger.debug("GPT analysis failed: %s", exc)
    except ValidationError as exc:
        await send_telegram_alert(f"Invalid GPT advice schema: {exc}")
        raise


async def reactive_trade(symbol: str, env: dict | None = None) -> None:
    """Asynchronously fetch prediction and open position if signaled."""
    env = env or _load_env()
    async with httpx.AsyncClient(trust_env=False) as client:
        try:
            resp = await client.get(
                f"{env['data_handler_url']}/price/{symbol}", timeout=5.0
            )
            if resp.status_code != 200:
                logger.error("Failed to fetch price: HTTP %s", resp.status_code)
                return
            try:
                price = resp.json().get("price", 0)
            except ValueError:
                logger.error("Invalid JSON from price service")
                return
            if price is None or price <= 0:
                logger.warning("Invalid price for %s: %s", symbol, price)
                return
            features = await build_feature_vector(price)
            pred = await client.post(
                f"{env['model_builder_url']}/predict",
                json={"symbol": symbol, "features": features},
                timeout=5.0,
            )
            if pred.status_code != 200:
                logger.error("Model prediction failed: HTTP %s", pred.status_code)
                return
            try:
                pdata = pred.json()
            except ValueError:
                logger.error("Invalid JSON from model prediction")
                return
            signal = pdata.get("signal")
            if not signal:
                return
            tp, sl, trailing_stop = _parse_trade_params(
                pdata.get("tp"), pdata.get("sl"), pdata.get("trailing_stop")
            )
            tp, sl, trailing_stop = _resolve_trade_params(tp, sl, trailing_stop, price)
            await send_trade_async(
                client,
                symbol,
                signal,
                price,
                env,
                tp=tp,
                sl=sl,
                trailing_stop=trailing_stop,
            )
        except httpx.HTTPError as exc:
            logger.error("Reactive trade request error: %s", exc)


async def run_once_async() -> None:
    """Execute a single trading cycle."""
    env = _load_env()
    price = await fetch_price(SYMBOL, env)
    if price is None or price <= 0:
        logger.warning("Invalid price for %s: %s", SYMBOL, price)
        return
    logger.info("Price for %s: %s", SYMBOL, price)
    features = await build_feature_vector(price)
    pdata = await get_prediction(SYMBOL, features, env)
    model_signal = pdata.get("signal") if pdata else None
    logger.info("Prediction: %s", model_signal)
    if model_signal and should_trade(model_signal):
        tp, sl, trailing_stop = _parse_trade_params(
            pdata.get("tp") if pdata else None,
            pdata.get("sl") if pdata else None,
            pdata.get("trailing_stop") if pdata else None,
        )
        tp, sl, trailing_stop = _resolve_trade_params(tp, sl, trailing_stop, price)
        logger.info("Sending trade: %s %s @ %s", SYMBOL, model_signal, price)
        client = await get_http_client()
        await send_trade_async(
            client,
            SYMBOL,
            model_signal,
            price,
            env,
            tp=tp,
            sl=sl,
            trailing_stop=trailing_stop,
        )
    elif model_signal:
        logger.info("Trade skipped due to GPT advice")




async def main_async() -> None:
    """Run the trading bot until interrupted."""
    train_task = None
    monitor_task = None
    try:
        await check_services()
        env = _load_env()
        train_task = schedule_retrain(env["model_builder_url"], TRAIN_INTERVAL)
        while True:
            await run_once_async()
            await asyncio.sleep(INTERVAL)
    except ServiceUnavailableError as exc:
        logger.error("Service availability check failed: %s", exc)
    except KeyboardInterrupt:
        logger.info('Stopping trading bot')
    finally:
        if monitor_task:
            monitor_task.cancel()
            with suppress(asyncio.CancelledError):
                await monitor_task
        if train_task:
            train_task.cancel()
            with suppress(asyncio.CancelledError):
                await train_task


def main() -> None:
    load_dotenv()
    try:
        cfg = get_settings()
    except ValidationError as exc:  # pragma: no cover - config errors
        logger.error("Invalid environment configuration: %s", exc)
        raise SystemExit(1)
    suppress_tf_logs()
    global SYMBOL
    SYMBOL = cfg.symbols[0]
    if not os.getenv("TELEGRAM_BOT_TOKEN") or not os.getenv("TELEGRAM_CHAT_ID"):
        logger.warning(
            "Telegram inactive: TELEGRAM_BOT_TOKEN or TELEGRAM_CHAT_ID not set"
        )
    asyncio.run(main_async())


if __name__ == '__main__':
    from bot.utils import configure_logging

    configure_logging()
    main()<|MERGE_RESOLUTION|>--- conflicted
+++ resolved
@@ -35,17 +35,6 @@
 
 
 class GPTAdviceModel(BaseModel):
-<<<<<<< HEAD
-    signal: Optional[Literal["buy", "sell", "hold"]] = None
-    tp_mult: Optional[float] = None
-    sl_mult: Optional[float] = None
-
-=======
-
-    signal: str | None = None
-    tp_mult: float | None = None
-    sl_mult: float | None = None
->>>>>>> 8e2eb2de
 
 class ServiceUnavailableError(Exception):
     """Raised when required services are not reachable."""
