--- conflicted
+++ resolved
@@ -928,60 +928,6 @@
 
 async def run_once_async() -> None:
     """Execute a single trading cycle."""
-<<<<<<< HEAD
-
-    # abort early if trading is disabled
-    if not await get_trading_enabled():
-        return
-
-    env = _load_env()
-
-    price = await fetch_price(SYMBOL, env)
-    if price is None:
-        return
-
-    features = await build_feature_vector(price)
-    prediction = await get_prediction(SYMBOL, features, env)
-    if not prediction:
-        return
-
-    signal = prediction.get("signal")
-    if not signal:
-        return
-
-    if not should_trade(signal):
-        return
-
-    logger.info("Prediction: %s", signal)
-
-    tp, sl, trailing_stop = _parse_trade_params(
-        prediction.get("tp"), prediction.get("sl"), prediction.get("trailing_stop")
-    )
-    tp, sl, trailing_stop = _resolve_trade_params(tp, sl, trailing_stop, price)
-
-    client = await get_http_client()
-    await send_trade_async(
-        client,
-        SYMBOL,
-        signal,
-        price,
-        env,
-        tp=tp,
-        sl=sl,
-        trailing_stop=trailing_stop,
-    )
-=======
-    async with httpx.AsyncClient(trust_env=False) as client:
-        await send_trade_async(
-            client,
-            SYMBOL,
-            price,
-            env,
-            tp=tp,
-            sl=sl,
-            trailing_stop=trailing_stop,
-        )
->>>>>>> 1d157123
 async def main_async() -> None:
     """Run the trading bot until interrupted."""
     train_task = None
