--- conflicted
+++ resolved
@@ -40,19 +40,6 @@
 def safe_number(env_var: str, default: T, cast: Callable[[str], T]) -> T:
     """Return ``env_var`` cast by ``cast`` or ``default`` on failure or invalid value."""
     value = os.getenv(env_var)
-<<<<<<< HEAD
-    return util_safe_int(value, default, env_var=env_var)
-=======
-    if value is None:
-        return default
-    try:
-        result = cast(value)
-    except ValueError:
-        logger.warning(
-            "Invalid %s value '%s', using default %s", env_var, value, default
-        )
-        return default
->>>>>>> 929e6758
 
     if isinstance(result, float) and not math.isfinite(result):
         logger.warning(
