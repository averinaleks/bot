"""Main entry point for the trading bot."""

from pydantic import BaseModel, ValidationError, ConfigDict
from typing import Literal, Union

import atexit
import asyncio
import json
import math
import os
import statistics
import time
from collections import deque
from contextlib import suppress
from typing import Awaitable, Callable, TypeVar

from model_builder_client import schedule_retrain, retrain

import httpx
from dotenv import load_dotenv
from tenacity import retry, stop_after_attempt, wait_exponential

from bot.config import BotConfig
from bot.gpt_client import GPTClientError, GPTClientJSONError, query_gpt_json_async
from bot.utils import logger, suppress_tf_logs

CFG = BotConfig()


class GPTAdviceModel(BaseModel):
    """Model for parsing GPT advice responses."""

    signal: float | str | None = None
    tp_mult: float | None = None
    sl_mult: float | None = None
    model_config = ConfigDict(validate_assignment=False)

    def __setattr__(self, name, value):  # pragma: no cover - simple assignment logic
        super().__setattr__(name, value)
        if name == "signal" and value is None:
            super().__setattr__("tp_mult", None)
            super().__setattr__("sl_mult", None)


GPT_ADVICE = GPTAdviceModel()


class ServiceUnavailableError(Exception):
    """Raised when required services are not reachable."""


T = TypeVar("T", int, float)


def safe_number(env_var: str, default: T, cast: Callable[[str], T]) -> T:
    """Return ``env_var`` cast by ``cast`` or ``default`` on failure or invalid value."""
    value = os.getenv(env_var)
    if value is None:
        return default
    try:
        result = cast(value)
    except (TypeError, ValueError):
        logger.warning(
            "Invalid %s value '%s', using default %s", env_var, value, default
        )
        return default
    if isinstance(result, float) and not math.isfinite(result):
        logger.warning(
            "Invalid %s value '%s', using default %s", env_var, value, default
        )
        return default
    if result <= 0:
        logger.warning(
            "Non-positive %s value '%s', using default %s", env_var, value, default
        )
        return default
    return result


def safe_int(env_var: str, default: int) -> int:
    """Return int value of ``env_var`` or ``default`` on failure or non-positive value."""
    return safe_number(env_var, default, int)


def safe_float(env_var: str, default: float) -> float:
    """Return float value of ``env_var`` or ``default`` on failure or non-positive value."""
    return safe_number(env_var, default, float)


async def send_telegram_alert(message: str) -> None:
    """Send a Telegram notification if credentials are configured."""
    token = os.getenv("TELEGRAM_BOT_TOKEN")
    chat_id = os.getenv("TELEGRAM_CHAT_ID")
    if not token or not chat_id:
        logger.warning("Telegram inactive, message not sent: %s", message)
        return
    url = f"https://api.telegram.org/bot{token}/sendMessage"
    client = await get_http_client()
    max_attempts = safe_int("TELEGRAM_ALERT_RETRIES", 3)
    delay = 1
    payload = {"chat_id": chat_id, "text": message}
    for attempt in range(1, max_attempts + 1):
        try:
                try:
                    resp = await client.post(url, json=payload, timeout=10)
                except TypeError:
                    resp = await client.post(url, data=payload, timeout=10)
                raise_for_status = getattr(resp, "raise_for_status", None)
                if callable(raise_for_status):
                    raise_for_status()
                return
        except httpx.HTTPError as exc:  # pragma: no cover - network errors
            req_url = getattr(getattr(exc, "request", None), "url", url)
            redacted_url = str(req_url).replace(token, "***")
            logger.warning(
                "Failed to send Telegram alert (attempt %s/%s): %s (%s) %s",
                attempt,
                max_attempts,
                redacted_url,
                exc.__class__.__name__,
                str(exc).replace(token, "***"),
            )
            if attempt == max_attempts:
                logger.error(
                    "Failed to send Telegram alert after %s attempts", max_attempts,
                )
                return
            await asyncio.sleep(delay)
            delay *= 2


_TASKS: set[asyncio.Task[None]] = set()
_TASKS_LOCK = asyncio.Lock()


def _task_done(task: asyncio.Task[None]) -> None:
    """Remove completed ``task`` and log any unhandled exception."""

    async def _remove() -> None:
        async with _TASKS_LOCK:
            _TASKS.discard(task)

    asyncio.create_task(_remove())
    with suppress(asyncio.CancelledError):
        exc = task.exception()
        if exc:
            logger.error("run_async task failed", exc_info=exc)


def run_async(coro: Awaitable[None], timeout: float | None = None) -> None:
    """Run or schedule ``coro`` depending on event loop state.

    When scheduled, keep a reference to the task and log exceptions on
    completion.
    """
    try:
        asyncio.get_running_loop()
    except RuntimeError:
        asyncio.run(asyncio.wait_for(coro, timeout))
    else:
        task = asyncio.create_task(asyncio.wait_for(coro, timeout))
        task.add_done_callback(_task_done)

        async def _add() -> None:
            async with _TASKS_LOCK:
                _TASKS.add(task)

        asyncio.create_task(_add())


async def shutdown_async_tasks(timeout: float = 5.0) -> None:
    """Wait for all scheduled tasks to complete.

    Tasks that do not finish within ``timeout`` seconds are logged and
    cancelled.
    """
    async with _TASKS_LOCK:
        tasks = set(_TASKS)

    if not tasks:
        return

    done, pending = await asyncio.wait(tasks, timeout=timeout)
    if pending:
        logger.warning("Cancelling pending tasks: %s", [repr(t) for t in pending])
        for task in pending:
            task.cancel()
        await asyncio.gather(*pending, return_exceptions=True)

    async with _TASKS_LOCK:
        _TASKS.clear()

# Threshold for slow trade confirmations
CONFIRMATION_TIMEOUT = safe_float("ORDER_CONFIRMATION_TIMEOUT", 5.0)

# Keep a short history of prices to derive simple features such as
# price change (used as a lightweight volume proxy) and a moving
# average.  This avoids additional service calls while still allowing
# us to build a small feature vector for the prediction service.
# Use a larger window to accommodate EMA/RSI calculations.
_PRICE_HISTORY: deque[float] = deque(maxlen=200)
PRICE_HISTORY_LOCK = asyncio.Lock()

# Track model performance
_PRED_RESULTS: deque[int] = deque(maxlen=CFG.prediction_history_size)
_LAST_PREDICTION: int | None = None


# Default trading symbol; overridden from configuration at runtime.
SYMBOL = "BTCUSDT"


def _compute_ema(prices: list[float], period: int = 10) -> float:
    """Return exponential moving average for ``prices``."""
    if not prices:
        return 0.0
    alpha = 2 / (period + 1)
    ema = prices[0]
    for price in prices[1:]:
        ema = alpha * price + (1 - alpha) * ema
    return ema
INTERVAL = safe_float("INTERVAL", 5.0)
# How often to retrain the reference model (seconds)
TRAIN_INTERVAL = safe_float("TRAIN_INTERVAL", 24 * 60 * 60)

# Default retry values for service availability checks
DEFAULT_SERVICE_CHECK_RETRIES = 30
DEFAULT_SERVICE_CHECK_DELAY = 2.0

# Global flag toggled via Telegram commands to enable/disable trading
_TRADING_ENABLED: bool = True
_TRADING_ENABLED_LOCK = asyncio.Lock()


async def get_trading_enabled() -> bool:
    """Return the current trading enabled state."""
    async with _TRADING_ENABLED_LOCK:
        return _TRADING_ENABLED


async def set_trading_enabled(value: bool) -> None:
    """Set the trading enabled state to ``value``."""
    global _TRADING_ENABLED
    async with _TRADING_ENABLED_LOCK:
        _TRADING_ENABLED = value

# Shared HTTP client for outgoing requests
HTTP_CLIENT: httpx.AsyncClient | None = None
HTTP_CLIENT_LOCK = asyncio.Lock()


async def get_http_client() -> httpx.AsyncClient:
    """Return a shared HTTP client instance.

    Timeout for requests can be configured via the ``HTTP_CLIENT_TIMEOUT``
    environment variable (default 5 seconds).
    """
    global HTTP_CLIENT
    async with HTTP_CLIENT_LOCK:
        if HTTP_CLIENT is None:
            timeout = safe_float("HTTP_CLIENT_TIMEOUT", 5.0)
            HTTP_CLIENT = httpx.AsyncClient(trust_env=False, timeout=timeout)
    return HTTP_CLIENT


async def close_http_client() -> None:
    """Close the module-level HTTP client if it exists."""
    global HTTP_CLIENT
    await shutdown_async_tasks()
    if HTTP_CLIENT is not None:
        close = getattr(HTTP_CLIENT, "aclose", None)
        if callable(close):
            await close()
        HTTP_CLIENT = None



def _cleanup_http_client() -> None:
    """Synchronously close the shared HTTP client.

    If an event loop is already running (e.g. in environments like Jupyter),
    ``asyncio.run`` will raise ``RuntimeError``. In that case schedule the
    cleanup on the existing loop and return immediately.
    """

    coro = close_http_client()
    try:
        asyncio.run(coro)
    except RuntimeError:
        coro.close()
        with suppress(RuntimeError):
            loop = asyncio.get_running_loop()
            loop.create_task(close_http_client())


atexit.register(_cleanup_http_client)


def _load_env() -> dict:
    """Load service URLs from environment variables.

    If explicit ``*_URL`` variables are not provided, fall back to the ``HOST``
    value when constructing defaults. This allows running the bot locally by
    specifying only ``HOST`` without overriding every service URL.
    """

    host = os.getenv("HOST")
    scheme = os.getenv("SERVICE_SCHEME", "http")
    data_handler = os.getenv("DATA_HANDLER_URL")
    model_builder = os.getenv("MODEL_BUILDER_URL")
    trade_manager = os.getenv("TRADE_MANAGER_URL")
    gptoss_api = os.getenv("GPT_OSS_API")

    if data_handler is None:
        data_handler = (
            f"{scheme}://{host}:8000" if host else f"{scheme}://data_handler:8000"
        )
    if model_builder is None:
        model_builder = (
            f"{scheme}://{host}:8001" if host else f"{scheme}://model_builder:8001"
        )
    if trade_manager is None:
        trade_manager = (
            f"{scheme}://{host}:8002" if host else f"{scheme}://trade_manager:8002"
        )

    return {
        "data_handler_url": data_handler,
        "model_builder_url": model_builder,
        "trade_manager_url": trade_manager,
        "gptoss_api": gptoss_api,
    }


async def check_services() -> None:
    """Ensure dependent services are responsive."""
    env = _load_env()
    retries = safe_int("SERVICE_CHECK_RETRIES", DEFAULT_SERVICE_CHECK_RETRIES)
    delay = safe_float("SERVICE_CHECK_DELAY", DEFAULT_SERVICE_CHECK_DELAY)
    services = {
        "data_handler": (env["data_handler_url"], "ping"),
        "model_builder": (env["model_builder_url"], "ping"),
        "trade_manager": (env["trade_manager_url"], "ready"),
    }
    if env.get("gptoss_api"):
        services["gptoss"] = (env["gptoss_api"], "health")
    async with httpx.AsyncClient(trust_env=False, timeout=5) as client:
        async def _probe(name: str, url: str, endpoint: str) -> str | None:
            for attempt in range(retries):
                try:
                    resp = await client.get(f"{url}/{endpoint}", timeout=5)
                    if resp.status_code == 200:
                        return None
                    if resp.status_code != 200:
                        logger.warning(
                            "Ping failed for %s (%s): HTTP %s",
                            name,
                            attempt + 1,
                            resp.status_code,
                        )
                except httpx.HTTPError as exc:
                    logger.warning(
                        "Ping failed for %s (%s): %s", name, attempt + 1, exc
                    )
                await asyncio.sleep(delay)
            logger.error("Service %s unreachable at %s", name, url)
            return f"{name} service is not available"

        tasks = [
            _probe(name, url, endpoint)
            for name, (url, endpoint) in services.items()
        ]
        results = await asyncio.gather(*tasks, return_exceptions=True)

    errors: list[str] = []
    for result in results:
        if isinstance(result, Exception):
            logger.error("Service check raised: %s", result)
            errors.append(str(result))
        elif result:
            errors.append(result)
    if errors:
        raise ServiceUnavailableError("; ".join(errors))




@retry(wait=wait_exponential(multiplier=1, min=2, max=5), stop=stop_after_attempt(3))
async def fetch_price(symbol: str, env: dict) -> float | None:
    """Return current price or ``None`` if the request fails."""
    try:
        async with httpx.AsyncClient(trust_env=False) as client:
            resp = await client.get(
                f"{env['data_handler_url']}/price/{symbol}", timeout=5
            )
        try:
            data = resp.json()
        except ValueError:
            logger.error("Invalid JSON from price service")
            return None
        if resp.status_code != 200 or "error" in data:
            err = data.get("error", f"HTTP {resp.status_code}")
            logger.error("Failed to fetch price: %s", err)
            return None
        price = data.get("price")
        if not isinstance(price, (int, float)):
            logger.error("Invalid price type for %s: %r", symbol, price)
            return None
        if price <= 0:
            logger.error("Invalid price for %s: %s", symbol, price)
            return None
        return price
    except httpx.HTTPError as exc:
        logger.error("Price request error: %s", exc)
        return None


async def fetch_initial_history(symbol: str, env: dict) -> None:
    """Populate ``_PRICE_HISTORY`` with initial OHLCV data."""
    async with httpx.AsyncClient(trust_env=False) as client:
        try:
            resp = await client.get(
                f"{env['data_handler_url']}/history/{symbol}", timeout=5
            )
            data = resp.json() if resp.status_code == 200 else {}
            candles = data.get("history", [])
        except Exception as exc:  # pragma: no cover - network errors
            logger.warning("Failed to fetch initial history: %s", exc)
            candles = []
    async with PRICE_HISTORY_LOCK:
        _PRICE_HISTORY.clear()
        for candle in candles:
            if len(candle) > 4:
                try:
                    _PRICE_HISTORY.append(float(candle[4]))
                except (TypeError, ValueError):
                    continue


async def build_feature_vector(price: float) -> list[float]:
    """Derive a feature vector from recent price history.

    The vector includes:

    1. ``price`` - latest price.
    2. ``volume`` - price change since last observation as a proxy for volume.
    3. ``sma`` - simple moving average of recent prices.
    4. ``volatility`` - standard deviation of recent price changes.
    5. ``rsi`` - Relative Strength Index over the recent window.
    """

    async with PRICE_HISTORY_LOCK:
        _PRICE_HISTORY.append(price)

        if len(_PRICE_HISTORY) > 1:
            volume = _PRICE_HISTORY[-1] - _PRICE_HISTORY[-2]
            deltas = [
                _PRICE_HISTORY[i] - _PRICE_HISTORY[i - 1]
                for i in range(1, len(_PRICE_HISTORY))
            ]
            volatility = (
                statistics.pstdev(deltas) if len(deltas) > 1 else 0.0
            )
        else:
            volume = 0.0
            volatility = 0.0

        sma = statistics.fmean(_PRICE_HISTORY)

        rsi_period = 14
        if len(_PRICE_HISTORY) > rsi_period:
            gains: list[float] = []
            losses: list[float] = []
            for i in range(len(_PRICE_HISTORY) - rsi_period, len(_PRICE_HISTORY)):
                change = _PRICE_HISTORY[i] - _PRICE_HISTORY[i - 1]
                if change > 0:
                    gains.append(change)
                else:
                    losses.append(-change)
            avg_gain = statistics.fmean(gains) if gains else 0.0
            avg_loss = statistics.fmean(losses) if losses else 0.0
            if avg_loss == 0:
                rsi = 100.0 if avg_gain > 0 else 50.0
            else:
                rs = avg_gain / avg_loss
                rsi = 100 - 100 / (1 + rs)
        else:
            rsi = 50.0

    return [price, volume, sma, volatility, rsi]


@retry(wait=wait_exponential(multiplier=1, min=2, max=5), stop=stop_after_attempt(3))
async def get_prediction(symbol: str, features: list[float], env: dict) -> dict | None:
    """Return raw model prediction output for the given ``features``."""
    try:
        payload = json.dumps({"symbol": symbol, "features": features}).encode()
        headers = {
            "Content-Type": "application/json",
            "Content-Length": str(len(payload)),
        }
        async with httpx.AsyncClient(trust_env=False) as client:
            try:
                resp = await client.post(
                    f"{env['model_builder_url']}/predict",
                    content=payload,
                    headers=headers,
                    timeout=5,
                )
            except TypeError:  # pragma: no cover - fallback for stub clients
                resp = await client.post(
                    f"{env['model_builder_url']}/predict",
                    json={"symbol": symbol, "features": features},
                    timeout=5,
                )
        if resp.status_code != 200:
            logger.error("Model prediction failed: HTTP %s", resp.status_code)
            return None
        try:
            return resp.json()
        except ValueError:
            logger.error("Invalid JSON from model prediction")
            return None
    except httpx.HTTPError as exc:
        logger.error("Model request error: %s", exc)
        return None


def _build_trade_payload(
    symbol: str,
    side: str,
    price: float,
    tp: float | None,
    sl: float | None,
    trailing_stop: float | None,
) -> tuple[dict, dict, float]:
    """Return payload, headers and timeout for trade requests."""

    if side not in {"buy", "sell"}:
        raise ValueError("side must be 'buy' or 'sell'")

    payload = {"symbol": symbol, "side": side, "price": price}
    if tp is not None:
        payload["tp"] = tp
    if sl is not None:
        payload["sl"] = sl
    if trailing_stop is not None:
        payload["trailing_stop"] = trailing_stop

    headers: dict[str, str] = {}
    token = os.getenv("TRADE_MANAGER_TOKEN")
    if token:
        headers["Authorization"] = f"Bearer {token}"

    timeout = safe_float("TRADE_MANAGER_TIMEOUT", 5.0)
    return payload, headers, timeout


def _handle_trade_response(
    resp: httpx.Response, symbol: str, start: float
) -> tuple[bool, float, str | None]:
    """Return success flag, elapsed time and error message."""

    elapsed = time.time() - start
    try:
        data = resp.json()
    except ValueError:
        data = {}
        error = "invalid JSON"
        return False, elapsed, error

    error: str | None = None
    if resp.status_code != 200:
        error = f"HTTP {resp.status_code}"
    elif data.get("error"):
        error = str(data.get("error"))
    elif data.get("status") not in (None, "ok", "success"):
        error = str(data.get("status"))

    return error is None, elapsed, error


async def _post_trade(
    client: httpx.AsyncClient,
    symbol: str,
    side: str,
    price: float,
    env: dict,
    tp: float | None,
    sl: float | None,
    trailing_stop: float | None,
) -> tuple[bool, float, str | None]:
    """Execute trade request using ``client`` and return result details."""

    start = time.time()
    payload, headers, timeout = _build_trade_payload(
        symbol, side, price, tp, sl, trailing_stop
    )
    url = f"{env['trade_manager_url']}/open_position"
    body = json.dumps(payload).encode()
    headers["Content-Type"] = "application/json"
    headers["Content-Length"] = str(len(body))
    try:
        try:
            resp = await client.post(
                url,
                content=body,
                timeout=timeout,
                headers=headers or None,
            )
        except TypeError:  # pragma: no cover - fallback for stub clients
            resp = await client.post(
                url,
                json=payload,
                timeout=timeout,
                headers=headers or None,
            )
        return _handle_trade_response(resp, symbol, start)
    except httpx.TimeoutException:
        return False, time.time() - start, "request timed out"
    except httpx.ConnectError:
        return False, time.time() - start, "connection error"
    except httpx.HTTPError as exc:  # pragma: no cover - other network errors
        return False, time.time() - start, str(exc)


async def send_trade_async(
    client: httpx.AsyncClient,
    symbol: str,
    side: str,
    price: float,
    env: dict,
    tp: float | None = None,
    sl: float | None = None,
    trailing_stop: float | None = None,
    max_attempts: int = 3,
    retry_delay: float = 1.0,
) -> tuple[bool, str | None]:
    """Asynchronously send trade request to trade manager.

    Returns a tuple ``(ok, error)`` where ``error`` is ``None`` on success.
    """

    for attempt in range(1, max_attempts + 1):
        ok, elapsed, error = await _post_trade(
            client, symbol, side, price, env, tp, sl, trailing_stop
        )
        if ok:
            if elapsed > CONFIRMATION_TIMEOUT:
                await send_telegram_alert(
                    f"⚠️ Slow TradeManager response {elapsed:.2f}s for {symbol}"
                )
            return True, None
        msg = error or "unknown error"
        if attempt < max_attempts:
            logger.warning(
                "Retrying order for %s (attempt %s/%s): %s",
                symbol,
                attempt,
                max_attempts,
                msg,
            )
            await asyncio.sleep(retry_delay)
            continue
        logger.error("Failed to place order for %s: %s", symbol, msg)
        await send_telegram_alert(
            f"Trade manager request failed for {symbol}: {msg}"
        )
        return False, msg


async def close_position_async(
    client: httpx.AsyncClient,
    env: dict,
    order_id: str,
    side: str,
    max_attempts: int = 3,
    retry_delay: float = 1.0,
) -> tuple[bool, str | None]:
    """Close an existing position via the trade manager.

    Returns a tuple ``(ok, error)`` similar to :func:`send_trade_async`.
    """

    url = f"{env['trade_manager_url']}/close_position"
    for attempt in range(1, max_attempts + 1):
        try:
            response = await client.post(
                url,
                json={"order_id": order_id, "side": side},
                timeout=5,
            )
            if response.status_code == 200:
                return True, None
            msg = f"HTTP {response.status_code} - {response.text}"
        except httpx.TimeoutException:
            msg = "request timed out"
        except httpx.ConnectError:
            msg = "connection error"
        except httpx.HTTPError as exc:  # pragma: no cover - other network errors
            msg = str(exc)
        if attempt < max_attempts:
            logger.warning(
                "Retrying close for %s (attempt %s/%s): %s",
                order_id,
                attempt,
                max_attempts,
                msg,
            )
            await asyncio.sleep(retry_delay)
            continue
        logger.error("Failed to close position %s: %s", order_id, msg)
        return False, msg


async def monitor_positions(env: dict, interval: float = INTERVAL) -> None:
    """Poll open positions and close them when exit conditions are met."""
    trail_state: dict[str, float] = {}
    async with httpx.AsyncClient(trust_env=False, timeout=5) as client:
        while True:
            try:
                resp = await client.get(
                    f"{env['trade_manager_url']}/positions", timeout=5
                )
                if resp.status_code != 200:
                    logger.error(
                        "Failed to fetch positions: status code %s", resp.status_code
                    )
                    await asyncio.sleep(interval)
                    continue
                positions = resp.json().get("positions", [])
            except (httpx.HTTPError, ValueError) as exc:
                logger.error("Failed to fetch positions: %s", exc)
                await asyncio.sleep(interval)
                continue
            symbols: list[str] = []
            for pos in positions:
                sym = pos.get("symbol")
                if sym and sym not in symbols:
                    symbols.append(sym)

            prices: dict[str, float] = {}
            if symbols:
                tasks = [fetch_price(sym, env) for sym in symbols]
                results = await asyncio.gather(*tasks, return_exceptions=True)
                for sym, result in zip(symbols, results):
                    if isinstance(result, Exception) or result is None:
                        logger.error("Price task failed for %s: %s", sym, result)
                    else:
                        prices[sym] = result

            for pos in positions:
                order_id = pos.get("id")
                symbol = pos.get("symbol")
                side = pos.get("side")
                tp = pos.get("tp")
                sl = pos.get("sl")
                trailing = pos.get("trailing_stop")
                entry = pos.get("entry_price")
                if not order_id or not symbol or not side:
                    continue
                price = prices.get(symbol)
                if price is None:
                    continue
                reason = None
                if side == "buy":
                    if tp is not None and price >= tp:
                        reason = "tp"
                    elif sl is not None and price <= sl:
                        reason = "sl"
                    else:
                        base = trail_state.get(order_id, entry or price)
                        base = max(base, price)
                        trail_state[order_id] = base
                        if trailing is not None and price <= base - trailing:
                            reason = "trailing_stop"
                    close_side = "sell"
                else:
                    if tp is not None and price <= tp:
                        reason = "tp"
                    elif sl is not None and price >= sl:
                        reason = "sl"
                    else:
                        base = trail_state.get(order_id, entry or price)
                        base = min(base, price)
                        trail_state[order_id] = base
                        if trailing is not None and price >= base + trailing:
                            reason = "trailing_stop"
                    close_side = "buy"

                if reason:
                    ok, err = await close_position_async(
                        client, env, order_id, close_side
                    )
                    if not ok and err:
                        await send_telegram_alert(
                            f"Failed to close position {order_id}: {err}"
                        )
                    trail_state.pop(order_id, None)
            await asyncio.sleep(interval)


def _parse_trade_params(
    tp: float | str | None = None,
    sl: float | str | None = None,
    trailing_stop: float | str | None = None,
) -> tuple[float | None, float | None, float | None]:
    """Safely convert trade parameters to floats when possible."""

    def _parse(value: float | str | None) -> float | None:
        try:
            return float(value) if value is not None else None
        except (TypeError, ValueError) as exc:
            logger.warning("Invalid trade parameter %r: %s", value, exc)
            return None

    return _parse(tp), _parse(sl), _parse(trailing_stop)


def _resolve_trade_params(
    tp: float | None,
    sl: float | None,
    trailing_stop: float | None,
    price: float | None = None,
) -> tuple[float | None, float | None, float | None]:
    """Return TP/SL/trailing-stop values.

    Starting from ``tp``, ``sl`` and ``trailing_stop`` (already parsed if
    provided), fill in missing values from environment variables or fall back
    to config multipliers using ``price``.
    """

    env_tp, env_sl, env_ts = _parse_trade_params(
        os.getenv("TP"), os.getenv("SL"), os.getenv("TRAILING_STOP")
    )

    def _resolve(
        value: float | None, env_value: float | None, multiplier: float
    ) -> float | None:
        if value is not None:
            return value
        if env_value is not None:
            return env_value
        if price is not None:
            return price * multiplier
        return None

    tp_mult = CFG.tp_multiplier
    sl_mult = CFG.sl_multiplier
    if GPT_ADVICE.tp_mult is not None and isinstance(GPT_ADVICE.signal, (str, type(None))):
        tp_mult *= float(GPT_ADVICE.tp_mult)
    if GPT_ADVICE.sl_mult is not None and isinstance(GPT_ADVICE.signal, (str, type(None))):
        sl_mult *= float(GPT_ADVICE.sl_mult)

    tp = _resolve(tp, env_tp, tp_mult)
    sl = _resolve(sl, env_sl, sl_mult)
    trailing_stop = _resolve(
        trailing_stop, env_ts, CFG.trailing_stop_multiplier
    )

    return tp, sl, trailing_stop


def should_trade(model_signal: str) -> bool:
    """Return ``True`` if weighted signals favor ``model_signal``."""

    gpt_signal = GPT_ADVICE.signal
    if gpt_signal and gpt_signal not in {"buy", "sell", "hold"}:
        logger.info("Invalid GPT advice %s", gpt_signal)
        return False

    prices = list(_PRICE_HISTORY)
    ema_signal = None
    if prices:
        ema = _compute_ema(prices)
        if prices[-1] > ema:
            ema_signal = "buy"
        elif prices[-1] < ema:
            ema_signal = "sell"

    weights = {
        "model": CFG.transformer_weight,
        "ema": CFG.ema_weight,
    }
    scores = {"buy": 0.0, "sell": 0.0}
    if model_signal == "buy":
        scores["buy"] += weights["model"]
    else:
        scores["sell"] += weights["model"]
    if ema_signal == "buy":
        scores["buy"] += weights["ema"]
    elif ema_signal == "sell":
        scores["sell"] += weights["ema"]
    if gpt_signal in ("buy", "sell"):
        weights["gpt"] = CFG.gpt_weight
        if gpt_signal == "buy":
            scores["buy"] += weights["gpt"]
        else:
            scores["sell"] += weights["gpt"]

    total_weight = sum(weights.values())
    final = None
    if scores["buy"] > scores["sell"] and scores["buy"] >= total_weight / 2:
        final = "buy"
    elif scores["sell"] > scores["buy"] and scores["sell"] >= total_weight / 2:
        final = "sell"

    if final and final != model_signal:
        logger.info(
            "Weighted advice %s conflicts with model signal %s", final, model_signal
        )
        return False
    return final == model_signal


async def refresh_gpt_advice() -> None:
    """Fetch GPT analysis and update ``GPT_ADVICE``."""
    global GPT_ADVICE
    GPT_ADVICE = GPTAdviceModel()
    try:
        env = _load_env()
<<<<<<< HEAD
        price = _PRICE_HISTORY[-1] if _PRICE_HISTORY else 0.0
=======
        price = await fetch_price(SYMBOL, env)
        if price is None:
            return
>>>>>>> 64fda6b4
        features = await build_feature_vector(price)
        rsi = features[-1]
        ema = _compute_ema(list(_PRICE_HISTORY))
        prompt = (
            "На основании рыночных данных:\n"
            f"price={price}, EMA={ema}, RSI={rsi}.\n"
            "Дай JSON {\"signal\": 'buy'|'sell'|'hold', \"tp_mult\": float, \"sl_mult\": float}."
        )
        gpt_result = await query_gpt_json_async(prompt)
        advice = GPTAdviceModel.model_validate(gpt_result)
        GPT_ADVICE = advice
        logger.info("GPT analysis: %s", advice.model_dump())
    except GPTClientJSONError as exc:
        await send_telegram_alert(f"Некорректный JSON от GPT: {exc}")
        logger.debug("GPT analysis failed: %s", exc)
    except GPTClientError as exc:  # pragma: no cover - non-critical
        logger.debug("GPT analysis failed: %s", exc)
    except ValidationError as exc:
        await send_telegram_alert(f"Invalid GPT advice schema: {exc}")
        raise


async def _gpt_advice_loop() -> None:
    while True:
        await refresh_gpt_advice()
        await asyncio.sleep(3600)


async def reactive_trade(symbol: str, env: dict | None = None) -> None:
    """Asynchronously fetch prediction and open position if signaled."""
    env = env or _load_env()
    async with httpx.AsyncClient(trust_env=False) as client:
        try:
            resp = await client.get(
                f"{env['data_handler_url']}/price/{symbol}", timeout=5.0
            )
            if resp.status_code != 200:
                logger.error("Failed to fetch price: HTTP %s", resp.status_code)
                return
            try:
                price = resp.json().get("price", 0)
            except ValueError:
                logger.error("Invalid JSON from price service")
                return
            if price is None or price <= 0:
                logger.warning("Invalid price for %s: %s", symbol, price)
                return
            features = await build_feature_vector(price)
            pred = await client.post(
                f"{env['model_builder_url']}/predict",
                json={"symbol": symbol, "features": features},
                timeout=5.0,
            )
            if pred.status_code != 200:
                logger.error("Model prediction failed: HTTP %s", pred.status_code)
                return
            try:
                pdata = pred.json()
            except ValueError:
                logger.error("Invalid JSON from model prediction")
                return
            signal = pdata.get("signal")
            if not signal:
                return
            tp, sl, trailing_stop = _parse_trade_params(
                pdata.get("tp"), pdata.get("sl"), pdata.get("trailing_stop")
            )
            tp, sl, trailing_stop = _resolve_trade_params(tp, sl, trailing_stop, price)
            await send_trade_async(
                client,
                symbol,
                signal,
                price,
                env,
                tp=tp,
                sl=sl,
                trailing_stop=trailing_stop,
            )
        except httpx.HTTPError as exc:
            logger.error("Reactive trade request error: %s", exc)


async def run_once_async() -> None:
    """Execute a single trading cycle.

    The cycle is:
    * Fetch the latest price for ``SYMBOL``.
    * Build a feature vector and obtain a model prediction.
    * Resolve TP/SL/trailing-stop values from prediction, environment or
      config defaults.
    * If trading is enabled and GPT advice allows it, forward the trade to the
    trade manager.
    """

    env = _load_env()

    if not await get_trading_enabled():
        logger.info("Trading disabled")
        return

    price = await fetch_price(SYMBOL, env)
    if price is None:
        return

    features = await build_feature_vector(price)
    prediction = await get_prediction(SYMBOL, features, env)
    if not prediction:
        return

    signal = prediction.get("signal")
    if not signal:
        return

    logger.info("Prediction: %s", signal)

    if not should_trade(signal):
        return

    tp, sl, trailing_stop = _parse_trade_params(
        prediction.get("tp"), prediction.get("sl"), prediction.get("trailing_stop")
    )
    tp, sl, trailing_stop = _resolve_trade_params(tp, sl, trailing_stop, price)

    client = await get_http_client()
    await send_trade_async(
        client,
        SYMBOL,
        signal,
        price,
        env,
        tp=tp,
        sl=sl,
        trailing_stop=trailing_stop,
    )

async def main_async() -> None:
    # Run the trading bot until interrupted.
    train_task = None
    monitor_task = None
    gpt_task = None
    try:
        await check_services()
        env = _load_env()
        gpt_task = asyncio.create_task(_gpt_advice_loop())
        while True:
            try:
                await run_once_async()
            except ServiceUnavailableError as exc:
                logger.error("Service availability check failed: %s", exc)
                await send_telegram_alert(
                    f"Service availability check failed: {exc}"
                )
            except Exception as exc:
                logger.exception("Error in main loop: %s", exc)
                await send_telegram_alert(f"Error in main loop: {exc}")
            await asyncio.sleep(INTERVAL)
    except ServiceUnavailableError as exc:
        logger.error("Service availability check failed: %s", exc)
        await send_telegram_alert(f"Service availability check failed: {exc}")
    except Exception as exc:  # pragma: no cover - unexpected startup errors
        logger.exception("Unexpected error in main_async: %s", exc)
        await send_telegram_alert(f"Unexpected error in main_async: {exc}")
    except KeyboardInterrupt:
        logger.info('Stopping trading bot')
    finally:
        if monitor_task:
            monitor_task.cancel()
            with suppress(asyncio.CancelledError):
                await monitor_task
        if train_task:
            train_task.cancel()
            with suppress(asyncio.CancelledError):
                await train_task
        if gpt_task:
            gpt_task.cancel()
            with suppress(asyncio.CancelledError):
                await gpt_task


def main() -> None:
    from data_handler import get_settings  # local import to avoid circular dependency

    load_dotenv()
    try:
        cfg = get_settings()
    except ValidationError as exc:  # pragma: no cover - config errors
        logger.error("Invalid environment configuration: %s", exc)
        raise SystemExit(1)
    suppress_tf_logs()
    global SYMBOL
    SYMBOL = cfg.symbols[0]
    if not os.getenv("TELEGRAM_BOT_TOKEN") or not os.getenv("TELEGRAM_CHAT_ID"):
        logger.warning(
            "Telegram inactive: TELEGRAM_BOT_TOKEN or TELEGRAM_CHAT_ID not set"
        )
    asyncio.run(main_async())


if __name__ == '__main__':
    from bot.utils import configure_logging

    configure_logging()
    main()<|MERGE_RESOLUTION|>--- conflicted
+++ resolved
@@ -919,13 +919,6 @@
     GPT_ADVICE = GPTAdviceModel()
     try:
         env = _load_env()
-<<<<<<< HEAD
-        price = _PRICE_HISTORY[-1] if _PRICE_HISTORY else 0.0
-=======
-        price = await fetch_price(SYMBOL, env)
-        if price is None:
-            return
->>>>>>> 64fda6b4
         features = await build_feature_vector(price)
         rsi = features[-1]
         ema = _compute_ema(list(_PRICE_HISTORY))
