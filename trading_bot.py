--- conflicted
+++ resolved
@@ -928,88 +928,6 @@
 
 async def run_once_async() -> None:
     """Execute a single trading cycle."""
-<<<<<<< HEAD
-    global _LAST_PREDICTION
-    env = _load_env()
-    price = await fetch_price(SYMBOL, env)
-    if price is None or price <= 0:
-        logger.warning("Invalid price for %s: %s", SYMBOL, price)
-        return
-    logger.info("Price for %s: %s", SYMBOL, price)
-    features = await build_feature_vector(price)
-
-    # Evaluate previous prediction accuracy
-    acc: float | None = None
-    async with PRICE_HISTORY_LOCK:
-        if _LAST_PREDICTION is not None and len(_PRICE_HISTORY) > 1:
-            actual = 1 if _PRICE_HISTORY[-1] > _PRICE_HISTORY[-2] else 0
-            _PRED_RESULTS.append(1 if _LAST_PREDICTION == actual else 0)
-            acc = sum(_PRED_RESULTS) / len(_PRED_RESULTS)
-    if acc is not None and acc < CFG.retrain_threshold:
-        await retrain(env["model_builder_url"], env["data_handler_url"], SYMBOL)
-
-    pdata = await get_prediction(SYMBOL, features, env)
-    model_signal = pdata.get("signal") if pdata else None
-    logger.info("Prediction: %s", model_signal)
-    if model_signal and should_trade(model_signal):
-        tp, sl, trailing_stop = _parse_trade_params(
-            pdata.get("tp") if pdata else None,
-            pdata.get("sl") if pdata else None,
-            pdata.get("trailing_stop") if pdata else None,
-        )
-        tp, sl, trailing_stop = _resolve_trade_params(tp, sl, trailing_stop, price)
-        logger.info("Sending trade: %s %s @ %s", SYMBOL, model_signal, price)
-        client = await get_http_client()
-        await send_trade_async(
-            client,
-            SYMBOL,
-            model_signal,
-            price,
-            env,
-            tp=tp,
-            sl=sl,
-            trailing_stop=trailing_stop,
-        )
-    elif model_signal:
-        logger.info("Trade skipped due to GPT advice")
-    _LAST_PREDICTION = 1 if model_signal == "buy" else 0 if model_signal == "sell" else None
-=======
-    try:
-        env = _load_env()
-        price = await fetch_price(SYMBOL, env)
-        if price is None or price <= 0:
-            logger.warning("Invalid price for %s: %s", SYMBOL, price)
-            return
-        logger.info("Price for %s: %s", SYMBOL, price)
-        features = await build_feature_vector(price)
-        pdata = await get_prediction(SYMBOL, features, env)
-        model_signal = pdata.get("signal") if pdata else None
-        logger.info("Prediction: %s", model_signal)
-        if model_signal and should_trade(model_signal):
-            tp, sl, trailing_stop = _parse_trade_params(
-                pdata.get("tp") if pdata else None,
-                pdata.get("sl") if pdata else None,
-                pdata.get("trailing_stop") if pdata else None,
-            )
-            tp, sl, trailing_stop = _resolve_trade_params(tp, sl, trailing_stop, price)
-            logger.info("Sending trade: %s %s @ %s", SYMBOL, model_signal, price)
-            client = await get_http_client()
-            await send_trade_async(
-                client,
-                SYMBOL,
-                model_signal,
-                price,
-                env,
-                tp=tp,
-                sl=sl,
-                trailing_stop=trailing_stop,
-            )
-        elif model_signal:
-            logger.info("Trade skipped due to GPT advice")
-    except Exception as exc:  # pragma: no cover - network/async errors
-        logger.exception("run_once_async failed: %s", exc)
-        await send_telegram_alert(f"run_once_async failed: {exc}")
->>>>>>> 432aeace
 
 
 
@@ -1021,17 +939,6 @@
     try:
         await check_services()
         env = _load_env()
-<<<<<<< HEAD
-        train_task = schedule_retrain(
-            env["model_builder_url"],
-            env["data_handler_url"],
-            TRAIN_INTERVAL,
-            SYMBOL,
-        )
-=======
-        await fetch_initial_history(SYMBOL, env)
-        train_task = schedule_retrain(env["model_builder_url"], TRAIN_INTERVAL)
->>>>>>> 432aeace
         while True:
             try:
                 await run_once_async()
