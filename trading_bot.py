--- conflicted
+++ resolved
@@ -33,15 +33,6 @@
     tp_mult: float | None = None
     sl_mult: float | None = None
 
-<<<<<<< HEAD
-
-# Latest GPT advice affecting trade parameters.  Tests expect this object to
-# exist even before any GPT call has been made, so initialise it with
-# ``None`` values.
-=======
-# Global container for the latest GPT advice so tests can mutate it without
-# relying on network calls.
->>>>>>> e23ccb0c
 GPT_ADVICE = GPTAdviceModel()
 class ServiceUnavailableError(Exception):
     """Raised when required services are not reachable."""
@@ -99,24 +90,6 @@
     payload = {"chat_id": chat_id, "text": message}
     for attempt in range(1, max_attempts + 1):
         try:
-<<<<<<< HEAD
-            payload = {"chat_id": chat_id, "text": message}
-            try:
-                response = await client.post(url, data=payload, timeout=5)
-            except TypeError:
-                response = await client.post(url, json=payload, timeout=5)
-            if hasattr(response, "raise_for_status"):
-                response.raise_for_status()
-=======
-            try:
-                response = await client.post(url, json=payload, timeout=5)
-            except TypeError:
-                response = await client.post(url, data=payload, timeout=5)
-            if hasattr(response, "raise_for_status"):
-                response.raise_for_status()
-            elif getattr(response, "status_code", 200) >= 400:
-                raise httpx.HTTPStatusError("Error", request=response.request, response=response)  # type: ignore[arg-type]
->>>>>>> e23ccb0c
             return
         except httpx.HTTPError as exc:  # pragma: no cover - network errors
             redacted_url = str(exc.request.url).replace(token, "***")
