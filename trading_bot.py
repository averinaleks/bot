"""Main entry point for the trading bot."""

import asyncio
import os
import statistics
import time
import math
from collections import deque
from contextlib import suppress
from pathlib import Path
from typing import Awaitable, Callable, TypeVar
import atexit

from model_builder_client import schedule_retrain

import httpx
from dotenv import load_dotenv
from tenacity import retry, stop_after_attempt, wait_exponential

from bot.config import BotConfig
from bot.gpt_client import GPTClientError, query_gpt_json_async
from bot.utils import logger, suppress_tf_logs

CFG = BotConfig()

GPT_ADVICE: dict[str, float | str | None] = {
    "signal": None,
    "tp_mult": None,
    "sl_mult": None,
}


class ServiceUnavailableError(Exception):
    """Raised when required services are not reachable."""


T = TypeVar("T", int, float)


def safe_number(env_var: str, default: T, cast: Callable[[str], T]) -> T:
    """Return ``env_var`` cast by ``cast`` or ``default`` on failure or invalid value."""
    value = os.getenv(env_var)
<<<<<<< HEAD
    if value is None:
        return default
    try:
        result = cast(value)
=======
    try:
        result = default if value is None else cast(value)
>>>>>>> 4a349e1b
    except (TypeError, ValueError):
        logger.warning(
            "Invalid %s value '%s', using default %s", env_var, value, default
        )
        return default

    if value is None:
        return default
    if isinstance(result, float) and not math.isfinite(result):
        logger.warning(
            "Invalid %s value '%s', using default %s", env_var, value, default
        )
        return default
    if result <= 0:
        logger.warning(
            "Non-positive %s value '%s', using default %s", env_var, value, default
        )
        return default
    return result


def safe_int(env_var: str, default: int) -> int:
    """Return int value of ``env_var`` or ``default`` on failure or non-positive value."""
    return safe_number(env_var, default, int)


def safe_float(env_var: str, default: float) -> float:
    """Return float value of ``env_var`` or ``default`` on failure or non-positive value."""
    return safe_number(env_var, default, float)


async def send_telegram_alert(message: str) -> None:
    """Send a Telegram notification if credentials are configured."""
    token = os.getenv("TELEGRAM_BOT_TOKEN")
    chat_id = os.getenv("TELEGRAM_CHAT_ID")
    if not token or not chat_id:
        return
    url = f"https://api.telegram.org/bot{token}/sendMessage"
    client = get_http_client()
    max_attempts = safe_int("TELEGRAM_ALERT_RETRIES", 3)
    delay = 1
    for attempt in range(1, max_attempts + 1):
        try:
            response = await client.post(
                url, data={"chat_id": chat_id, "text": message}, timeout=5
            )
            response.raise_for_status()
            return
        except httpx.HTTPError as exc:  # pragma: no cover - network errors
            redacted_url = str(exc.request.url).replace(token, "***")
            logger.warning(
                "Failed to send Telegram alert (attempt %s/%s): %s (%s)",
                attempt,
                max_attempts,
                redacted_url,
                exc.__class__.__name__,
            )
            if attempt == max_attempts:
                logger.error(
                    "Failed to send Telegram alert after %s attempts", max_attempts
                )
                return
            await asyncio.sleep(delay)
            delay *= 2


_TASKS: set[asyncio.Task[None]] = set()


def _task_done(task: asyncio.Task[None]) -> None:
    """Remove completed ``task`` and log any unhandled exception."""
    _TASKS.discard(task)
    with suppress(asyncio.CancelledError):
        exc = task.exception()
        if exc:
            logger.error("run_async task failed", exc_info=exc)


def run_async(coro: Awaitable[None]) -> None:
    """Run or schedule ``coro`` depending on event loop state.

    When scheduled, keep a reference to the task and log exceptions on
    completion.
    """
    try:
        asyncio.get_running_loop()
    except RuntimeError:
        asyncio.run(coro)
    else:
        task = asyncio.create_task(coro)
        _TASKS.add(task)
        task.add_done_callback(_task_done)


async def shutdown_async_tasks() -> None:
    """Wait for all scheduled tasks to complete."""
    if _TASKS:
        await asyncio.gather(*_TASKS, return_exceptions=True)
        _TASKS.clear()

# Threshold for slow trade confirmations
CONFIRMATION_TIMEOUT = safe_float("ORDER_CONFIRMATION_TIMEOUT", 5.0)

# Keep a short history of prices to derive simple features such as
# price change (used as a lightweight volume proxy) and a moving
# average.  This avoids additional service calls while still allowing
# us to build a small feature vector for the prediction service.
_PRICE_HISTORY: deque[float] = deque(maxlen=50)
PRICE_HISTORY_LOCK = asyncio.Lock()


# Default trading symbol. Override with the SYMBOL environment variable.
SYMBOL = os.getenv("SYMBOL", "BTCUSDT")
INTERVAL = safe_float("INTERVAL", 5.0)
# How often to retrain the reference model (seconds)
TRAIN_INTERVAL = safe_float("TRAIN_INTERVAL", 24 * 60 * 60)

# Default retry values for service availability checks
DEFAULT_SERVICE_CHECK_RETRIES = 30
DEFAULT_SERVICE_CHECK_DELAY = 2.0

# Global flag toggled via Telegram commands to enable/disable trading
trading_enabled: bool = True

# Shared HTTP client for outgoing requests
HTTP_CLIENT: httpx.AsyncClient | None = None


def get_http_client() -> httpx.AsyncClient:
    """Return a shared HTTP client instance.

    Timeout for requests can be configured via the ``HTTP_CLIENT_TIMEOUT``
    environment variable (default 5 seconds).
    """
    global HTTP_CLIENT
    if HTTP_CLIENT is None:
        timeout = safe_float("HTTP_CLIENT_TIMEOUT", 5.0)
        HTTP_CLIENT = httpx.AsyncClient(trust_env=False, timeout=timeout)
    return HTTP_CLIENT


async def close_http_client() -> None:
    """Close the module-level HTTP client if it exists."""
    global HTTP_CLIENT
    await shutdown_async_tasks()
    if HTTP_CLIENT is not None:
        await HTTP_CLIENT.aclose()
        HTTP_CLIENT = None



def _cleanup_http_client() -> None:
    """Synchronously close the shared HTTP client.

    If an event loop is already running (e.g. in environments like Jupyter),
    ``asyncio.run`` will raise ``RuntimeError``. In that case schedule the
    cleanup on the existing loop and return immediately.
    """

    coro = close_http_client()
    try:
        asyncio.run(coro)
    except RuntimeError:
        coro.close()
        with suppress(RuntimeError):
            loop = asyncio.get_running_loop()
            loop.create_task(close_http_client())


atexit.register(_cleanup_http_client)


def _load_env() -> dict:
    """Load service URLs from environment variables.

    If explicit ``*_URL`` variables are not provided, fall back to the ``HOST``
    value when constructing defaults. This allows running the bot locally by
    specifying only ``HOST`` without overriding every service URL.
    """

    host = os.getenv("HOST")
    scheme = os.getenv("SERVICE_SCHEME", "http")
    data_handler = os.getenv("DATA_HANDLER_URL")
    model_builder = os.getenv("MODEL_BUILDER_URL")
    trade_manager = os.getenv("TRADE_MANAGER_URL")
    gptoss_api = os.getenv("GPT_OSS_API")

    if data_handler is None:
        data_handler = (
            f"{scheme}://{host}:8000" if host else f"{scheme}://data_handler:8000"
        )
    if model_builder is None:
        model_builder = (
            f"{scheme}://{host}:8001" if host else f"{scheme}://model_builder:8001"
        )
    if trade_manager is None:
        trade_manager = (
            f"{scheme}://{host}:8002" if host else f"{scheme}://trade_manager:8002"
        )

    return {
        "data_handler_url": data_handler,
        "model_builder_url": model_builder,
        "trade_manager_url": trade_manager,
        "gptoss_api": gptoss_api,
    }


async def check_services() -> None:
    """Ensure dependent services are responsive."""
    env = _load_env()
    retries = safe_int("SERVICE_CHECK_RETRIES", DEFAULT_SERVICE_CHECK_RETRIES)
    delay = safe_float("SERVICE_CHECK_DELAY", DEFAULT_SERVICE_CHECK_DELAY)
    services = {
        "data_handler": (env["data_handler_url"], "ping"),
        "model_builder": (env["model_builder_url"], "ping"),
        "trade_manager": (env["trade_manager_url"], "ready"),
    }
    if env.get("gptoss_api"):
        services["gptoss"] = (env["gptoss_api"], "health")
    async with httpx.AsyncClient(trust_env=False) as client:
        async def _probe(name: str, url: str, endpoint: str) -> str | None:
            for attempt in range(retries):
                try:
                    resp = await client.get(f"{url}/{endpoint}", timeout=5)
                    if resp.status_code == 200:
                        return None
                    if resp.status_code != 200:
                        logger.warning(
                            "Ping failed for %s (%s): HTTP %s",
                            name,
                            attempt + 1,
                            resp.status_code,
                        )
                except httpx.HTTPError as exc:
                    logger.warning(
                        "Ping failed for %s (%s): %s", name, attempt + 1, exc
                    )
                await asyncio.sleep(delay)
            logger.error("Service %s unreachable at %s", name, url)
            return f"{name} service is not available"

        tasks = [
            _probe(name, url, endpoint)
            for name, (url, endpoint) in services.items()
        ]
        results = await asyncio.gather(*tasks, return_exceptions=True)

    errors: list[str] = []
    for result in results:
        if isinstance(result, Exception):
            logger.error("Service check raised: %s", result)
            errors.append(str(result))
        elif result:
            errors.append(result)
    if errors:
        raise ServiceUnavailableError("; ".join(errors))




@retry(wait=wait_exponential(multiplier=1, min=2, max=5), stop=stop_after_attempt(3))
async def fetch_price(symbol: str, env: dict) -> float | None:
    """Return current price or ``None`` if the request fails."""
    try:
        async with httpx.AsyncClient(trust_env=False) as client:
            resp = await client.get(
                f"{env['data_handler_url']}/price/{symbol}", timeout=5
            )
        try:
            data = resp.json()
        except ValueError:
            logger.error("Invalid JSON from price service")
            return None
        if resp.status_code != 200 or "error" in data:
            err = data.get("error", f"HTTP {resp.status_code}")
            logger.error("Failed to fetch price: %s", err)
            return None
        price = data.get("price")
        if not isinstance(price, (int, float)):
            logger.error("Invalid price type for %s: %r", symbol, price)
            return None
        if price <= 0:
            logger.error("Invalid price for %s: %s", symbol, price)
            return None
        return price
    except httpx.HTTPError as exc:
        logger.error("Price request error: %s", exc)
        return None


async def build_feature_vector(price: float) -> list[float]:
    """Derive a feature vector from recent price history.

    The vector includes:

    1. ``price`` – latest price.
    2. ``volume`` – price change since last observation as a proxy for volume.
    3. ``sma`` – simple moving average of recent prices.
    4. ``volatility`` – standard deviation of recent price changes.
    5. ``rsi`` – Relative Strength Index over the recent window.
    """

    async with PRICE_HISTORY_LOCK:
        _PRICE_HISTORY.append(price)

        if len(_PRICE_HISTORY) > 1:
            volume = _PRICE_HISTORY[-1] - _PRICE_HISTORY[-2]
            deltas = [
                _PRICE_HISTORY[i] - _PRICE_HISTORY[i - 1]
                for i in range(1, len(_PRICE_HISTORY))
            ]
            volatility = (
                statistics.pstdev(deltas) if len(deltas) > 1 else 0.0
            )
        else:
            volume = 0.0
            volatility = 0.0

        sma = statistics.fmean(_PRICE_HISTORY)

        rsi_period = 14
        if len(_PRICE_HISTORY) > rsi_period:
            gains: list[float] = []
            losses: list[float] = []
            for i in range(len(_PRICE_HISTORY) - rsi_period, len(_PRICE_HISTORY)):
                change = _PRICE_HISTORY[i] - _PRICE_HISTORY[i - 1]
                if change > 0:
                    gains.append(change)
                else:
                    losses.append(-change)
            avg_gain = statistics.fmean(gains) if gains else 0.0
            avg_loss = statistics.fmean(losses) if losses else 0.0
            if avg_loss == 0:
                rsi = 100.0 if avg_gain > 0 else 50.0
            else:
                rs = avg_gain / avg_loss
                rsi = 100 - 100 / (1 + rs)
        else:
            rsi = 50.0

    return [price, volume, sma, volatility, rsi]


@retry(wait=wait_exponential(multiplier=1, min=2, max=5), stop=stop_after_attempt(3))
async def get_prediction(symbol: str, features: list[float], env: dict) -> dict | None:
    """Return raw model prediction output for the given ``features``."""
    try:
        async with httpx.AsyncClient(trust_env=False) as client:
            resp = await client.post(
                f"{env['model_builder_url']}/predict",
                json={"symbol": symbol, "features": features},
                timeout=5,
            )
        if resp.status_code != 200:
            logger.error("Model prediction failed: HTTP %s", resp.status_code)
            return None
        try:
            return resp.json()
        except ValueError:
            logger.error("Invalid JSON from model prediction")
            return None
    except httpx.HTTPError as exc:
        logger.error("Model request error: %s", exc)
        return None


def _build_trade_payload(
    symbol: str,
    side: str,
    price: float,
    tp: float | None,
    sl: float | None,
    trailing_stop: float | None,
) -> tuple[dict, dict, float]:
    """Return payload, headers and timeout for trade requests."""

    if side not in {"buy", "sell"}:
        raise ValueError("side must be 'buy' or 'sell'")

    payload = {"symbol": symbol, "side": side, "price": price}
    if tp is not None:
        payload["tp"] = tp
    if sl is not None:
        payload["sl"] = sl
    if trailing_stop is not None:
        payload["trailing_stop"] = trailing_stop

    headers: dict[str, str] = {}
    token = os.getenv("TRADE_MANAGER_TOKEN")
    if token:
        headers["Authorization"] = f"Bearer {token}"

    timeout = safe_float("TRADE_MANAGER_TIMEOUT", 5.0)
    return payload, headers, timeout


def _handle_trade_response(
    resp: httpx.Response, symbol: str, start: float
) -> tuple[bool, float, str | None]:
    """Return success flag, elapsed time and error message."""

    elapsed = time.time() - start
    try:
        data = resp.json()
    except ValueError:
        data = {}
        error = "invalid JSON"
        return False, elapsed, error

    error: str | None = None
    if resp.status_code != 200:
        error = f"HTTP {resp.status_code}"
    elif data.get("error"):
        error = str(data.get("error"))
    elif data.get("status") not in (None, "ok", "success"):
        error = str(data.get("status"))

    return error is None, elapsed, error


async def _post_trade(
    client: httpx.AsyncClient,
    symbol: str,
    side: str,
    price: float,
    env: dict,
    tp: float | None,
    sl: float | None,
    trailing_stop: float | None,
) -> tuple[bool, float, str | None]:
    """Execute trade request using ``client`` and return result details."""

    start = time.time()
    payload, headers, timeout = _build_trade_payload(
        symbol, side, price, tp, sl, trailing_stop
    )
    url = f"{env['trade_manager_url']}/open_position"
    resp = await client.post(
        url, json=payload, timeout=timeout, headers=headers or None
    )
    return _handle_trade_response(resp, symbol, start)


@retry(wait=wait_exponential(multiplier=1, min=2, max=5), stop=stop_after_attempt(3))
async def send_trade_async(
    client: httpx.AsyncClient,
    symbol: str,
    side: str,
    price: float,
    env: dict,
    tp: float | None = None,
    sl: float | None = None,
    trailing_stop: float | None = None,
) -> bool:
    """Asynchronously send trade request to trade manager."""

    try:
        ok, elapsed, error = await _post_trade(
            client, symbol, side, price, env, tp, sl, trailing_stop
        )
        if elapsed > CONFIRMATION_TIMEOUT:
            await send_telegram_alert(
                f"⚠️ Slow TradeManager response {elapsed:.2f}s for {symbol}"
            )
        if not ok:
            logger.error("Trade manager error: %s", error)
            await send_telegram_alert(
                f"Trade manager responded with {error} for {symbol}"
            )
        return ok
    except httpx.HTTPError as exc:
        logger.error("Trade manager request error: %s", exc)
        await send_telegram_alert(
            f"Trade manager request failed for {symbol}: {exc}"
        )
        return False


async def monitor_positions(env: dict, interval: float = INTERVAL) -> None:
    """Poll open positions and close them when exit conditions are met."""
    trail_state: dict[str, float] = {}
    async with httpx.AsyncClient(trust_env=False) as client:
        while True:
            try:
                resp = await client.get(
                    f"{env['trade_manager_url']}/positions", timeout=5
                )
                if resp.status_code != 200:
                    logger.error(
                        "Failed to fetch positions: status code %s", resp.status_code
                    )
                    await asyncio.sleep(interval)
                    continue
                positions = resp.json().get("positions", [])
            except (httpx.HTTPError, ValueError) as exc:
                logger.error("Failed to fetch positions: %s", exc)
                await asyncio.sleep(interval)
                continue
            symbols: list[str] = []
            for pos in positions:
                sym = pos.get("symbol")
                if sym and sym not in symbols:
                    symbols.append(sym)

            prices: dict[str, float] = {}
            if symbols:
                tasks = [fetch_price(sym, env) for sym in symbols]
                results = await asyncio.gather(*tasks, return_exceptions=True)
                for sym, result in zip(symbols, results):
                    if isinstance(result, Exception) or result is None:
                        logger.error("Price task failed for %s: %s", sym, result)
                    else:
                        prices[sym] = result

            for pos in positions:
                order_id = pos.get("id")
                symbol = pos.get("symbol")
                side = pos.get("side")
                tp = pos.get("tp")
                sl = pos.get("sl")
                trailing = pos.get("trailing_stop")
                entry = pos.get("entry_price")
                if not order_id or not symbol or not side:
                    continue
                price = prices.get(symbol)
                if price is None:
                    continue
                reason = None
                if side == "buy":
                    if tp is not None and price >= tp:
                        reason = "tp"
                    elif sl is not None and price <= sl:
                        reason = "sl"
                    else:
                        base = trail_state.get(order_id, entry or price)
                        base = max(base, price)
                        trail_state[order_id] = base
                        if trailing is not None and price <= base - trailing:
                            reason = "trailing_stop"
                    close_side = "sell"
                else:
                    if tp is not None and price <= tp:
                        reason = "tp"
                    elif sl is not None and price >= sl:
                        reason = "sl"
                    else:
                        base = trail_state.get(order_id, entry or price)
                        base = min(base, price)
                        trail_state[order_id] = base
                        if trailing is not None and price >= base + trailing:
                            reason = "trailing_stop"
                    close_side = "buy"

                if reason:
                    try:
                        response = await client.post(
                            f"{env['trade_manager_url']}/close_position",
                            json={"order_id": order_id, "side": close_side},
                            timeout=5,
                        )
                        if response.status_code != 200:
                            logger.error(
                                "Failed to close position %s: HTTP %s - %s",
                                order_id,
                                response.status_code,
                                response.text,
                            )
                            await send_telegram_alert(
                                f"Failed to close position {order_id}: HTTP {response.status_code} - {response.text}"
                            )
                    except httpx.HTTPError as exc:
                        logger.error("Failed to close position %s: %s", order_id, exc)
                        await send_telegram_alert(
                            f"Failed to close position {order_id}: {exc}"
                        )
                    trail_state.pop(order_id, None)
            await asyncio.sleep(interval)


def _parse_trade_params(
    tp: float | str | None = None,
    sl: float | str | None = None,
    trailing_stop: float | str | None = None,
) -> tuple[float | None, float | None, float | None]:
    """Safely convert trade parameters to floats when possible."""

    def _parse(value: float | str | None) -> float | None:
        try:
            return float(value) if value is not None else None
        except (TypeError, ValueError) as exc:
            logger.warning("Invalid trade parameter %r: %s", value, exc)
            return None

    return _parse(tp), _parse(sl), _parse(trailing_stop)


def _resolve_trade_params(
    tp: float | None,
    sl: float | None,
    trailing_stop: float | None,
    price: float | None = None,
) -> tuple[float | None, float | None, float | None]:
    """Return TP/SL/trailing-stop values.

    Starting from ``tp``, ``sl`` and ``trailing_stop`` (already parsed if
    provided), fill in missing values from environment variables or fall back
    to config multipliers using ``price``.
    """

    env_tp, env_sl, env_ts = _parse_trade_params(
        os.getenv("TP"), os.getenv("SL"), os.getenv("TRAILING_STOP")
    )

    def _resolve(
        value: float | None, env_value: float | None, multiplier: float
    ) -> float | None:
        if value is not None:
            return value
        if env_value is not None:
            return env_value
        if price is not None:
            return price * multiplier
        return None

    tp_mult = CFG.tp_multiplier
    sl_mult = CFG.sl_multiplier
    if GPT_ADVICE.get("tp_mult") is not None:
        tp_mult *= float(GPT_ADVICE["tp_mult"])
    if GPT_ADVICE.get("sl_mult") is not None:
        sl_mult *= float(GPT_ADVICE["sl_mult"])

    tp = _resolve(tp, env_tp, tp_mult)
    sl = _resolve(sl, env_sl, sl_mult)
    trailing_stop = _resolve(
        trailing_stop, env_ts, CFG.trailing_stop_multiplier
    )

    return tp, sl, trailing_stop


def should_trade(model_signal: str) -> bool:
    """Return ``True`` if trade should proceed based on GPT advice."""

    gpt_signal = GPT_ADVICE.get("signal")
    if gpt_signal and gpt_signal != model_signal:
        logger.info(
            "GPT advice %s conflicts with model signal %s", gpt_signal, model_signal
        )
        return False
    return True


async def refresh_gpt_advice() -> None:
    """Fetch GPT analysis and update ``GPT_ADVICE``."""
    try:
        strategy_code = (
            Path(__file__).with_name("strategy_optimizer.py").read_text(encoding="utf-8")
        )
        gpt_result = await query_gpt_json_async(
            "Что ты видишь в этом коде:\n" + strategy_code
        )
        GPT_ADVICE.update(
            signal=gpt_result.get("signal"),
            tp_mult=gpt_result.get("tp_mult"),
            sl_mult=gpt_result.get("sl_mult"),
        )
        logger.info("GPT analysis: %s", gpt_result)
    except GPTClientError as exc:  # pragma: no cover - non-critical
        logger.debug("GPT analysis failed: %s", exc)


async def reactive_trade(symbol: str, env: dict | None = None) -> None:
    """Asynchronously fetch prediction and open position if signaled."""
    env = env or _load_env()
    async with httpx.AsyncClient(trust_env=False) as client:
        try:
            resp = await client.get(
                f"{env['data_handler_url']}/price/{symbol}", timeout=5.0
            )
            if resp.status_code != 200:
                logger.error("Failed to fetch price: HTTP %s", resp.status_code)
                return
            try:
                price = resp.json().get("price", 0)
            except ValueError:
                logger.error("Invalid JSON from price service")
                return
            if price is None or price <= 0:
                logger.warning("Invalid price for %s: %s", symbol, price)
                return
            features = await build_feature_vector(price)
            pred = await client.post(
                f"{env['model_builder_url']}/predict",
                json={"symbol": symbol, "features": features},
                timeout=5.0,
            )
            if pred.status_code != 200:
                logger.error("Model prediction failed: HTTP %s", pred.status_code)
                return
            try:
                pdata = pred.json()
            except ValueError:
                logger.error("Invalid JSON from model prediction")
                return
            signal = pdata.get("signal")
            if not signal:
                return
            tp, sl, trailing_stop = _parse_trade_params(
                pdata.get("tp"), pdata.get("sl"), pdata.get("trailing_stop")
            )
            tp, sl, trailing_stop = _resolve_trade_params(tp, sl, trailing_stop, price)
            await send_trade_async(
                client,
                symbol,
                signal,
                price,
                env,
                tp=tp,
                sl=sl,
                trailing_stop=trailing_stop,
            )
        except httpx.HTTPError as exc:
            logger.error("Reactive trade request error: %s", exc)


async def run_once_async() -> None:
    """Execute a single trading cycle."""
    env = _load_env()
    price = await fetch_price(SYMBOL, env)
    if price is None or price <= 0:
        logger.warning("Invalid price for %s: %s", SYMBOL, price)
        return
    logger.info("Price for %s: %s", SYMBOL, price)
    features = await build_feature_vector(price)
    pdata = await get_prediction(SYMBOL, features, env)
    model_signal = pdata.get("signal") if pdata else None
    logger.info("Prediction: %s", model_signal)
    if model_signal and should_trade(model_signal):
        tp, sl, trailing_stop = _parse_trade_params(
            pdata.get("tp") if pdata else None,
            pdata.get("sl") if pdata else None,
            pdata.get("trailing_stop") if pdata else None,
        )
        tp, sl, trailing_stop = _resolve_trade_params(tp, sl, trailing_stop, price)
        logger.info("Sending trade: %s %s @ %s", SYMBOL, model_signal, price)
        await send_trade_async(
            get_http_client(),
            SYMBOL,
            model_signal,
            price,
            env,
            tp=tp,
            sl=sl,
            trailing_stop=trailing_stop,
        )
    elif model_signal:
        logger.info("Trade skipped due to GPT advice")




async def main_async() -> None:
    """Run the trading bot until interrupted."""
    train_task = None
    monitor_task = None
    try:
        await check_services()
        env = _load_env()
        train_task = schedule_retrain(env["model_builder_url"], TRAIN_INTERVAL)
        while True:
            await run_once_async()
            await asyncio.sleep(INTERVAL)
    except ServiceUnavailableError as exc:
        logger.error("Service availability check failed: %s", exc)
    except KeyboardInterrupt:
        logger.info('Stopping trading bot')
    finally:
        if monitor_task:
            monitor_task.cancel()
            with suppress(asyncio.CancelledError):
                await monitor_task
        if train_task:
            train_task.cancel()
            with suppress(asyncio.CancelledError):
                await train_task


def main() -> None:
    load_dotenv()
    suppress_tf_logs()
    asyncio.run(main_async())


if __name__ == '__main__':
    from bot.utils import configure_logging

    configure_logging()
    main()<|MERGE_RESOLUTION|>--- conflicted
+++ resolved
@@ -40,15 +40,6 @@
 def safe_number(env_var: str, default: T, cast: Callable[[str], T]) -> T:
     """Return ``env_var`` cast by ``cast`` or ``default`` on failure or invalid value."""
     value = os.getenv(env_var)
-<<<<<<< HEAD
-    if value is None:
-        return default
-    try:
-        result = cast(value)
-=======
-    try:
-        result = default if value is None else cast(value)
->>>>>>> 4a349e1b
     except (TypeError, ValueError):
         logger.warning(
             "Invalid %s value '%s', using default %s", env_var, value, default
