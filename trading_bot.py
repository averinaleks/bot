--- conflicted
+++ resolved
@@ -725,47 +725,6 @@
         await check_services()
         env = _load_env()
         train_task = schedule_retrain(env["model_builder_url"], TRAIN_INTERVAL)
-<<<<<<< HEAD
-        await refresh_gpt_advice()
-        listener = None
-        token = os.getenv("TELEGRAM_BOT_TOKEN")
-        if token:
-            try:
-                from telegram import Bot
-
-                telegram_bot = Bot(token)
-                try:
-                    await telegram_bot.delete_webhook(drop_pending_updates=True)
-                except httpx.HTTPError:
-                    pass
-                from bot.utils import TelegramUpdateListener
-
-                listener = TelegramUpdateListener(telegram_bot)
-
-                async def _handle(upd):
-                    msg = getattr(upd, "message", None)
-                    if msg and msg.text and msg.text.lower().startswith("/gptrefresh"):
-                        await refresh_gpt_advice()
-                        await telegram_bot.send_message(
-                            chat_id=msg.chat_id, text="GPT advice updated"
-                        )
-
-                run_async(listener.listen(_handle))
-            except Exception as exc:  # pragma: no cover - import/runtime errors
-                logger.debug("Telegram setup failed: %s", exc)
-=======
-        monitor_task = asyncio.create_task(monitor_positions(env))
-        try:
-            strategy_code = (
-                Path(__file__).with_name("strategy_optimizer.py").read_text(encoding="utf-8")
-            )
-            gpt_result = await query_gpt_async(
-                "Что ты видишь в этом коде:\n" + strategy_code
-            )
-            logger.info("GPT analysis: %s", gpt_result)
-        except GPTClientError as exc:  # pragma: no cover - non-critical
-            logger.debug("GPT analysis failed: %s", exc)
->>>>>>> 10808e12
         while True:
             await run_once_async()
             await asyncio.sleep(INTERVAL)
