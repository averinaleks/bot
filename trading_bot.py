"""Main entry point for the trading bot."""

from pydantic import BaseModel, ValidationError, ConfigDict
from typing import Literal, Union

import atexit
import asyncio
import json
import math
import os
import statistics
import time
from collections import defaultdict, deque
from contextlib import suppress
from typing import Awaitable, Callable, TypeVar
import logging

from model_builder_client import schedule_retrain, retrain
from utils import retry

import httpx
import logging
try:  # pragma: no cover - optional dependency
    import ccxt  # type: ignore
except Exception:  # noqa: BLE001 - broad to avoid test import errors
    ccxt = type("ccxt_stub", (), {})()
from dotenv import load_dotenv
from bot.config import BotConfig
from bot.gpt_client import GPTClientError, GPTClientJSONError, query_gpt_json_async
<<<<<<< HEAD
from utils import retry

logger = logging.getLogger(__name__)
=======
from bot.utils import retry, suppress_tf_logs
from telegram_logger import TelegramLogger

logger = logging.getLogger("TradingBot")
>>>>>>> 0cf6808a

BybitError = getattr(ccxt, "BaseError", Exception)
NetworkError = getattr(ccxt, "NetworkError", BybitError)

CFG = BotConfig()

import logging

logger = logging.getLogger("TradingBot")


class GPTAdviceModel(BaseModel):
    """Model for parsing GPT advice responses."""

    signal: float | str | None = None
    tp_mult: float | None = None
    sl_mult: float | None = None
    model_config = ConfigDict(validate_assignment=False)

    def __setattr__(self, name, value):  # pragma: no cover - simple assignment logic
        super().__setattr__(name, value)
        if name == "signal" and value is None:
            super().__setattr__("tp_mult", None)
            super().__setattr__("sl_mult", None)


GPT_ADVICE = GPTAdviceModel()


class ServiceUnavailableError(Exception):
    """Raised when required services are not reachable."""


T = TypeVar("T", int, float)


def safe_number(env_var: str, default: T, cast: Callable[[str], T]) -> T:
    """Return ``env_var`` cast by ``cast`` or ``default`` on failure or invalid value."""
    value = os.getenv(env_var)
    if value is None:
        return default
    try:
        result = cast(value)
    except (TypeError, ValueError):
        logger.warning(
            "Invalid %s value '%s', using default %s", env_var, value, default
        )
        return default
    if isinstance(result, float) and not math.isfinite(result):
        logger.warning(
            "Invalid %s value '%s', using default %s", env_var, value, default
        )
        return default
    if result <= 0:
        logger.warning(
            "Non-positive %s value '%s', using default %s", env_var, value, default
        )
        return default
    return result


def safe_int(env_var: str, default: int) -> int:
    """Return int value of ``env_var`` or ``default`` on failure or non-positive value."""
    return safe_number(env_var, default, int)


def safe_float(env_var: str, default: float) -> float:
    """Return float value of ``env_var`` or ``default`` on failure or non-positive value."""
    return safe_number(env_var, default, float)


async def send_telegram_alert(message: str) -> None:
    """Send a Telegram notification if credentials are configured."""
    token = os.getenv("TELEGRAM_BOT_TOKEN")
    chat_id = os.getenv("TELEGRAM_CHAT_ID")
    if not token or not chat_id:
        logger.warning("Telegram inactive, message not sent: %s", message)
        return
    url = f"https://api.telegram.org/bot{token}/sendMessage"
    client = await get_http_client()
    max_attempts = safe_int("TELEGRAM_ALERT_RETRIES", 3)
    delay = 1
    payload = {"chat_id": chat_id, "text": message}
    for attempt in range(1, max_attempts + 1):
        try:
                try:
                    resp = await client.post(url, json=payload, timeout=10)
                except TypeError:
                    resp = await client.post(url, data=payload, timeout=10)
                raise_for_status = getattr(resp, "raise_for_status", None)
                if callable(raise_for_status):
                    raise_for_status()
                return
        except httpx.HTTPError as exc:  # pragma: no cover - network errors
            req_url = getattr(getattr(exc, "request", None), "url", url)
            redacted_url = str(req_url).replace(token, "***")
            logger.warning(
                "Failed to send Telegram alert (attempt %s/%s): %s (%s) %s",
                attempt,
                max_attempts,
                redacted_url,
                exc.__class__.__name__,
                str(exc).replace(token, "***"),
            )
            if attempt == max_attempts:
                logger.error(
                    "Failed to send Telegram alert after %s attempts: %s",
                    max_attempts,
                    message,
                )
                if CFG.save_unsent_telegram:
                    _logger = type("_TL", (), {"unsent_path": CFG.unsent_telegram_path})()
                    TelegramLogger._save_unsent(_logger, chat_id, message)
                return
            await asyncio.sleep(delay)
            delay *= 2


_TASKS: set[asyncio.Task[None]] = set()
_TASKS_LOCK = asyncio.Lock()


def _task_done(task: asyncio.Task[None]) -> None:
    """Remove completed ``task`` and log any unhandled exception."""

    async def _remove() -> None:
        async with _TASKS_LOCK:
            _TASKS.discard(task)

    asyncio.create_task(_remove())
    with suppress(asyncio.CancelledError):
        exc = task.exception()
        if exc:
            logger.error("run_async task failed", exc_info=exc)


def run_async(coro: Awaitable[None], timeout: float | None = None) -> None:
    """Run or schedule ``coro`` depending on event loop state.

    When scheduled, keep a reference to the task and log exceptions on
    completion.
    """
    try:
        asyncio.get_running_loop()
    except RuntimeError:
        asyncio.run(asyncio.wait_for(coro, timeout))
    else:
        task = asyncio.create_task(asyncio.wait_for(coro, timeout))
        task.add_done_callback(_task_done)

        async def _add() -> None:
            async with _TASKS_LOCK:
                _TASKS.add(task)

        asyncio.create_task(_add())


async def shutdown_async_tasks(timeout: float = 5.0) -> None:
    """Wait for all scheduled tasks to complete.

    Tasks that do not finish within ``timeout`` seconds are logged and
    cancelled.
    """
    async with _TASKS_LOCK:
        tasks = set(_TASKS)

    if not tasks:
        return

    done, pending = await asyncio.wait(tasks, timeout=timeout)
    if pending:
        logger.warning("Cancelling pending tasks: %s", [repr(t) for t in pending])
        for task in pending:
            task.cancel()
        await asyncio.gather(*pending, return_exceptions=True)

    async with _TASKS_LOCK:
        _TASKS.clear()

# Threshold for slow trade confirmations
CONFIRMATION_TIMEOUT = safe_float("ORDER_CONFIRMATION_TIMEOUT", 5.0)

# Keep a short history of prices per symbol to derive simple features such as
# price change (used as a lightweight volume proxy) and a moving average.
# Use a larger window to accommodate EMA/RSI calculations.
_PRICE_HISTORY: dict[str, deque[float]] = defaultdict(lambda: deque(maxlen=200))
PRICE_HISTORY_LOCK = asyncio.Lock()

# Track model performance
_PRED_RESULTS: deque[int] = deque(maxlen=CFG.prediction_history_size)
_LAST_PREDICTION: int | None = None


# Default trading symbols; overridden from configuration at runtime.
SYMBOLS: list[str] = ["BTCUSDT"]

# Maximum allowed capital exposure across all open positions. When not set, no
# limit is enforced.
CAPITAL_LIMIT = safe_float("CAPITAL_LIMIT", float("inf"))


def _compute_ema(prices: list[float], period: int = 10) -> float:
    """Return exponential moving average for ``prices``."""
    if not prices:
        return 0.0
    alpha = 2 / (period + 1)
    ema = prices[0]
    for price in prices[1:]:
        ema = alpha * price + (1 - alpha) * ema
    return ema
INTERVAL = safe_float("INTERVAL", 5.0)
# How often to retrain the reference model (seconds)
TRAIN_INTERVAL = safe_float("TRAIN_INTERVAL", 24 * 60 * 60)

# Default retry values for service availability checks
DEFAULT_SERVICE_CHECK_RETRIES = 30
DEFAULT_SERVICE_CHECK_DELAY = 2.0

# Global flag toggled via Telegram commands to enable/disable trading
_TRADING_ENABLED: bool = True
_TRADING_ENABLED_LOCK = asyncio.Lock()


async def get_trading_enabled() -> bool:
    """Return the current trading enabled state."""
    async with _TRADING_ENABLED_LOCK:
        return _TRADING_ENABLED


async def set_trading_enabled(value: bool) -> None:
    """Set the trading enabled state to ``value``."""
    global _TRADING_ENABLED
    async with _TRADING_ENABLED_LOCK:
        _TRADING_ENABLED = value

# Shared HTTP client for outgoing requests
HTTP_CLIENT: httpx.AsyncClient | None = None
HTTP_CLIENT_LOCK = asyncio.Lock()


async def get_http_client() -> httpx.AsyncClient:
    """Return a shared HTTP client instance.

    Timeout for requests can be configured via the ``HTTP_CLIENT_TIMEOUT``
    environment variable (default 5 seconds).
    """
    global HTTP_CLIENT
    async with HTTP_CLIENT_LOCK:
        if HTTP_CLIENT is None:
            timeout = safe_float("HTTP_CLIENT_TIMEOUT", 5.0)
            HTTP_CLIENT = httpx.AsyncClient(trust_env=False, timeout=timeout)
    return HTTP_CLIENT


async def close_http_client() -> None:
    """Close the module-level HTTP client if it exists."""
    global HTTP_CLIENT
    await shutdown_async_tasks()
    if HTTP_CLIENT is not None:
        close = getattr(HTTP_CLIENT, "aclose", None)
        if callable(close):
            await close()
        HTTP_CLIENT = None



def _cleanup_http_client() -> None:
    """Synchronously close the shared HTTP client.

    If an event loop is already running (e.g. in environments like Jupyter),
    ``asyncio.run`` will raise ``RuntimeError``. In that case schedule the
    cleanup on the existing loop and return immediately.
    """

    coro = close_http_client()
    try:
        asyncio.run(coro)
    except RuntimeError:
        coro.close()
        with suppress(RuntimeError):
            loop = asyncio.get_running_loop()
            loop.create_task(close_http_client())


atexit.register(_cleanup_http_client)


def _load_env() -> dict:
    """Load service URLs from environment variables.

    If explicit ``*_URL`` variables are not provided, fall back to the ``HOST``
    value when constructing defaults. This allows running the bot locally by
    specifying only ``HOST`` without overriding every service URL.
    """

    host = os.getenv("HOST")
    scheme = os.getenv("SERVICE_SCHEME", "http")
    data_handler = os.getenv("DATA_HANDLER_URL")
    model_builder = os.getenv("MODEL_BUILDER_URL")
    trade_manager = os.getenv("TRADE_MANAGER_URL")
    gptoss_api = os.getenv("GPT_OSS_API")

    if data_handler is None:
        data_handler = (
            f"{scheme}://{host}:8000" if host else f"{scheme}://data_handler:8000"
        )
    if model_builder is None:
        model_builder = (
            f"{scheme}://{host}:8001" if host else f"{scheme}://model_builder:8001"
        )
    if trade_manager is None:
        trade_manager = (
            f"{scheme}://{host}:8002" if host else f"{scheme}://trade_manager:8002"
        )

    return {
        "data_handler_url": data_handler,
        "model_builder_url": model_builder,
        "trade_manager_url": trade_manager,
        "gptoss_api": gptoss_api,
    }


async def check_services() -> None:
    """Ensure dependent services are responsive."""
    env = _load_env()
    retries = safe_int("SERVICE_CHECK_RETRIES", DEFAULT_SERVICE_CHECK_RETRIES)
    delay = safe_float("SERVICE_CHECK_DELAY", DEFAULT_SERVICE_CHECK_DELAY)
    services = {
        "data_handler": (env["data_handler_url"], "ping"),
        "model_builder": (env["model_builder_url"], "ping"),
        "trade_manager": (env["trade_manager_url"], "ready"),
    }
    if env.get("gptoss_api"):
        services["gptoss"] = (env["gptoss_api"], "health")
    async with httpx.AsyncClient(trust_env=False, timeout=5) as client:
        async def _probe(name: str, url: str, endpoint: str) -> str | None:
            for attempt in range(retries):
                try:
                    resp = await client.get(f"{url}/{endpoint}", timeout=5)
                    if resp.status_code == 200:
                        return None
                    if resp.status_code != 200:
                        logger.warning(
                            "Ping failed for %s (%s): HTTP %s",
                            name,
                            attempt + 1,
                            resp.status_code,
                        )
                except httpx.HTTPError as exc:
                    logger.warning(
                        "Ping failed for %s (%s): %s", name, attempt + 1, exc
                    )
                await asyncio.sleep(delay)
            logger.error("Service %s unreachable at %s", name, url)
            return f"{name} service is not available"

        tasks = [
            _probe(name, url, endpoint)
            for name, (url, endpoint) in services.items()
        ]
        results = await asyncio.gather(*tasks, return_exceptions=True)

    errors: list[str] = []
    for result in results:
        if isinstance(result, Exception):
            logger.error("Service check raised: %s", result)
            errors.append(str(result))
        elif result:
            errors.append(result)
    if errors:
        raise ServiceUnavailableError("; ".join(errors))




@retry(3, lambda attempt: min(2 ** attempt, 5))
async def fetch_price(symbol: str, env: dict) -> float | None:
    """Return current price or ``None`` if the request fails."""
    try:
        async with httpx.AsyncClient(trust_env=False) as client:
            resp = await client.get(
                f"{env['data_handler_url']}/price/{symbol}", timeout=5
            )
        try:
            data = resp.json()
        except ValueError:
            logger.error("Invalid JSON from price service")
            return None
        if resp.status_code != 200 or "error" in data:
            err = data.get("error", f"HTTP {resp.status_code}")
            logger.error("Failed to fetch price: %s", err)
            return None
        price = data.get("price")
        if not isinstance(price, (int, float)):
            logger.error("Invalid price type for %s: %r", symbol, price)
            return None
        if price <= 0:
            logger.error("Invalid price for %s: %s", symbol, price)
            return None
        return price
    except httpx.HTTPError as exc:
        logger.error("Price request error: %s", exc)
        return None


async def fetch_initial_history(symbol: str, env: dict) -> None:
    """Populate ``_PRICE_HISTORY`` with initial OHLCV data."""
    async with httpx.AsyncClient(trust_env=False) as client:
        try:
            resp = await client.get(
                f"{env['data_handler_url']}/history/{symbol}", timeout=5
            )
            data = resp.json() if resp.status_code == 200 else {}
            candles = data.get("history", [])
        except Exception as exc:  # pragma: no cover - network errors
            logger.warning("Failed to fetch initial history: %s", exc)
            candles = []
    async with PRICE_HISTORY_LOCK:
        hist = _PRICE_HISTORY[symbol]
        hist.clear()
        for candle in candles:
            if len(candle) > 4:
                try:
                    hist.append(float(candle[4]))
                except (TypeError, ValueError):
                    continue


async def build_feature_vector(symbol: str, price: float) -> list[float]:
    """Derive a feature vector from recent price history.

    The vector includes:

    1. ``price`` - latest price.
    2. ``volume`` - price change since last observation as a proxy for volume.
    3. ``sma`` - simple moving average of recent prices.
    4. ``volatility`` - standard deviation of recent price changes.
    5. ``rsi`` - Relative Strength Index over the recent window.
    """

    async with PRICE_HISTORY_LOCK:
        hist = _PRICE_HISTORY[symbol]
        hist.append(price)

        if len(hist) > 1:
            volume = hist[-1] - hist[-2]
            deltas = [hist[i] - hist[i - 1] for i in range(1, len(hist))]
            volatility = statistics.pstdev(deltas) if len(deltas) > 1 else 0.0
        else:
            volume = 0.0
            volatility = 0.0

        sma = statistics.fmean(hist)

        rsi_period = 14
        if len(hist) > rsi_period:
            gains: list[float] = []
            losses: list[float] = []
            for i in range(len(hist) - rsi_period, len(hist)):
                change = hist[i] - hist[i - 1]
                if change > 0:
                    gains.append(change)
                else:
                    losses.append(-change)
            avg_gain = statistics.fmean(gains) if gains else 0.0
            avg_loss = statistics.fmean(losses) if losses else 0.0
            if avg_loss == 0:
                rsi = 100.0 if avg_gain > 0 else 50.0
            else:
                rs = avg_gain / avg_loss
                rsi = 100 - 100 / (1 + rs)
        else:
            rsi = 50.0

    return [price, volume, sma, volatility, rsi]


@retry(3, lambda attempt: min(2 ** attempt, 5))
async def get_prediction(symbol: str, features: list[float], env: dict) -> dict | None:
    """Return raw model prediction output for the given ``features``."""
    try:
        payload = json.dumps({"symbol": symbol, "features": features}).encode()
        headers = {
            "Content-Type": "application/json",
            "Content-Length": str(len(payload)),
        }
        async with httpx.AsyncClient(trust_env=False) as client:
            try:
                resp = await client.post(
                    f"{env['model_builder_url']}/predict",
                    content=payload,
                    headers=headers,
                    timeout=5,
                )
            except TypeError:  # pragma: no cover - fallback for stub clients
                resp = await client.post(
                    f"{env['model_builder_url']}/predict",
                    json={"symbol": symbol, "features": features},
                    timeout=5,
                )
        if resp.status_code != 200:
            logger.error("Model prediction failed: HTTP %s", resp.status_code)
            return None
        try:
            return resp.json()
        except ValueError:
            logger.error("Invalid JSON from model prediction")
            return None
    except httpx.HTTPError as exc:
        logger.error("Model request error: %s", exc)
        return None


def _build_trade_payload(
    symbol: str,
    side: str,
    price: float,
    tp: float | None,
    sl: float | None,
    trailing_stop: float | None,
) -> tuple[dict, dict, float]:
    """Return payload, headers and timeout for trade requests."""

    if side not in {"buy", "sell"}:
        raise ValueError("side must be 'buy' or 'sell'")

    payload = {"symbol": symbol, "side": side, "price": price}
    if tp is not None:
        payload["tp"] = tp
    if sl is not None:
        payload["sl"] = sl
    if trailing_stop is not None:
        payload["trailing_stop"] = trailing_stop

    headers: dict[str, str] = {}
    token = os.getenv("TRADE_MANAGER_TOKEN")
    if token:
        headers["Authorization"] = f"Bearer {token}"

    timeout = safe_float("TRADE_MANAGER_TIMEOUT", 5.0)
    return payload, headers, timeout


def _handle_trade_response(
    resp: httpx.Response, symbol: str, start: float
) -> tuple[bool, float, str | None]:
    """Return success flag, elapsed time and error message."""

    elapsed = time.time() - start
    try:
        data = resp.json()
    except ValueError:
        data = {}
        error = "invalid JSON"
        return False, elapsed, error

    error: str | None = None
    if resp.status_code != 200:
        error = f"HTTP {resp.status_code}"
    elif data.get("error"):
        error = str(data.get("error"))
    elif data.get("status") not in (None, "ok", "success"):
        error = str(data.get("status"))

    return error is None, elapsed, error


async def _post_trade(
    client: httpx.AsyncClient,
    symbol: str,
    side: str,
    price: float,
    env: dict,
    tp: float | None,
    sl: float | None,
    trailing_stop: float | None,
) -> tuple[bool, float, str | None]:
    """Execute trade request using ``client`` and return result details."""

    start = time.time()
    payload, headers, timeout = _build_trade_payload(
        symbol, side, price, tp, sl, trailing_stop
    )
    url = f"{env['trade_manager_url']}/open_position"
    body = json.dumps(payload).encode()
    headers["Content-Type"] = "application/json"
    headers["Content-Length"] = str(len(body))
    try:
        try:
            resp = await client.post(
                url,
                content=body,
                timeout=timeout,
                headers=headers or None,
            )
        except TypeError:  # pragma: no cover - fallback for stub clients
            resp = await client.post(
                url,
                json=payload,
                timeout=timeout,
                headers=headers or None,
            )
        return _handle_trade_response(resp, symbol, start)
    except httpx.TimeoutException:
        return False, time.time() - start, "request timed out"
    except httpx.ConnectError:
        return False, time.time() - start, "connection error"
    except httpx.HTTPError as exc:  # pragma: no cover - other network errors
        return False, time.time() - start, str(exc)


async def send_trade_async(
    client: httpx.AsyncClient,
    symbol: str,
    side: str,
    price: float,
    env: dict,
    tp: float | None = None,
    sl: float | None = None,
    trailing_stop: float | None = None,
    max_attempts: int = 3,
    retry_delay: float = 1.0,
) -> tuple[bool, str | None]:
    """Asynchronously send trade request to trade manager.

    Returns a tuple ``(ok, error)`` where ``error`` is ``None`` on success.
    """

    for attempt in range(1, max_attempts + 1):
        ok, elapsed, error = await _post_trade(
            client, symbol, side, price, env, tp, sl, trailing_stop
        )
        if ok:
            if elapsed > CONFIRMATION_TIMEOUT:
                await send_telegram_alert(
                    f"⚠️ Slow TradeManager response {elapsed:.2f}s for {symbol}"
                )
            return True, None
        msg = error or "unknown error"
        if attempt < max_attempts:
            logger.warning(
                "Retrying order for %s (attempt %s/%s): %s",
                symbol,
                attempt,
                max_attempts,
                msg,
            )
            await asyncio.sleep(retry_delay)
            continue
        logger.error("Failed to place order for %s: %s", symbol, msg)
        await send_telegram_alert(
            f"Trade manager request failed for {symbol}: {msg}"
        )
        return False, msg


async def close_position_async(
    client: httpx.AsyncClient,
    env: dict,
    order_id: str,
    side: str,
    max_attempts: int = 3,
    retry_delay: float = 1.0,
) -> tuple[bool, str | None]:
    """Close an existing position via the trade manager.

    Returns a tuple ``(ok, error)`` similar to :func:`send_trade_async`.
    """

    url = f"{env['trade_manager_url']}/close_position"
    for attempt in range(1, max_attempts + 1):
        try:
            response = await client.post(
                url,
                json={"order_id": order_id, "side": side},
                timeout=5,
            )
            if response.status_code == 200:
                return True, None
            msg = f"HTTP {response.status_code} - {response.text}"
        except httpx.TimeoutException:
            msg = "request timed out"
        except httpx.ConnectError:
            msg = "connection error"
        except httpx.HTTPError as exc:  # pragma: no cover - other network errors
            msg = str(exc)
        if attempt < max_attempts:
            logger.warning(
                "Retrying close for %s (attempt %s/%s): %s",
                order_id,
                attempt,
                max_attempts,
                msg,
            )
            await asyncio.sleep(retry_delay)
            continue
        logger.error("Failed to close position %s: %s", order_id, msg)
        return False, msg


async def monitor_positions(env: dict, interval: float = INTERVAL) -> None:
    """Poll open positions and close them when exit conditions are met."""
    trail_state: dict[str, float] = {}
    async with httpx.AsyncClient(trust_env=False, timeout=5) as client:
        while True:
            try:
                resp = await client.get(
                    f"{env['trade_manager_url']}/positions", timeout=5
                )
                if resp.status_code != 200:
                    logger.error(
                        "Failed to fetch positions: status code %s", resp.status_code
                    )
                    await asyncio.sleep(interval)
                    continue
                positions = resp.json().get("positions", [])
            except (httpx.HTTPError, ValueError) as exc:
                logger.error("Failed to fetch positions: %s", exc)
                await asyncio.sleep(interval)
                continue
            symbols: list[str] = []
            for pos in positions:
                sym = pos.get("symbol")
                if sym and sym not in symbols:
                    symbols.append(sym)

            prices: dict[str, float] = {}
            if symbols:
                tasks = [fetch_price(sym, env) for sym in symbols]
                results = await asyncio.gather(*tasks, return_exceptions=True)
                for sym, result in zip(symbols, results):
                    if isinstance(result, Exception) or result is None:
                        logger.error("Price task failed for %s: %s", sym, result)
                    else:
                        prices[sym] = result

            for pos in positions:
                order_id = pos.get("id")
                symbol = pos.get("symbol")
                side = pos.get("side")
                tp = pos.get("tp")
                sl = pos.get("sl")
                trailing = pos.get("trailing_stop")
                entry = pos.get("entry_price")
                if not order_id or not symbol or not side:
                    continue
                price = prices.get(symbol)
                if price is None:
                    continue
                reason = None
                if side == "buy":
                    if tp is not None and price >= tp:
                        reason = "tp"
                    elif sl is not None and price <= sl:
                        reason = "sl"
                    else:
                        base = trail_state.get(order_id, entry or price)
                        base = max(base, price)
                        trail_state[order_id] = base
                        if trailing is not None and price <= base - trailing:
                            reason = "trailing_stop"
                    close_side = "sell"
                else:
                    if tp is not None and price <= tp:
                        reason = "tp"
                    elif sl is not None and price >= sl:
                        reason = "sl"
                    else:
                        base = trail_state.get(order_id, entry or price)
                        base = min(base, price)
                        trail_state[order_id] = base
                        if trailing is not None and price >= base + trailing:
                            reason = "trailing_stop"
                    close_side = "buy"

                if reason:
                    ok, err = await close_position_async(
                        client, env, order_id, close_side
                    )
                    if not ok and err:
                        await send_telegram_alert(
                            f"Failed to close position {order_id}: {err}"
                        )
                    trail_state.pop(order_id, None)
            await asyncio.sleep(interval)


async def _total_position_notional(env: dict) -> float:
    """Return total notional value of all open positions."""
    client = await get_http_client()
    try:
        resp = await client.get(f"{env['trade_manager_url']}/positions", timeout=5)
        if resp.status_code != 200:
            logger.error(
                "Failed to fetch positions: status code %s", resp.status_code
            )
            return 0.0
        positions = resp.json().get("positions", [])
    except (httpx.HTTPError, ValueError) as exc:
        logger.error("Failed to fetch positions: %s", exc)
        return 0.0

    total = 0.0
    missing: list[tuple[str, float]] = []
    for pos in positions:
        symbol = pos.get("symbol")
        try:
            amount = float(pos.get("amount", 0) or 0)
        except (TypeError, ValueError):
            amount = 0.0
        price = pos.get("entry_price")
        if amount <= 0 or not symbol:
            continue
        if price is None:
            missing.append((symbol, amount))
        else:
            try:
                total += amount * float(price)
            except (TypeError, ValueError):
                continue

    if missing:
        tasks = [fetch_price(sym, env) for sym, _ in missing]
        results = await asyncio.gather(*tasks, return_exceptions=True)
        for (sym, amt), res in zip(missing, results):
            if isinstance(res, Exception) or res is None:
                logger.error("Price task failed for %s: %s", sym, res)
            else:
                total += amt * res
    return total


async def capital_under_limit(env: dict) -> bool:
    """Return ``True`` if total exposure is below ``CAPITAL_LIMIT``."""
    if not math.isfinite(CAPITAL_LIMIT):
        return True
    exposure = await _total_position_notional(env)
    return exposure < CAPITAL_LIMIT


def _parse_trade_params(
    tp: float | str | None = None,
    sl: float | str | None = None,
    trailing_stop: float | str | None = None,
) -> tuple[float | None, float | None, float | None]:
    """Safely convert trade parameters to floats when possible."""

    def _parse(value: float | str | None) -> float | None:
        try:
            return float(value) if value is not None else None
        except (TypeError, ValueError) as exc:
            logger.warning("Invalid trade parameter %r: %s", value, exc)
            return None

    return _parse(tp), _parse(sl), _parse(trailing_stop)


def _resolve_trade_params(
    tp: float | None,
    sl: float | None,
    trailing_stop: float | None,
    price: float | None = None,
) -> tuple[float | None, float | None, float | None]:
    """Return TP/SL/trailing-stop values.

    Starting from ``tp``, ``sl`` and ``trailing_stop`` (already parsed if
    provided), fill in missing values from environment variables or fall back
    to config multipliers using ``price``.
    """

    env_tp, env_sl, env_ts = _parse_trade_params(
        os.getenv("TP"), os.getenv("SL"), os.getenv("TRAILING_STOP")
    )

    def _resolve(
        value: float | None, env_value: float | None, multiplier: float
    ) -> float | None:
        if value is not None:
            return value
        if env_value is not None:
            return env_value
        if price is not None:
            return price * multiplier
        return None

    tp_mult = CFG.tp_multiplier
    sl_mult = CFG.sl_multiplier
    if GPT_ADVICE.signal in {"buy", "sell"}:
        if GPT_ADVICE.tp_mult is not None:
            tp_mult *= float(GPT_ADVICE.tp_mult)
        if GPT_ADVICE.sl_mult is not None:
            sl_mult *= float(GPT_ADVICE.sl_mult)

    tp = _resolve(tp, env_tp, tp_mult)
    sl = _resolve(sl, env_sl, sl_mult)
    trailing_stop = _resolve(
        trailing_stop, env_ts, CFG.trailing_stop_multiplier
    )

    return tp, sl, trailing_stop


def _is_trade_allowed(
    symbol: str | None,
    model_signal: str,
    prob: float | None,
    threshold: float | None,
) -> bool:
    if symbol is None:
        symbol = SYMBOLS[0]

    gpt_signal = GPT_ADVICE.signal
    if gpt_signal and gpt_signal not in {"buy", "sell", "hold"}:
        logger.info("Invalid GPT advice %s", gpt_signal)
        return False

    prices = list(_PRICE_HISTORY.get(symbol, []))
    ema_signal = None
    if prices:
        ema = _compute_ema(prices)
        if prices[-1] > ema:
            ema_signal = "buy"
        elif prices[-1] < ema:
            ema_signal = "sell"

    weights = {"model": CFG.transformer_weight, "ema": CFG.ema_weight}
    scores = {"buy": 0.0, "sell": 0.0}
    if model_signal == "buy":
        scores["buy"] += weights["model"]
    else:
        scores["sell"] += weights["model"]
    if ema_signal == "buy":
        scores["buy"] += weights["ema"]
    elif ema_signal == "sell":
        scores["sell"] += weights["ema"]
    if gpt_signal == "buy":
        weights["gpt"] = CFG.gpt_weight
        scores["buy"] += weights["gpt"]
    elif gpt_signal == "sell":
        weights["gpt"] = CFG.gpt_weight
        scores["sell"] += weights["gpt"]

    total_weight = sum(weights.values())
    final: str | None = None
    if scores["buy"] > scores["sell"] and scores["buy"] >= total_weight / 2:
        final = "buy"
    elif scores["sell"] > scores["buy"] and scores["sell"] >= total_weight / 2:
        final = "sell"

    if final and final != model_signal:
        logger.info(
            "Weighted advice %s conflicts with model signal %s", final, model_signal
        )
        return False

    if prob is None or threshold is None:
        return final == model_signal

    if model_signal == "buy":
        if prob is not None and threshold is not None:
            return final == model_signal and prob >= threshold
        return final == model_signal
    else:
        if prob is not None and threshold is not None:
            return final == model_signal and prob <= 1 - threshold
        return final == model_signal


def should_trade(
    model_signal: str,
    prob: float = 1.0,
    threshold: float = 0.5,
    symbol: str | None = None,
) -> bool:
    """Return ``True`` if the weighted advice supports the model signal."""
    return _is_trade_allowed(symbol, model_signal, prob, threshold)


async def refresh_gpt_advice() -> None:
    """Fetch GPT analysis and update ``GPT_ADVICE``."""
    global GPT_ADVICE
    GPT_ADVICE = GPTAdviceModel()
    try:
        env = _load_env()
        symbol = SYMBOLS[0]
        hist = _PRICE_HISTORY[symbol]
        price = hist[-1] if hist else 0.0
        features = await build_feature_vector(symbol, price)
        rsi = features[-1]
        ema = _compute_ema(list(hist))
        prompt = (
            "На основании рыночных данных:\n"
            f"price={price}, EMA={ema}, RSI={rsi}.\n"
            "Дай JSON {\"signal\": 'buy'|'sell'|'hold', \"tp_mult\": float, \"sl_mult\": float}."
        )
        gpt_result = await query_gpt_json_async(prompt)
        try:
            advice = GPTAdviceModel.model_validate(gpt_result)
        except ValidationError as exc:
            logger.warning("Invalid GPT advice: %s", exc)
            advice = GPTAdviceModel(signal="hold")
        GPT_ADVICE = advice
        logger.info("GPT analysis: %s", advice.model_dump())
    except GPTClientJSONError as exc:
        await send_telegram_alert(f"Некорректный JSON от GPT: {exc}")
        logger.debug("GPT analysis failed: %s", exc)
    except GPTClientError as exc:  # pragma: no cover - non-critical
        logger.debug("GPT analysis failed: %s", exc)


async def _gpt_advice_loop() -> None:
    while True:
        try:
            await refresh_gpt_advice()
        except Exception as exc:  # noqa: BLE001 - keep loop running
            logger.warning("GPT advice loop error: %s", exc)
            await send_telegram_alert(f"GPT advice loop error: {exc}")
        await asyncio.sleep(3600)


async def reactive_trade(symbol: str, env: dict | None = None) -> None:
    """Asynchronously fetch prediction and open position if signaled."""
    env = env or _load_env()
    async with httpx.AsyncClient(trust_env=False) as client:
        try:
            resp = await client.get(
                f"{env['data_handler_url']}/price/{symbol}", timeout=5.0
            )
            if resp.status_code != 200:
                logger.error("Failed to fetch price: HTTP %s", resp.status_code)
                return
            try:
                price = resp.json().get("price", 0)
            except ValueError:
                logger.error("Invalid JSON from price service")
                return
            if price is None or price <= 0:
                logger.warning("Invalid price for %s: %s", symbol, price)
                return
            features = await build_feature_vector(symbol, price)
            pred = await client.post(
                f"{env['model_builder_url']}/predict",
                json={"symbol": symbol, "features": features},
                timeout=5.0,
            )
            if pred.status_code != 200:
                logger.error("Model prediction failed: HTTP %s", pred.status_code)
                return
            try:
                pdata = pred.json()
            except ValueError:
                logger.error("Invalid JSON from model prediction")
                return
            signal = pdata.get("signal")
            if not signal:
                return
            tp, sl, trailing_stop = _parse_trade_params(
                pdata.get("tp"), pdata.get("sl"), pdata.get("trailing_stop")
            )
            tp, sl, trailing_stop = _resolve_trade_params(tp, sl, trailing_stop, price)
            await send_trade_async(
                client,
                symbol,
                signal,
                price,
                env,
                tp=tp,
                sl=sl,
                trailing_stop=trailing_stop,
            )
        except httpx.HTTPError as exc:
            logger.error("Reactive trade request error: %s", exc)


async def run_once_async(symbol: str | None = None) -> None:
    """Execute a single trading cycle for ``symbol``."""

    env = _load_env()
    if symbol is None:
        symbol = SYMBOLS[0]

    if not await get_trading_enabled():
        logger.info("Trading disabled")
        return

    if not await capital_under_limit(env):
        logger.warning("Capital limit reached, skipping %s", symbol)
        await send_telegram_alert(f"Capital limit reached for {symbol}")
        return

    price = await fetch_price(symbol, env)
    if price is None or price <= 0:
        return

    features = await build_feature_vector(symbol, price)
    prediction = await get_prediction(symbol, features, env)
    if not prediction:
        return

    signal = prediction.get("signal")
    if not signal:
        return
    if (
        CFG.get("gpt_weight", 0) >= 1.0
        and GPT_ADVICE.signal in {"buy", "sell"}
        and GPT_ADVICE.signal != signal
    ):
        logger.info(
            "GPT advice %s conflicts with model signal %s for %s, skipping",
            GPT_ADVICE.signal,
            signal,
            symbol,
        )
        return
    prob = prediction.get("prob")
    threshold = float(prediction.get("threshold", 0.5))

    logger.info("Prediction for %s: %s", symbol, signal)

    if not should_trade(signal, prob, threshold, symbol):
        logger.info("Trade for %s vetoed by weighted advice", symbol)
        return

    if prob is not None and prob < threshold:
        logger.info(
            "Probability %.3f below threshold %.3f for %s",
            prob,
            threshold,
            symbol,
        )
        return

    tp, sl, trailing_stop = _parse_trade_params(
        prediction.get("tp"), prediction.get("sl"), prediction.get("trailing_stop")
    )
    tp, sl, trailing_stop = _resolve_trade_params(tp, sl, trailing_stop, price)

    client = await get_http_client()
    await send_trade_async(
        client,
        symbol,
        signal,
        price,
        env,
        tp=tp,
        sl=sl,
        trailing_stop=trailing_stop,
    )

async def main_async() -> None:
    # Run the trading bot until interrupted.
    train_task = None
    monitor_task = None
    gpt_task = None
    try:
        await check_services()
        env = _load_env()
        gpt_task = asyncio.create_task(_gpt_advice_loop())
        while True:
            try:
                for symbol in SYMBOLS:
                    await run_once_async(symbol)
            except ServiceUnavailableError as exc:
                logger.error("Service availability check failed: %s", exc)
                await send_telegram_alert(
                    f"Service availability check failed: {exc}"
                )
            except (NetworkError, httpx.HTTPError) as exc:
                logger.exception("Network error in main loop: %s", exc)
                await send_telegram_alert(f"Network error in main loop: {exc}")
            except GPTClientError as exc:
                logger.exception("GPT client error in main loop: %s", exc)
                await send_telegram_alert(f"GPT client error in main loop: {exc}")
            except BybitError as exc:
                logger.exception("Bybit error in main loop: %s", exc)
                await send_telegram_alert(f"Bybit error in main loop: {exc}")
            await asyncio.sleep(INTERVAL)
    except ServiceUnavailableError as exc:
        logger.error("Service availability check failed: %s", exc)
        await send_telegram_alert(f"Service availability check failed: {exc}")
    except (NetworkError, httpx.HTTPError) as exc:  # pragma: no cover - startup network
        logger.exception("Network error in main_async: %s", exc)
        await send_telegram_alert(f"Network error in main_async: {exc}")
    except GPTClientError as exc:  # pragma: no cover - startup GPT errors
        logger.exception("GPT client error in main_async: %s", exc)
        await send_telegram_alert(f"GPT client error in main_async: {exc}")
    except BybitError as exc:  # pragma: no cover - startup Bybit errors
        logger.exception("Bybit error in main_async: %s", exc)
        await send_telegram_alert(f"Bybit error in main_async: {exc}")
    except KeyboardInterrupt:
        logger.info('Stopping trading bot')
    finally:
        if monitor_task:
            monitor_task.cancel()
            with suppress(asyncio.CancelledError):
                await monitor_task
        if train_task:
            train_task.cancel()
            with suppress(asyncio.CancelledError):
                await train_task
        if gpt_task:
            gpt_task.cancel()
            with suppress(asyncio.CancelledError):
                await gpt_task


def main() -> None:
    from data_handler import get_settings  # local import to avoid circular dependency

    load_dotenv()
    try:
        cfg = get_settings()
    except ValidationError as exc:  # pragma: no cover - config errors
        logger.error("Invalid environment configuration: %s", exc)
        raise SystemExit(1)
    suppress_tf_logs()
    global SYMBOLS
    SYMBOLS = cfg.symbols
    if not os.getenv("TELEGRAM_BOT_TOKEN") or not os.getenv("TELEGRAM_CHAT_ID"):
        logger.warning(
            "Telegram inactive: TELEGRAM_BOT_TOKEN or TELEGRAM_CHAT_ID not set"
        )
    asyncio.run(main_async())


if __name__ == '__main__':
    from bot.utils import configure_logging

    configure_logging()
    main()<|MERGE_RESOLUTION|>--- conflicted
+++ resolved
@@ -27,16 +27,6 @@
 from dotenv import load_dotenv
 from bot.config import BotConfig
 from bot.gpt_client import GPTClientError, GPTClientJSONError, query_gpt_json_async
-<<<<<<< HEAD
-from utils import retry
-
-logger = logging.getLogger(__name__)
-=======
-from bot.utils import retry, suppress_tf_logs
-from telegram_logger import TelegramLogger
-
-logger = logging.getLogger("TradingBot")
->>>>>>> 0cf6808a
 
 BybitError = getattr(ccxt, "BaseError", Exception)
 NetworkError = getattr(ccxt, "NetworkError", BybitError)
