--- conflicted
+++ resolved
@@ -913,24 +913,6 @@
 
     return tp, sl, trailing_stop
 
-<<<<<<< HEAD
-
-def should_trade(
-    model_signal: str,
-    prob: float | None = None,
-    threshold: float | None = None,
-    symbol: str | None = None,
-) -> bool:
-    """Return ``True`` when the model signal should result in a trade.
-
-    The decision combines the model's signal with EMA-based market direction
-    and optional GPT advice.  When ``prob`` or ``threshold`` are not provided,
-    the check degenerates to a simple signal agreement.
-    """
-
-=======
-) -> bool:
->>>>>>> e568515d
     if symbol is None:
         symbol = SYMBOLS[0]
 
@@ -1125,11 +1107,6 @@
 
     logger.info("Prediction for %s: %s", symbol, signal)
 
-<<<<<<< HEAD
-    if not should_trade(signal, prob, threshold, symbol):
-=======
-    if prob < threshold:
->>>>>>> e568515d
         return
 
     tp, sl, trailing_stop = _parse_trade_params(
