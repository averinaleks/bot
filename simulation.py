"""Historical simulation running TradeManager logic."""

from __future__ import annotations

import asyncio
import pandas as pd
from typing import Dict

from bot.utils import logger


class HistoricalSimulator:
    """Replay historical candles and execute TradeManager methods."""

    def __init__(self, data_handler, trade_manager) -> None:
        self.data_handler = data_handler
        self.trade_manager = trade_manager
        self.history: Dict[str, pd.DataFrame] = {}

    async def load(self, start_ts: pd.Timestamp, end_ts: pd.Timestamp) -> None:
        """Load cached OHLCV data for all symbols."""
        timeframe = self.data_handler.config.get("timeframe", "1m")
        for symbol in self.data_handler.usdt_pairs:
            df = None
            if hasattr(self.data_handler, "history"):
                df = self.data_handler.history
                if "symbol" in df.index.names:
                    df = df.xs(symbol, level="symbol", drop_level=False)
            else:
                cache = getattr(self.data_handler, "cache", None)
                if cache:
                    df = cache.load_cached_data(symbol, timeframe)
            if df is None:
                continue
            if isinstance(df.index, pd.MultiIndex):
                ts_level = "timestamp" if "timestamp" in df.index.names else df.index.names[0]
                if ts_level != "timestamp":
                    logger.warning("Timestamp level not found in DataFrame index. Using '%s' instead", ts_level)
                idx = df.index.get_level_values(ts_level)
            else:
                idx = df.index
            df = df[(idx >= start_ts) & (idx <= end_ts)]
            self.history[symbol] = df

    async def _manage_positions_once(self) -> None:
        async with self.trade_manager.position_lock:
            idx_names = getattr(self.trade_manager.positions.index, "names", [])
            if "symbol" not in idx_names:
                return
            symbols = self.trade_manager.positions.index.get_level_values(
                "symbol"
            ).unique()
        for symbol in symbols:
            ohlcv = self.data_handler.ohlcv
            if "symbol" in ohlcv.index.names and symbol in ohlcv.index.get_level_values("symbol"):
                df = ohlcv.xs(symbol, level="symbol", drop_level=False)
            else:
                continue
            if df.empty:
                continue
            price = df["close"].iloc[-1]
            idx_names = getattr(self.trade_manager.positions.index, "names", [])
            if self.trade_manager._has_position(symbol):
                await self.trade_manager.check_trailing_stop(symbol, price)
            if self.trade_manager._has_position(symbol):
                await self.trade_manager.check_stop_loss_take_profit(symbol, price)
            if self.trade_manager._has_position(symbol):
                await self.trade_manager.check_exit_signal(symbol, price)

    async def run(self, start_ts: pd.Timestamp, end_ts: pd.Timestamp, speed: float = 1.0) -> None:
        await self.load(start_ts, end_ts)
        if not self.history:
            logger.warning(
                "No cached OHLCV data found between %s and %s; simulation aborted",
                start_ts,
                end_ts,
            )
            return
        timestamps = sorted({
            ts
            for df in self.history.values()
            for ts in (
                df.index.get_level_values("timestamp")
                if isinstance(df.index, pd.MultiIndex)
                else df.index
            )
        })
        for i, ts in enumerate(timestamps):
            for symbol, df in self.history.items():
                if ts in df.index:
                    if isinstance(df.index, pd.MultiIndex):
                        row = df.loc[df.index.get_level_values("timestamp") == ts]
                        if list(row.index.names) != ["symbol", "timestamp"]:
                            if "symbol" in row.index.names and "timestamp" in row.index.names:
                                row = row.swaplevel("timestamp", "symbol")
                            else:
                                row.index.names = ["timestamp", "symbol"]
                                row = row.swaplevel(0, 1)
                    else:
                        row = df.loc[[ts]]
                        row = row.assign(symbol=symbol)
                        row.index.name = "timestamp"
                        row = row.set_index("symbol", append=True).swaplevel(0, 1)
                    await self.data_handler.synchronize_and_update(
                        symbol,
                        row,
                        self.data_handler.funding_rates.get(symbol, 0.0),
                        self.data_handler.open_interest.get(symbol, 0.0),
                        {"bids": [], "asks": []},
                    )
            for symbol in self.data_handler.usdt_pairs:
                signal = await self.trade_manager.evaluate_signal(symbol)
                if signal:
                    ohlcv = self.data_handler.ohlcv
                    if "symbol" in ohlcv.index.names and symbol in ohlcv.index.get_level_values("symbol"):
                        price_df = ohlcv.xs(symbol, level="symbol")
                        if isinstance(price_df.index, pd.MultiIndex):
                            mask = price_df.index.get_level_values("timestamp") <= ts
                        else:
                            mask = price_df.index <= ts
                        price_subset = price_df.loc[mask]
                        if price_subset.empty:
                            continue
                        price = price_subset["close"].iloc[-1]
                    else:
                        continue
                    params = await self.data_handler.parameter_optimizer.optimize(symbol)
                    await self.trade_manager.open_position(symbol, signal, float(price), params)
            await self._manage_positions_once()
            if i < len(timestamps) - 1:
                dt = (timestamps[i + 1] - ts).total_seconds() / max(speed, 1e-6)
                if dt > 0:
                    await asyncio.sleep(dt)
<<<<<<< HEAD
        # Ensure no positions remain open after the final timestep
        if getattr(self.trade_manager.positions, "empty", True) is False:
            symbols = self.trade_manager.positions.index.get_level_values("symbol").unique()
            for symbol in symbols:
                ohlcv = self.data_handler.ohlcv
                if "symbol" in ohlcv.index.names and symbol in ohlcv.index.get_level_values("symbol"):
                    price = float(ohlcv.xs(symbol, level="symbol")["close"].iloc[-1])
                else:
                    price = 0.0
                await self.trade_manager.close_position(symbol, price, "simulation_end")
=======

        # Ensure any remaining open positions are closed at the end of the simulation
        async with self.trade_manager.position_lock:
            idx_names = getattr(self.trade_manager.positions.index, "names", [])
            if "symbol" in idx_names:
                symbols = self.trade_manager.positions.index.get_level_values("symbol").unique()
            else:
                symbols = []
        for symbol in symbols:
            if self.trade_manager._has_position(symbol):
                ohlcv = self.data_handler.ohlcv
                if (
                    "symbol" in ohlcv.index.names
                    and symbol in ohlcv.index.get_level_values("symbol")
                ):
                    price = ohlcv.xs(symbol, level="symbol")["close"].iloc[-1]
                    await self.trade_manager.close_position(
                        symbol, float(price), "Simulation End"
                    )
>>>>>>> e23ccb0c
<|MERGE_RESOLUTION|>--- conflicted
+++ resolved
@@ -130,36 +130,4 @@
             if i < len(timestamps) - 1:
                 dt = (timestamps[i + 1] - ts).total_seconds() / max(speed, 1e-6)
                 if dt > 0:
-                    await asyncio.sleep(dt)
-<<<<<<< HEAD
-        # Ensure no positions remain open after the final timestep
-        if getattr(self.trade_manager.positions, "empty", True) is False:
-            symbols = self.trade_manager.positions.index.get_level_values("symbol").unique()
-            for symbol in symbols:
-                ohlcv = self.data_handler.ohlcv
-                if "symbol" in ohlcv.index.names and symbol in ohlcv.index.get_level_values("symbol"):
-                    price = float(ohlcv.xs(symbol, level="symbol")["close"].iloc[-1])
-                else:
-                    price = 0.0
-                await self.trade_manager.close_position(symbol, price, "simulation_end")
-=======
-
-        # Ensure any remaining open positions are closed at the end of the simulation
-        async with self.trade_manager.position_lock:
-            idx_names = getattr(self.trade_manager.positions.index, "names", [])
-            if "symbol" in idx_names:
-                symbols = self.trade_manager.positions.index.get_level_values("symbol").unique()
-            else:
-                symbols = []
-        for symbol in symbols:
-            if self.trade_manager._has_position(symbol):
-                ohlcv = self.data_handler.ohlcv
-                if (
-                    "symbol" in ohlcv.index.names
-                    and symbol in ohlcv.index.get_level_values("symbol")
-                ):
-                    price = ohlcv.xs(symbol, level="symbol")["close"].iloc[-1]
-                    await self.trade_manager.close_position(
-                        symbol, float(price), "Simulation End"
-                    )
->>>>>>> e23ccb0c
+                    await asyncio.sleep(dt)