"""Miscellaneous helper utilities for the trading bot."""

import logging
logger = logging.getLogger("TradingBot")
import os
import json
import re
import asyncio
import time
import inspect
import threading
import warnings
from functools import wraps
from typing import Dict, List, Optional
import gzip
import shutil
from io import StringIO, BytesIO


def configure_logging() -> None:
    """Настроить переменные окружения, связанные с логированием."""
    os.environ.setdefault("TF_CPP_MIN_LOG_LEVEL", "3")


<<<<<<< HEAD
def validate_host(logger: logging.Logger | None = None) -> str:
    """Validate and return the host for running services.

    The function reads the ``HOST`` environment variable (defaulting to
    ``"127.0.0.1"``), ensures that binding to all interfaces is disallowed, and
    emits informative log messages.

    Parameters
    ----------
    logger:
        Optional logger instance. If omitted, the module-level logger is used.

    Returns
    -------
    str
        The validated host string.
    """

    log = logger or globals().get("logger") or logging.getLogger("TradingBot")
    host = os.environ.get("HOST", "127.0.0.1")
    # Prevent binding to all interfaces.
    if host.strip() == "0.0.0.0":  # nosec B104
        raise ValueError("HOST=0.0.0.0 запрещён из соображений безопасности")
    if host != "127.0.0.1":
        log.warning(
            "Используется не локальный хост %s; убедитесь, что это намеренно",
            host,
        )
    else:
        log.info("HOST не установлен, используется %s", host)
    return host
=======
def validate_host_port(host_env: str, port_env: str, default_port: int) -> tuple[str, int]:
    """Получить и проверить значения хоста и порта из окружения.

    Параметры
    ---------
    host_env: str
        Имя переменной окружения с адресом хоста.
    port_env: str
        Имя переменной окружения с портом.
    default_port: int
        Значение порта по умолчанию, используемое при ошибке парсинга.

    Возвращает
    ---------
    tuple[str, int]
        Кортеж из проверенного хоста и порта.
    """

    host = os.environ.get(host_env, "127.0.0.1").strip()
    if host == "0.0.0.0":  # nosec B104
        raise ValueError(f"{host_env}=0.0.0.0 запрещён из соображений безопасности")

    port_str = os.environ.get(port_env, str(default_port))
    try:
        port = int(port_str)
    except (TypeError, ValueError):
        logger.warning(
            "Некорректное значение %s=%r, используется порт по умолчанию %s",
            port_env,
            port_str,
            default_port,
        )
        port = default_port
    return host, port
>>>>>>> b4a24c4e


# Hide Numba performance warnings
try:
    from numba import jit, prange, NumbaPerformanceWarning  # type: ignore

    warnings.filterwarnings("ignore", category=NumbaPerformanceWarning)
except ImportError as exc:  # pragma: no cover - allow missing numba package
    logging.getLogger("TradingBot").error("Numba import failed: %s", exc)
    _numba_exc = exc

    def _numba_missing(*args, **kwargs):
        raise ImportError("numba is required for JIT-accelerated functions") from _numba_exc

    def jit(*a, **k):
        def wrapper(_f):
            @wraps(_f)
            def inner(*args, **kwargs):
                return _numba_missing(*args, **kwargs)

            return inner

        return wrapper

    def prange(*args):  # type: ignore
        raise ImportError("numba is required for prange") from _numba_exc

try:
    import numpy as np
except ImportError:
    np = None

import httpx

if os.getenv("TEST_MODE") == "1":
    import types
    import sys

    pybit_mod = types.ModuleType("pybit")
    ut_mod = types.ModuleType("unified_trading")
    ut_mod.HTTP = object
    pybit_mod.unified_trading = ut_mod
    sys.modules.setdefault("pybit", pybit_mod)
    sys.modules.setdefault("pybit.unified_trading", ut_mod)
try:
    from telegram.error import RetryAfter, BadRequest, Forbidden
except Exception as exc:  # pragma: no cover - allow missing telegram package
    logging.getLogger("TradingBot").error("Telegram package not available: %s", exc)

    class _TelegramError(Exception):
        pass

    RetryAfter = BadRequest = Forbidden = _TelegramError


from pybit.unified_trading import HTTP

# Mapping from ccxt/ccxtpro style timeframes to Bybit interval strings
_BYBIT_INTERVALS = {
    "1m": "1",
    "3m": "3",
    "5m": "5",
    "15m": "15",
    "30m": "30",
    "1h": "60",
    "2h": "120",
    "4h": "240",
    "6h": "360",
    "12h": "720",
    "1d": "D",
    "1w": "W",
    "1M": "M",
}


def is_cuda_available() -> bool:
    """Safely check whether CUDA is available via PyTorch."""

    # Allow forcing CPU mode via environment variables before importing torch
    if os.environ.get("FORCE_CPU") == "1":
        return False

    nvd = os.environ.get("NVIDIA_VISIBLE_DEVICES")
    if nvd is not None and (nvd == "" or nvd.lower() == "none"):
        return False

    # Avoid importing torch when no NVIDIA driver is present. "nvidia-smi" will
    # normally be available only on systems with working CUDA drivers. This
    # short-circuit prevents crashes like "free(): double free detected" that can
    # happen when torch tries to initialise CUDA in a broken environment.
    if shutil.which("nvidia-smi") is None:
        return False

    try:  # Lazy import to avoid heavy initialization when unused
        import torch  # type: ignore

        if not torch.backends.cuda.is_built():
            return False
        return torch.cuda.is_available()
    except ImportError as exc:  # pragma: no cover - optional dependency
        logging.getLogger("TradingBot").warning(
            "CUDA availability check failed: %s", exc
        )
        return False
    except (OSError, RuntimeError) as exc:  # pragma: no cover - unexpected error
        logging.getLogger("TradingBot").exception(
            "Unexpected CUDA availability error: %s", exc
        )
        raise


def bybit_interval(timeframe: str) -> str:
    """Return the interval string accepted by Bybit APIs."""

    return _BYBIT_INTERVALS.get(timeframe, timeframe)


async def handle_rate_limits(exchange) -> None:
    """Sleep if Bybit rate limit is close to exhaustion."""
    headers = getattr(exchange, "last_response_headers", {}) or {}
    try:
        remaining = int(
            headers.get("X-Bapi-Limit-Status", headers.get("x-bapi-limit-status", 0))
        )
        reset_ts = int(
            headers.get(
                "X-Bapi-Limit-Reset-Timestamp",
                headers.get("x-bapi-limit-reset-timestamp", 0),
            )
        )
    except ValueError:
        return
    if remaining and remaining <= 5:
        wait_time = max(0.0, reset_ts / 1000 - time.time())
        if wait_time > 0:
            logger.info(
                "Rate limit low (%s), sleeping %.2fs",
                remaining,
                wait_time,
            )
            await asyncio.sleep(wait_time)


async def safe_api_call(exchange, method: str, *args, **kwargs):
    """Call a ccxt method with retry, status and retCode verification."""
    if os.getenv("TEST_MODE"):
        # During unit tests we do not want to spend time in the retry loop.
        return await getattr(exchange, method)(*args, **kwargs)

    delay = 1.0
    for attempt in range(5):
        try:
            result = await getattr(exchange, method)(*args, **kwargs)
            await handle_rate_limits(exchange)

            status = getattr(exchange, "last_http_status", 200)
            if status != 200:
                raise RuntimeError(f"HTTP {status}")

            if isinstance(result, dict):
                ret_code = result.get("retCode") or result.get("ret_code")
                if ret_code is not None and ret_code != 0:
                    raise RuntimeError(f"retCode {ret_code}")

            return result
        except (httpx.HTTPError, RuntimeError) as exc:
            logger.error("Bybit API error in %s: %s", method, exc)
            if "10002" in str(exc):
                logger.error(
                    "Request not authorized. Check server time sync and recv_window"
                )
            if attempt == 4:
                raise
            await asyncio.sleep(delay)
            delay = min(delay * 2, 10)


class BybitSDKAsync:
    """Asynchronous wrapper around the official Bybit SDK."""

    def __init__(self, api_key: str, api_secret: str) -> None:
        self.client = HTTP(
            api_key=api_key,
            api_secret=api_secret,
            return_response_headers=True,
        )
        self.last_http_status = 200
        self.last_response_headers: Dict = {}
        # Clear credentials after initializing the client to avoid lingering secrets
        api_key = api_secret = None

    def _call_client(self, method: str, *args, **kwargs):
        res = None
        try:
            res = getattr(self.client, method)(*args, **kwargs)
        except httpx.HTTPError as exc:  # pragma: no cover - network/library errors
            status = getattr(exc, "status_code", None)
            headers = getattr(exc, "resp_headers", {})
            if status is not None:
                self.last_http_status = status
            if headers:
                self.last_response_headers = headers
            raise

        headers = {}
        if isinstance(res, tuple) and len(res) >= 3:
            data, _, headers = res
        else:
            data = res
        self.last_http_status = 200
        self.last_response_headers = headers
        return data

    @staticmethod
    def _format_symbol(symbol: str) -> str:
        """Convert ``BASE/QUOTE:SETTLE`` to ``BASEQUOTE`` for REST calls."""
        symbol = symbol.split(":", 1)[0]
        return symbol.replace("/", "")

    async def load_markets(self) -> Dict[str, Dict]:
        """Return a dictionary of available USDT-margined futures markets."""

        def _sync() -> Dict[str, Dict]:
            res = self._call_client("get_instruments_info", category="linear")
            instruments = res.get("result", {}).get("list", [])
            markets: Dict[str, Dict] = {}
            for info in instruments:
                symbol = info.get("symbol")
                if not symbol:
                    continue
                base = info.get("baseCoin")
                quote = info.get("quoteCoin")
                settle = info.get("settleCoin")
                key = (
                    f"{base}/{quote}:{settle}" if base and quote and settle else symbol
                )
                markets[key] = {
                    "id": symbol,
                    "symbol": key,
                    "base": base,
                    "quote": quote,
                    "settle": settle,
                    "active": str(info.get("status", "")).lower() == "trading",
                }
            return markets

        return await asyncio.to_thread(_sync)

    async def fetch_ticker(self, symbol: str) -> Dict:
        def _sync():
            sym = self._format_symbol(symbol)
            res = self._call_client("get_tickers", category="linear", symbol=sym)
            return res.get("result", {}).get("list", [{}])[0]

        return await asyncio.to_thread(_sync)

    async def fetch_ohlcv(
        self, symbol: str, timeframe: str, limit: int = 200, since: Optional[int] = None
    ) -> List[List[float]]:
        def _sync():
            params = {
                "category": "linear",
                "symbol": self._format_symbol(symbol),
                "interval": bybit_interval(timeframe),
                "limit": limit,
            }
            if since is not None:
                params["start"] = int(since)
            res = self._call_client("get_kline", **params)
            candles = res.get("result", {}).get("list", [])
            return [
                [
                    int(c[0]),
                    float(c[1]),
                    float(c[2]),
                    float(c[3]),
                    float(c[4]),
                    float(c[5]),
                ]
                for c in candles
            ]

        return await asyncio.to_thread(_sync)

    async def fetch_order_book(self, symbol: str, limit: int = 10) -> Dict:
        def _sync():
            sym = self._format_symbol(symbol)
            res = self._call_client("get_orderbook", category="linear", symbol=sym)
            ob = res.get("result", {})
            return {
                "bids": [[float(p), float(q)] for p, q, *_ in ob.get("b", [])][:limit],
                "asks": [[float(p), float(q)] for p, q, *_ in ob.get("a", [])][:limit],
            }

        return await asyncio.to_thread(_sync)

    async def fetch_funding_rate(self, symbol: str) -> Dict:
        def _sync():
            res = self._call_client(
                "get_funding_rate_history",
                category="linear",
                symbol=self._format_symbol(symbol),
                limit=1,
            )
            items = res.get("result", {}).get("list", [])
            rate = float(items[0]["fundingRate"]) if items else 0.0
            return {"fundingRate": rate}

        return await asyncio.to_thread(_sync)

    async def fetch_open_interest(self, symbol: str) -> Dict:
        def _sync():
            res = self._call_client(
                "get_open_interest",
                category="linear",
                symbol=self._format_symbol(symbol),
                intervalTime="5min",
            )
            items = res.get("result", {}).get("list", [])
            interest = float(items[-1]["openInterest"]) if items else 0.0
            return {"openInterest": interest}

        return await asyncio.to_thread(_sync)

    async def create_order(
        self,
        symbol: str,
        order_type: str,
        side: str,
        amount: float,
        price: Optional[float] = None,
        params: Optional[Dict] = None,
    ):
        def _sync():
            payload = {
                "category": "linear",
                "symbol": self._format_symbol(symbol),
                "side": side.capitalize(),
                "orderType": order_type.capitalize(),
                "qty": amount,
            }
            if price is not None and order_type == "limit":
                payload["price"] = price
            if params:
                payload.update(params)
            return self._call_client("place_order", **payload)

        return await asyncio.to_thread(_sync)

    async def create_order_with_take_profit_and_stop_loss(
        self,
        symbol: str,
        order_type: str,
        side: str,
        amount: float,
        price: Optional[float],
        take_profit: Optional[float],
        stop_loss: Optional[float],
        params: Optional[Dict] = None,
    ):
        def _sync():
            payload = {
                "category": "linear",
                "symbol": self._format_symbol(symbol),
                "side": side.capitalize(),
                "orderType": order_type.capitalize(),
                "qty": amount,
            }
            if price is not None and order_type == "limit":
                payload["price"] = price
            if take_profit is not None:
                payload["takeProfit"] = take_profit
            if stop_loss is not None:
                payload["stopLoss"] = stop_loss
            if params:
                payload.update(params)
            return self._call_client("place_order", **payload)

        return await asyncio.to_thread(_sync)

    async def fetch_balance(self) -> Dict:
        def _sync():
            res = self._call_client("get_wallet_balance", accountType="UNIFIED")
            return res.get("result", {})

        return await asyncio.to_thread(_sync)


level_name = os.getenv("LOG_LEVEL", "INFO").upper()
logger.setLevel(getattr(logging, level_name, logging.INFO))

log_dir = os.getenv("LOG_DIR", "/app/logs")
fallback_dir = os.path.join(os.path.dirname(__file__), "logs")
try:
    os.makedirs(log_dir, exist_ok=True)
    if not os.access(log_dir, os.W_OK):
        raise PermissionError
except (OSError, PermissionError):
    log_dir = fallback_dir
    os.makedirs(log_dir, exist_ok=True)

if not logger.handlers:
    formatter = logging.Formatter(
        "%(asctime)s - %(name)s - %(levelname)s - %(message)s"
    )

    file_handler = logging.FileHandler(os.path.join(log_dir, "trading_bot.log"))
    file_handler.setFormatter(formatter)
    logger.addHandler(file_handler)

    console_handler = logging.StreamHandler()
    console_handler.setFormatter(formatter)
    logger.addHandler(console_handler)

    logger.info(
        "Logging initialized at %s; writing logs to %s",
        logging.getLevelName(logger.level),
        log_dir,
    )


class TelegramLogger(logging.Handler):
    """Logging handler that forwards records to a Telegram chat."""

    _queue: asyncio.Queue | None = None
    _worker_task: asyncio.Task | None = None
    _worker_lock = asyncio.Lock()
    _bot = None
    _stop_event: asyncio.Event | None = None

    def __init__(
        self, bot, chat_id, level=logging.NOTSET, max_queue_size: int | None = None
    ):
        super().__init__(level)
        self.bot = bot
        self.chat_id = chat_id
        self.last_message_time = 0
        self.message_interval = 1800
        self.message_lock = asyncio.Lock()

        if TelegramLogger._queue is None:
            TelegramLogger._queue = asyncio.Queue(maxsize=max_queue_size or 0)
            TelegramLogger._bot = bot
            TelegramLogger._stop_event = asyncio.Event()
            if os.getenv("TEST_MODE") != "1":
                try:
                    loop = asyncio.get_running_loop()
                    TelegramLogger._worker_task = loop.create_task(self._worker())
                except RuntimeError:
                    threading.Thread(
                        target=lambda: asyncio.run(self._worker()),
                        daemon=True,
                    ).start()

        self.last_sent_text = ""

    async def _worker(self):
        while True:
            if TelegramLogger._queue is None or TelegramLogger._stop_event is None:
                return
            if TelegramLogger._stop_event.is_set():
                return
            queue = TelegramLogger._queue
            try:
                item = await asyncio.wait_for(queue.get(), 1.0)
            except asyncio.TimeoutError:
                continue
            chat_id, text, urgent = item
            if chat_id is None:
                queue.task_done()
                return
            await self._send(text, chat_id, urgent)
            queue.task_done()
            await asyncio.sleep(1)

    async def _send(self, message: str, chat_id: int | str, urgent: bool):
        async with self.message_lock:
            if (
                not urgent
                and time.time() - self.last_message_time < self.message_interval
            ):
                logger.debug(
                    "Сообщение Telegram пропущено из-за интервала: %s...",
                    message[:100],
                )
                return

            parts = [message[i : i + 500] for i in range(0, len(message), 500)]
            for part in parts:
                if part == self.last_sent_text:
                    logger.debug("Повторное сообщение Telegram пропущено")
                    continue
                delay = 1
                for attempt in range(5):
                    try:
                        result = await TelegramLogger._bot.send_message(
                            chat_id=chat_id, text=part
                        )
                        if not getattr(result, "message_id", None):
                            logger.error("Telegram message response without message_id")
                        else:
                            self.last_sent_text = part
                        self.last_message_time = time.time()
                        break
                    except RetryAfter as e:
                        wait_time = getattr(e, "retry_after", delay)
                        logger.warning(
                            "Flood control: ожидание %sс",
                            wait_time,
                        )
                        await asyncio.sleep(wait_time)
                        delay = min(delay * 2, 60)
                    except httpx.ConnectError as e:
                        logger.warning(
                            "Ошибка соединения Telegram: %s. Попытка %s/5",
                            e,
                            attempt + 1,
                        )
                        if attempt < 4:
                            await asyncio.sleep(delay)
                            delay = min(delay * 2, 60)
                    except BadRequest as e:
                        logger.error("BadRequest Telegram: %s. Проверьте chat_id", e)
                        break
                    except Forbidden as e:
                        logger.error(
                            "Forbidden Telegram: %s. Проверьте токен и chat_id",
                            e,
                        )
                        break
                    except httpx.HTTPError as e:
                        logger.error("HTTP ошибка Telegram: %s", e)
                        break
                    except asyncio.CancelledError:
                        raise
                    except (ValueError, RuntimeError) as e:
                        logger.exception("Ошибка отправки сообщения Telegram: %s", e)
                        return

    async def send_telegram_message(self, message, urgent: bool = False):
        # Telegram allows up to 4096 characters per message. The worker will
        # further split messages into 500 character chunks, so only trim to the
        # API limit here instead of the previous 512 characters.
        if TelegramLogger._queue is None:
            logger.warning("TelegramLogger queue is None, message dropped")
            return
        msg = message[:4096]
        try:
            TelegramLogger._queue.put_nowait((self.chat_id, msg, urgent))
        except asyncio.QueueFull:
            logger.warning("Очередь Telegram переполнена, сообщение пропущено")

    def emit(self, record):
        try:
            msg = self.format(record)
            try:
                loop = asyncio.get_running_loop()
                loop.create_task(self.send_telegram_message(msg))
            except RuntimeError:
                try:
                    loop = asyncio.get_event_loop()
                    if loop.is_running():
                        loop.create_task(self.send_telegram_message(msg))
                    else:
                        raise RuntimeError
                except RuntimeError:
                    threading.Thread(
                        target=lambda: asyncio.run(self.send_telegram_message(msg)),
                        daemon=True,
                    ).start()
        except (ValueError, RuntimeError) as e:
            logger.error("Ошибка в TelegramLogger: %s", e)

    @classmethod
    async def shutdown(cls):
        if cls._stop_event is None:
            return
        if cls._queue is not None:
            try:
                cls._queue.put_nowait((None, "", False))
            except asyncio.QueueFull:
                pass
        cls._stop_event.set()
        if cls._worker_task is not None:
            cls._worker_task.cancel()
            try:
                await cls._worker_task
            except asyncio.CancelledError:
                pass
            cls._worker_task = None
        cls._queue = None
        cls._stop_event = None


class TelegramUpdateListener:
    """Listen for incoming Telegram updates with persistent offset."""

    def __init__(self, bot, offset_file: str = "telegram_offset.txt"):
        self.bot = bot
        self.offset_file = offset_file
        self.offset = self._load_offset()
        self._stop_event = asyncio.Event()

    def _load_offset(self) -> int:
        try:
            with open(self.offset_file, "r", encoding="utf-8") as f:
                return int(f.read().strip())
        except (OSError, ValueError):
            return 0

    def _save_offset(self) -> None:
        try:
            with open(self.offset_file, "w", encoding="utf-8") as f:
                f.write(str(self.offset))
        except (OSError, ValueError) as exc:
            logger.error("Ошибка сохранения offset Telegram: %s", exc)

    async def listen(self, handler):
        while not self._stop_event.is_set():
            try:
                updates = await self.bot.get_updates(offset=self.offset + 1, timeout=10)
                for upd in updates:
                    self.offset = upd.update_id
                    try:
                        await handler(upd)
                    finally:
                        self._save_offset()
            except asyncio.CancelledError:
                raise
            except (
                RetryAfter,
                BadRequest,
                Forbidden,
                httpx.HTTPError,
                RuntimeError,
            ) as exc:
                logger.error("Ошибка получения обновлений Telegram: %s", exc)
                await asyncio.sleep(5)

    def stop(self) -> None:
        self._stop_event.set()


def check_dataframe_empty(df, context: str = "") -> bool:
    try:
        try:
            import pandas as pd
        except ImportError as exc:
            raise ImportError(
                "Для проверки DataFrame требуется установленный пакет 'pandas'"
            ) from exc
        if df is None:
            logger.warning("DataFrame является None в контексте: %s", context)
            return True
        if isinstance(df, pd.DataFrame):
            if df.empty:
                logger.warning("DataFrame пуст в контексте: %s", context)
                return True
            if df.isna().all().all():
                logger.warning(
                    "DataFrame содержит только NaN в контексте: %s",
                    context,
                )
                return True
        return False
    except (KeyError, AttributeError, TypeError) as e:
        logger.error(
            "Ошибка проверки DataFrame в контексте %s: %s",
            context,
            e,
        )
        return True


async def check_dataframe_empty_async(df, context: str = "") -> bool:
    """Asynchronously check if a DataFrame is empty.

    This helper allows using the synchronous :func:`check_dataframe_empty`
    when it has been monkeypatched with an async implementation in tests.
    """
    result = check_dataframe_empty(df, context)
    if inspect.isawaitable(result):
        result = await result
    return result


def sanitize_symbol(symbol: str) -> str:
    """Sanitize symbol string for safe filesystem usage."""
    return re.sub(r'[^A-Za-z0-9._-]', '_', symbol)


def filter_outliers_zscore(df, column="close", threshold=3.0):
    try:
        try:
            import pandas as pd
        except ImportError as exc:
            raise ImportError(
                "Для фильтрации аномалий требуется пакет 'pandas'"
            ) from exc
        try:
            import numpy as np
        except ImportError as exc:
            raise ImportError(
                "Для фильтрации аномалий требуется пакет 'numpy'"
            ) from exc
        try:
            from scipy.stats import zscore
        except ImportError as exc:
            raise ImportError(
                "Для фильтрации аномалий требуется пакет 'scipy'"
            ) from exc

        series = df[column]
        if len(series.dropna()) < 3:
            logger.warning(
                "Недостаточно данных для z-оценки в %s, возвращается исходный DataFrame",
                column,
            )
            return df

        filled = series.ffill().bfill().fillna(series.mean())
        z_scores = pd.Series(zscore(filled.to_numpy()), index=df.index)

        mask = (np.abs(z_scores) <= threshold) | series.isna()
        df_filtered = df[mask]
        if len(df_filtered) < len(df):
            logger.info(
                "Удалено %s аномалий в %s с z-оценкой, порог=%.2f",
                len(df) - len(df_filtered),
                column,
                threshold,
            )
        return df_filtered
    except (KeyError, TypeError) as e:
        logger.error("Ошибка фильтрации аномалий в %s: %s", column, e)
        return df


@jit(nopython=True, parallel=True)
def _calculate_volume_profile(prices, volumes, bins=50):
    if np is None:
        raise RuntimeError("NumPy требуется для расчёта профиля объёма")
    if len(prices) != len(volumes) or len(prices) < 2:
        return np.zeros(bins)
    min_price = np.min(prices)
    max_price = np.max(prices)
    if min_price == max_price:
        return np.zeros(bins)
    bin_edges = np.linspace(min_price, max_price, bins + 1)
    volume_profile = np.zeros(bins)
    for i in prange(len(prices)):
        bin_idx = np.searchsorted(bin_edges, prices[i], side="right") - 1
        if bin_idx == bins:
            bin_idx -= 1
        if 0 <= bin_idx < bins:
            volume_profile[bin_idx] += volumes[i]
    return volume_profile / (np.sum(volume_profile) + 1e-6)


def calculate_volume_profile(prices, volumes, bins=50):
    try:
        import numpy as np
    except ImportError as exc:
        raise ImportError(
            "Для расчета профиля объема требуется пакет 'numpy'"
        ) from exc
    globals()["np"] = np
    try:
        return _calculate_volume_profile(prices, volumes, bins)
    except (ValueError, TypeError, ImportError) as exc:
        logger.error("Ошибка вычисления профиля объема: %s", exc)
        return np.zeros(bins)


class HistoricalDataCache:
    """Manage on-disk storage for historical OHLCV data."""

    def __init__(self, cache_dir="/app/cache", min_free_disk_gb=0.1):
        self.cache_dir = cache_dir
        self.min_free_disk_gb = min_free_disk_gb
        os.makedirs(self.cache_dir, exist_ok=True)
        if not os.access(self.cache_dir, os.W_OK):
            raise PermissionError(
                f"Нет прав на запись в директорию кэша: {self.cache_dir}"
            )
        # Allow a larger on-disk cache by default to reduce re-fetches
        self.max_cache_size_mb = 2048
        self.cache_ttl = 86400 * 7
        self.current_cache_size_mb = self._calculate_cache_size()
        # Permit using slightly more memory before triggering cleanup
        self.memory_threshold = 0.9
        # Allow disk buffer to grow in proportion to the larger cache size
        self.max_buffer_size_mb = 2048

    def _calculate_cache_size(self):
        total_size = 0
        for dirpath, _, filenames in os.walk(self.cache_dir):
            for f in filenames:
                fp = os.path.join(dirpath, f)
                try:
                    total_size += os.path.getsize(fp)
                except FileNotFoundError:
                    # File was removed after os.walk listed it
                    continue
        return total_size / (1024 * 1024)

    def _check_disk_space(self):
        disk_usage = shutil.disk_usage(self.cache_dir)
        if disk_usage.free / (1024**3) < self.min_free_disk_gb:
            logger.warning(
                "Недостаточно свободного места на диске: %.2f ГБ",
                disk_usage.free / (1024**3),
            )
            self._aggressive_clean()
            return False
        return True

    def _check_memory(self, additional_size_mb):
        try:
            import psutil
        except ImportError as exc:
            raise ImportError(
                "Для проверки памяти требуется пакет 'psutil'"
            ) from exc
        memory = psutil.virtual_memory()
        available = getattr(memory, "available", None)
        used_percent = getattr(memory, "percent", 0)
        if used_percent > self.memory_threshold * 100:
            logger.warning("Высокая загрузка памяти: %.1f%%", used_percent)
            self._aggressive_clean()
        if available is None:
            return True
        available_mb = available / (1024 * 1024)
        return (
            self.current_cache_size_mb + additional_size_mb
        ) < available_mb * self.memory_threshold

    def _delete_cache_file(self, path):
        """Remove a cache file and adjust the cached size value."""
        if not os.path.exists(path):
            return
        try:
            file_size_mb = os.path.getsize(path) / (1024 * 1024)
        except OSError:
            file_size_mb = 0
        try:
            os.remove(path)
            self.current_cache_size_mb -= file_size_mb
        except OSError as e:  # pragma: no cover - unexpected deletion failure
            logger.error("Ошибка удаления файла кэша %s: %s", path, e)

    def _aggressive_clean(self):
        try:
            files = [
                (f, os.path.getmtime(os.path.join(self.cache_dir, f)))
                for f in os.listdir(self.cache_dir)
                if os.path.isfile(os.path.join(self.cache_dir, f))
            ]
            if not files:
                return
            files.sort(key=lambda x: x[1])
            target_size = self.max_cache_size_mb * 0.5
            while self.current_cache_size_mb > target_size and files:
                file_name, _ = files.pop(0)
                file_path = os.path.join(self.cache_dir, file_name)
                self._delete_cache_file(file_path)
                logger.info(
                    "Удален файл кэша (агрессивная очистка): %s",
                    file_name,
                )
        except OSError as e:
            logger.error("Ошибка агрессивной очистки кэша: %s", e)

    def _check_buffer_size(self):
        buffer_size_mb = self.current_cache_size_mb
        if buffer_size_mb > self.max_buffer_size_mb:
            logger.warning(
                "Дисковый буфер превысил лимит %s МБ, очистка",
                self.max_buffer_size_mb,
            )
            self._aggressive_clean()

    def save_cached_data(self, symbol, timeframe, data):
        try:
            import pandas as pd
        except ImportError as exc:
            raise ImportError(
                "Для кэширования данных требуется пакет 'pandas'"
            ) from exc
        safe_symbol = sanitize_symbol(symbol)
        if isinstance(data, pd.DataFrame) and data.empty:
            return
        if not self._check_disk_space():
            logger.error(
                "Невозможно кэшировать %s_%s: нехватка места на диске",
                symbol,
                timeframe,
            )
            return
        filename = os.path.join(self.cache_dir, f"{safe_symbol}_{timeframe}.parquet")
        start_time = time.time()
        try:
            buffer = BytesIO()
            data.to_parquet(buffer, compression="gzip")
            parquet_bytes = buffer.getvalue()
            file_size_mb = len(parquet_bytes) / (1024 * 1024)
            if not self._check_memory(file_size_mb):
                logger.warning(
                    "Недостаточно памяти для кэширования %s_%s, очистка кэша",
                    symbol,
                    timeframe,
                )
                self._aggressive_clean()
                if not self._check_memory(file_size_mb):
                    logger.error(
                        "Невозможно кэшировать %s_%s: нехватка памяти",
                        symbol,
                        timeframe,
                    )
                    return
            self._check_buffer_size()
            old_size_mb = 0
            if os.path.exists(filename):
                try:
                    old_size_mb = os.path.getsize(filename) / (1024 * 1024)
                except OSError:
                    old_size_mb = 0
            with open(filename, "wb") as f:
                f.write(parquet_bytes)
            compressed_size_mb = os.path.getsize(filename) / (1024 * 1024)
            self.current_cache_size_mb += compressed_size_mb - old_size_mb
            elapsed_time = time.time() - start_time
            if elapsed_time > 0.5:
                logger.warning(
                    "Высокая задержка записи Parquet для %s_%s: %.2f сек",
                    symbol,
                    timeframe,
                    elapsed_time,
                )
            logger.info(
                "Данные кэшированы (parquet): %s, размер %.2f МБ",
                filename,
                compressed_size_mb,
            )
            self._aggressive_clean()
        except (OSError, ValueError, TypeError) as e:
            logger.error("Ошибка сохранения кэша для %s_%s: %s", symbol, timeframe, e)

    def load_cached_data(self, symbol, timeframe):
        try:
            import pandas as pd
        except ImportError as exc:
            raise ImportError(
                "Для загрузки кэша требуется пакет 'pandas'"
            ) from exc
        try:
            safe_symbol = sanitize_symbol(symbol)
            filename = os.path.join(
                self.cache_dir, f"{safe_symbol}_{timeframe}.parquet"
            )
            legacy_json = os.path.join(
                self.cache_dir, f"{safe_symbol}_{timeframe}.json.gz"
            )
            old_gzip = os.path.join(self.cache_dir, f"{safe_symbol}_{timeframe}.pkl.gz")
            old_filename = os.path.join(
                self.cache_dir, f"{safe_symbol}_{timeframe}.pkl"
            )
            if os.path.exists(filename):
                if time.time() - os.path.getmtime(filename) > self.cache_ttl:
                    logger.info("Кэш для %s_%s устарел, удаление", symbol, timeframe)
                    self._delete_cache_file(filename)
                    return None
                start_time = time.time()
                data = pd.read_parquet(filename)
                elapsed_time = time.time() - start_time
                if elapsed_time > 0.5:
                    logger.warning(
                        "Высокая задержка чтения Parquet для %s_%s: %.2f сек",
                        symbol,
                        timeframe,
                        elapsed_time,
                    )
                logger.info("Данные загружены из кэша (parquet): %s", filename)
                return data
            if os.path.exists(legacy_json):
                logger.info(
                    "Обнаружен старый кэш для %s_%s, конвертация в Parquet",
                    symbol,
                    timeframe,
                )
                with gzip.open(legacy_json, "rt") as f:
                    payload = json.load(f)
                data_json = payload.get("data")
                data = pd.read_json(StringIO(data_json), orient="split")
                if not isinstance(data, pd.DataFrame):
                    logger.error(
                        "Неверный тип данных в старом кэше %s_%s: %s",
                        symbol,
                        timeframe,
                        type(data),
                    )
                    self._delete_cache_file(legacy_json)
                    return None
                self.save_cached_data(symbol, timeframe, data)
                self._delete_cache_file(legacy_json)
                return data
            found_pickle = False
            for legacy in (old_gzip, old_filename):
                if os.path.exists(legacy):
                    logger.warning(
                        "Обнаружен небезопасный pickle кэш для %s_%s, файл удалён: %s",
                        symbol,
                        timeframe,
                        legacy,
                    )
                    self._delete_cache_file(legacy)
                    found_pickle = True
            if found_pickle:
                return None
            return None
        except (OSError, ValueError) as e:
            logger.error("Ошибка загрузки кэша для %s_%s: %s", symbol, timeframe, e)
            for f in (filename, legacy_json, old_gzip, old_filename):
                self._delete_cache_file(f)
            return None<|MERGE_RESOLUTION|>--- conflicted
+++ resolved
@@ -22,74 +22,6 @@
     os.environ.setdefault("TF_CPP_MIN_LOG_LEVEL", "3")
 
 
-<<<<<<< HEAD
-def validate_host(logger: logging.Logger | None = None) -> str:
-    """Validate and return the host for running services.
-
-    The function reads the ``HOST`` environment variable (defaulting to
-    ``"127.0.0.1"``), ensures that binding to all interfaces is disallowed, and
-    emits informative log messages.
-
-    Parameters
-    ----------
-    logger:
-        Optional logger instance. If omitted, the module-level logger is used.
-
-    Returns
-    -------
-    str
-        The validated host string.
-    """
-
-    log = logger or globals().get("logger") or logging.getLogger("TradingBot")
-    host = os.environ.get("HOST", "127.0.0.1")
-    # Prevent binding to all interfaces.
-    if host.strip() == "0.0.0.0":  # nosec B104
-        raise ValueError("HOST=0.0.0.0 запрещён из соображений безопасности")
-    if host != "127.0.0.1":
-        log.warning(
-            "Используется не локальный хост %s; убедитесь, что это намеренно",
-            host,
-        )
-    else:
-        log.info("HOST не установлен, используется %s", host)
-    return host
-=======
-def validate_host_port(host_env: str, port_env: str, default_port: int) -> tuple[str, int]:
-    """Получить и проверить значения хоста и порта из окружения.
-
-    Параметры
-    ---------
-    host_env: str
-        Имя переменной окружения с адресом хоста.
-    port_env: str
-        Имя переменной окружения с портом.
-    default_port: int
-        Значение порта по умолчанию, используемое при ошибке парсинга.
-
-    Возвращает
-    ---------
-    tuple[str, int]
-        Кортеж из проверенного хоста и порта.
-    """
-
-    host = os.environ.get(host_env, "127.0.0.1").strip()
-    if host == "0.0.0.0":  # nosec B104
-        raise ValueError(f"{host_env}=0.0.0.0 запрещён из соображений безопасности")
-
-    port_str = os.environ.get(port_env, str(default_port))
-    try:
-        port = int(port_str)
-    except (TypeError, ValueError):
-        logger.warning(
-            "Некорректное значение %s=%r, используется порт по умолчанию %s",
-            port_env,
-            port_str,
-            default_port,
-        )
-        port = default_port
-    return host, port
->>>>>>> b4a24c4e
 
 
 # Hide Numba performance warnings
