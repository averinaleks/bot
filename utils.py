"""Miscellaneous helper utilities for the trading bot."""

import logging
logger = logging.getLogger("TradingBot")
import os
import re
import ipaddress
import asyncio
import time
import inspect
import threading
import warnings
from functools import wraps
from typing import Dict, List, Optional
import shutil


def suppress_tf_logs() -> None:
    """Установить ``TF_CPP_MIN_LOG_LEVEL=3`` для подавления логов TensorFlow."""
    os.environ.setdefault("TF_CPP_MIN_LOG_LEVEL", "3")


def configure_logging() -> None:
    """Настроить переменные окружения и handlers для логирования."""

    level_name = os.getenv("LOG_LEVEL", "INFO").upper()
<<<<<<< HEAD
    level = getattr(logging, level_name, None)
    if not isinstance(level, int):
        logger.warning("LOG_LEVEL '%s' недопустим, используется INFO", level_name)
        level = logging.INFO
    logger.setLevel(level)
=======
    level_value = getattr(logging, level_name, None)
    if not isinstance(level_value, int):
        logger.warning("LOG_LEVEL '%s' недопустим, используется INFO", level_name)
        level_value = logging.INFO
    logger.setLevel(level_value)
>>>>>>> 9cf69eef

    log_dir = os.getenv("LOG_DIR", "/app/logs")
    fallback_dir = os.path.join(os.path.dirname(__file__), "logs")
    try:
        os.makedirs(log_dir, exist_ok=True)
        if not os.access(log_dir, os.W_OK):
            raise PermissionError
    except (OSError, PermissionError):
        log_dir = fallback_dir
        os.makedirs(log_dir, exist_ok=True)

    if logger.handlers:
        return

    formatter = logging.Formatter(
        "%(asctime)s - %(name)s - %(levelname)s - %(message)s"
    )

    file_handler = logging.FileHandler(
        os.path.join(log_dir, "trading_bot.log"), encoding="utf-8"
    )
    file_handler.setFormatter(formatter)
    logger.addHandler(file_handler)

    console_handler = logging.StreamHandler()
    console_handler.setFormatter(formatter)
    logger.addHandler(console_handler)

    logger.info(
        "Logging initialized at %s; writing logs to %s",
        logging.getLevelName(logger.level),
        log_dir,
    )


# Hide Numba performance warnings
try:
    from numba import jit, prange, NumbaPerformanceWarning  # type: ignore

    warnings.filterwarnings("ignore", category=NumbaPerformanceWarning)
except ImportError as exc:  # pragma: no cover - allow missing numba package
    logging.getLogger("TradingBot").error("Numba import failed: %s", exc)
    _numba_exc = exc

    def _numba_missing(*args, **kwargs):
        raise ImportError("numba is required for JIT-accelerated functions") from _numba_exc

    def jit(*a, **k):
        def wrapper(_f):
            @wraps(_f)
            def inner(*args, **kwargs):
                return _numba_missing(*args, **kwargs)

            return inner

        return wrapper

    def prange(*args):  # type: ignore
        raise ImportError("numba is required for prange") from _numba_exc

try:
    import numpy as np
except ImportError:
    np = None

import httpx

if os.getenv("TEST_MODE") == "1":
    import types
    import sys

    pybit_mod = types.ModuleType("pybit")
    ut_mod = types.ModuleType("unified_trading")
    ut_mod.HTTP = object
    pybit_mod.unified_trading = ut_mod
    sys.modules.setdefault("pybit", pybit_mod)
    sys.modules.setdefault("pybit.unified_trading", ut_mod)
try:
    from telegram.error import RetryAfter, BadRequest, Forbidden
except Exception as exc:  # pragma: no cover - allow missing telegram package
    logging.getLogger("TradingBot").error("Telegram package not available: %s", exc)

    class _TelegramError(Exception):
        pass

    RetryAfter = BadRequest = Forbidden = _TelegramError


from pybit.unified_trading import HTTP

# Mapping from ccxt/ccxtpro style timeframes to Bybit interval strings
_BYBIT_INTERVALS = {
    "1m": "1",
    "3m": "3",
    "5m": "5",
    "15m": "15",
    "30m": "30",
    "1h": "60",
    "2h": "120",
    "4h": "240",
    "6h": "360",
    "12h": "720",
    "1d": "D",
    "1w": "W",
    "1M": "M",
}


def validate_host() -> str:
    """Проверить допустимость значения переменной окружения ``HOST``."""
    host = os.getenv("HOST")
    if not host:
        logger.info("HOST не установлен, используется 127.0.0.1")
        return "127.0.0.1"

    if host == "localhost":
        logger.info("HOST 'localhost' интерпретирован как 127.0.0.1")
        return "127.0.0.1"

    try:
        ip = ipaddress.ip_address(host)
        if ip.is_unspecified:
            raise ValueError(f"HOST '{ip}' запрещен")
    except ValueError:
        if re.fullmatch(r"\d{1,3}(?:\.\d{1,3}){3}", host):
            raise ValueError(f"Некорректный IP: {host}")
        logger.warning("HOST '%s' не локальный хост", host)
        raise ValueError(f"HOST '{host}' не локальный хост")

    if host != "127.0.0.1":
        logger.warning("HOST '%s' не локальный хост", host)
        raise ValueError(f"HOST '{host}' не локальный хост")
    return host


def safe_int(value: str | int | None, default: int = 0) -> int:
    """Safely convert ``value`` to a positive integer.

    Any ``None`` value, non-integer string, or non-positive number results in
    ``default`` being returned.  This helper is used by the service scripts to
    parse port numbers from environment variables without raising exceptions.
    """

    try:
        if value is None:
            return default
        result = int(value)
        return result if result > 0 else default
    except (TypeError, ValueError):
        return default


def is_cuda_available() -> bool:
    """Safely check whether CUDA is available via PyTorch."""

    # Allow forcing CPU mode via environment variables before importing torch
    if os.environ.get("FORCE_CPU") == "1":
        return False

    nvd = os.environ.get("NVIDIA_VISIBLE_DEVICES")
    if nvd is not None and (nvd == "" or nvd.lower() == "none"):
        return False

    # Avoid importing torch when no NVIDIA driver is present. "nvidia-smi" will
    # normally be available only on systems with working CUDA drivers. This
    # short-circuit prevents crashes like "free(): double free detected" that can
    # happen when torch tries to initialise CUDA in a broken environment.
    if shutil.which("nvidia-smi") is None:
        return False

    try:  # Lazy import to avoid heavy initialization when unused
        import torch  # type: ignore

        if not torch.backends.cuda.is_built():
            return False
        return torch.cuda.is_available()
    except ImportError as exc:  # pragma: no cover - optional dependency
        logging.getLogger("TradingBot").warning(
            "CUDA availability check failed: %s", exc
        )
        return False
    except (OSError, RuntimeError) as exc:  # pragma: no cover - unexpected error
        logging.getLogger("TradingBot").exception(
            "Unexpected CUDA availability error: %s", exc
        )
        raise


def bybit_interval(timeframe: str) -> str:
    """Return the interval string accepted by Bybit APIs."""

    return _BYBIT_INTERVALS.get(timeframe, timeframe)


async def handle_rate_limits(exchange) -> None:
    """Sleep if Bybit rate limit is close to exhaustion."""
    headers = getattr(exchange, "last_response_headers", {}) or {}
    try:
        remaining = int(
            headers.get("X-Bapi-Limit-Status", headers.get("x-bapi-limit-status", 0))
        )
        reset_ts = int(
            headers.get(
                "X-Bapi-Limit-Reset-Timestamp",
                headers.get("x-bapi-limit-reset-timestamp", 0),
            )
        )
    except ValueError:
        return
    if remaining and remaining <= 5:
        wait_time = max(0.0, reset_ts / 1000 - time.time())
        if wait_time > 0:
            logger.info(
                "Rate limit low (%s), sleeping %.2fs",
                remaining,
                wait_time,
            )
            await asyncio.sleep(wait_time)


async def safe_api_call(exchange, method: str, *args, **kwargs):
    """Call a ccxt method with retry, status and retCode verification."""
    if os.getenv("TEST_MODE"):
        # During unit tests we do not want to spend time in the retry loop.
        return await getattr(exchange, method)(*args, **kwargs)

    delay = 1.0
    for attempt in range(5):
        try:
            result = await getattr(exchange, method)(*args, **kwargs)
            await handle_rate_limits(exchange)

            status = getattr(exchange, "last_http_status", 200)
            if status != 200:
                raise RuntimeError(f"HTTP {status}")

            if isinstance(result, dict):
                ret_code = result.get("retCode") or result.get("ret_code")
                if ret_code is not None and ret_code != 0:
                    raise RuntimeError(f"retCode {ret_code}")

            return result
        except (httpx.HTTPError, RuntimeError) as exc:
            logger.error("Bybit API error in %s: %s", method, exc)
            if "10002" in str(exc):
                logger.error(
                    "Request not authorized. Check server time sync and recv_window"
                )
            if attempt == 4:
                raise
            await asyncio.sleep(delay)
            delay = min(delay * 2, 10)


class BybitSDKAsync:
    """Asynchronous wrapper around the official Bybit SDK."""

    def __init__(self, api_key: str, api_secret: str) -> None:
        self.client = HTTP(
            api_key=api_key,
            api_secret=api_secret,
            return_response_headers=True,
        )
        self.last_http_status = 200
        self.last_response_headers: Dict = {}
        # Clear credentials after initializing the client to avoid lingering secrets
        api_key = api_secret = None

    def _call_client(self, method: str, *args, **kwargs):
        res = None
        try:
            res = getattr(self.client, method)(*args, **kwargs)
        except httpx.HTTPError as exc:  # pragma: no cover - network/library errors
            status = getattr(exc, "status_code", None)
            headers = getattr(exc, "resp_headers", {})
            if status is not None:
                self.last_http_status = status
            if headers:
                self.last_response_headers = headers
            raise

        headers = {}
        if isinstance(res, tuple) and len(res) >= 3:
            data, _, headers = res
        else:
            data = res
        self.last_http_status = 200
        self.last_response_headers = headers
        return data

    @staticmethod
    def _format_symbol(symbol: str) -> str:
        """Convert ``BASE/QUOTE:SETTLE`` to ``BASEQUOTE`` for REST calls."""
        symbol = symbol.split(":", 1)[0]
        return symbol.replace("/", "")

    async def load_markets(self) -> Dict[str, Dict]:
        """Return a dictionary of available USDT-margined futures markets."""

        def _sync() -> Dict[str, Dict]:
            res = self._call_client("get_instruments_info", category="linear")
            instruments = res.get("result", {}).get("list", [])
            markets: Dict[str, Dict] = {}
            for info in instruments:
                symbol = info.get("symbol")
                if not symbol:
                    continue
                base = info.get("baseCoin")
                quote = info.get("quoteCoin")
                settle = info.get("settleCoin")
                key = (
                    f"{base}/{quote}:{settle}" if base and quote and settle else symbol
                )
                markets[key] = {
                    "id": symbol,
                    "symbol": key,
                    "base": base,
                    "quote": quote,
                    "settle": settle,
                    "active": str(info.get("status", "")).lower() == "trading",
                }
            return markets

        return await asyncio.to_thread(_sync)

    async def fetch_ticker(self, symbol: str) -> Dict:
        def _sync():
            sym = self._format_symbol(symbol)
            res = self._call_client("get_tickers", category="linear", symbol=sym)
            return res.get("result", {}).get("list", [{}])[0]

        return await asyncio.to_thread(_sync)

    async def fetch_ohlcv(
        self, symbol: str, timeframe: str, limit: int = 200, since: Optional[int] = None
    ) -> List[List[float]]:
        def _sync():
            params = {
                "category": "linear",
                "symbol": self._format_symbol(symbol),
                "interval": bybit_interval(timeframe),
                "limit": limit,
            }
            if since is not None:
                params["start"] = int(since)
            res = self._call_client("get_kline", **params)
            candles = res.get("result", {}).get("list", [])
            return [
                [
                    int(c[0]),
                    float(c[1]),
                    float(c[2]),
                    float(c[3]),
                    float(c[4]),
                    float(c[5]),
                ]
                for c in candles
            ]

        return await asyncio.to_thread(_sync)

    async def fetch_order_book(self, symbol: str, limit: int = 10) -> Dict:
        def _sync():
            sym = self._format_symbol(symbol)
            res = self._call_client("get_orderbook", category="linear", symbol=sym)
            ob = res.get("result", {})
            return {
                "bids": [[float(p), float(q)] for p, q, *_ in ob.get("b", [])][:limit],
                "asks": [[float(p), float(q)] for p, q, *_ in ob.get("a", [])][:limit],
            }

        return await asyncio.to_thread(_sync)

    async def fetch_funding_rate(self, symbol: str) -> Dict:
        def _sync():
            res = self._call_client(
                "get_funding_rate_history",
                category="linear",
                symbol=self._format_symbol(symbol),
                limit=1,
            )
            items = res.get("result", {}).get("list", [])
            rate = float(items[0]["fundingRate"]) if items else 0.0
            return {"fundingRate": rate}

        return await asyncio.to_thread(_sync)

    async def fetch_open_interest(self, symbol: str) -> Dict:
        def _sync():
            res = self._call_client(
                "get_open_interest",
                category="linear",
                symbol=self._format_symbol(symbol),
                intervalTime="5min",
            )
            items = res.get("result", {}).get("list", [])
            interest = float(items[-1]["openInterest"]) if items else 0.0
            return {"openInterest": interest}

        return await asyncio.to_thread(_sync)

    async def create_order(
        self,
        symbol: str,
        order_type: str,
        side: str,
        amount: float,
        price: Optional[float] = None,
        params: Optional[Dict] = None,
    ):
        def _sync():
            payload = {
                "category": "linear",
                "symbol": self._format_symbol(symbol),
                "side": side.capitalize(),
                "orderType": order_type.capitalize(),
                "qty": amount,
            }
            if price is not None and order_type == "limit":
                payload["price"] = price
            if params:
                payload.update(params)
            return self._call_client("place_order", **payload)

        return await asyncio.to_thread(_sync)

    async def create_order_with_take_profit_and_stop_loss(
        self,
        symbol: str,
        order_type: str,
        side: str,
        amount: float,
        price: Optional[float],
        take_profit: Optional[float],
        stop_loss: Optional[float],
        params: Optional[Dict] = None,
    ):
        def _sync():
            payload = {
                "category": "linear",
                "symbol": self._format_symbol(symbol),
                "side": side.capitalize(),
                "orderType": order_type.capitalize(),
                "qty": amount,
            }
            if price is not None and order_type == "limit":
                payload["price"] = price
            if take_profit is not None:
                payload["takeProfit"] = take_profit
            if stop_loss is not None:
                payload["stopLoss"] = stop_loss
            if params:
                payload.update(params)
            return self._call_client("place_order", **payload)

        return await asyncio.to_thread(_sync)

    async def fetch_balance(self) -> Dict:
        def _sync():
            res = self._call_client("get_wallet_balance", accountType="UNIFIED")
            return res.get("result", {})

        return await asyncio.to_thread(_sync)


class TelegramLogger(logging.Handler):
    """Logging handler that forwards records to a Telegram chat."""

    _queue: asyncio.Queue | None = None
    _worker_task: asyncio.Task | None = None
    _worker_lock = asyncio.Lock()
    _bot = None
    _stop_event: asyncio.Event | None = None

    def __init__(
        self, bot, chat_id, level=logging.NOTSET, max_queue_size: int | None = None
    ):
        super().__init__(level)
        self.bot = bot
        self.chat_id = chat_id
        self.last_message_time = 0
        self.message_interval = 1800
        self.message_lock = asyncio.Lock()

        if TelegramLogger._queue is None:
            TelegramLogger._queue = asyncio.Queue(maxsize=max_queue_size or 0)
            TelegramLogger._bot = bot
            TelegramLogger._stop_event = asyncio.Event()
            if os.getenv("TEST_MODE") != "1":
                try:
                    loop = asyncio.get_running_loop()
                    TelegramLogger._worker_task = loop.create_task(self._worker())
                except RuntimeError:
                    threading.Thread(
                        target=lambda: asyncio.run(self._worker()),
                        daemon=True,
                    ).start()

        self.last_sent_text = ""

    async def _worker(self):
        while True:
            if TelegramLogger._queue is None or TelegramLogger._stop_event is None:
                return
            if TelegramLogger._stop_event.is_set():
                return
            queue = TelegramLogger._queue
            try:
                item = await asyncio.wait_for(queue.get(), 1.0)
            except asyncio.TimeoutError:
                continue
            chat_id, text, urgent = item
            if chat_id is None:
                queue.task_done()
                return
            try:
                await self._send(text, chat_id, urgent)
            except (RetryAfter, Forbidden, BadRequest, httpx.HTTPError):
                logger.exception("Ошибка отправки сообщения в Telegram")
            finally:
                queue.task_done()
            await asyncio.sleep(1)

    async def _send(self, message: str, chat_id: int | str, urgent: bool):
        async with self.message_lock:
            if (
                not urgent
                and time.time() - self.last_message_time < self.message_interval
            ):
                logger.debug(
                    "Сообщение Telegram пропущено из-за интервала: %s...",
                    message[:100],
                )
                return

            parts = [message[i : i + 500] for i in range(0, len(message), 500)]
            for part in parts:
                if part == self.last_sent_text:
                    logger.debug("Повторное сообщение Telegram пропущено")
                    continue
                delay = 1
                for attempt in range(5):
                    try:
                        result = await TelegramLogger._bot.send_message(
                            chat_id=chat_id, text=part
                        )
                        if not getattr(result, "message_id", None):
                            logger.error("Telegram message response without message_id")
                        else:
                            self.last_sent_text = part
                        self.last_message_time = time.time()
                        break
                    except RetryAfter as e:
                        wait_time = getattr(e, "retry_after", delay)
                        logger.warning(
                            "Flood control: ожидание %sс",
                            wait_time,
                        )
                        await asyncio.sleep(wait_time)
                        delay = min(delay * 2, 60)
                    except httpx.ConnectError as e:
                        logger.warning(
                            "Ошибка соединения Telegram: %s. Попытка %s/5",
                            e,
                            attempt + 1,
                        )
                        if attempt < 4:
                            await asyncio.sleep(delay)
                            delay = min(delay * 2, 60)
                    except BadRequest as e:
                        logger.error("BadRequest Telegram: %s. Проверьте chat_id", e)
                        break
                    except Forbidden as e:
                        logger.error(
                            "Forbidden Telegram: %s. Проверьте токен и chat_id",
                            e,
                        )
                        break
                    except httpx.HTTPError as e:
                        logger.error("HTTP ошибка Telegram: %s", e)
                        break
                    except asyncio.CancelledError:
                        raise
                    except (ValueError, RuntimeError) as e:
                        logger.exception("Ошибка отправки сообщения Telegram: %s", e)
                        return

    async def send_telegram_message(self, message, urgent: bool = False):
        # Telegram allows up to 4096 characters per message. The worker will
        # further split messages into 500 character chunks, so only trim to the
        # API limit here instead of the previous 512 characters.
        if TelegramLogger._queue is None:
            logger.warning("TelegramLogger queue is None, message dropped")
            return
        msg = message[:4096]
        try:
            TelegramLogger._queue.put_nowait((self.chat_id, msg, urgent))
        except asyncio.QueueFull:
            logger.warning("Очередь Telegram переполнена, сообщение пропущено")

    def emit(self, record):
        try:
            msg = self.format(record)
            try:
                loop = asyncio.get_running_loop()
                loop.create_task(self.send_telegram_message(msg))
            except RuntimeError:
                try:
                    loop = asyncio.get_event_loop()
                    if loop.is_running():
                        loop.create_task(self.send_telegram_message(msg))
                    else:
                        raise RuntimeError
                except RuntimeError:
                    threading.Thread(
                        target=lambda: asyncio.run(self.send_telegram_message(msg)),
                        daemon=True,
                    ).start()
        except (ValueError, RuntimeError) as e:
            logger.error("Ошибка в TelegramLogger: %s", e)

    @classmethod
    async def shutdown(cls):
        if cls._stop_event is None:
            return
        if cls._queue is not None:
            try:
                cls._queue.put_nowait((None, "", False))
            except asyncio.QueueFull:
                pass
        cls._stop_event.set()
        if cls._worker_task is not None:
            cls._worker_task.cancel()
            try:
                await cls._worker_task
            except asyncio.CancelledError:
                pass
            cls._worker_task = None
        cls._queue = None
        cls._stop_event = None


class TelegramUpdateListener:
    """Listen for incoming Telegram updates with persistent offset."""

    def __init__(self, bot, offset_file: str = "telegram_offset.txt"):
        self.bot = bot
        self.offset_file = offset_file
        self.offset = self._load_offset()
        self._stop_event = asyncio.Event()

    def _load_offset(self) -> int:
        try:
            with open(self.offset_file, "r", encoding="utf-8") as f:
                return int(f.read().strip())
        except (OSError, ValueError):
            return 0

    def _save_offset(self) -> None:
        try:
            with open(self.offset_file, "w", encoding="utf-8") as f:
                f.write(str(self.offset))
        except (OSError, ValueError) as exc:
            logger.error("Ошибка сохранения offset Telegram: %s", exc)

    async def listen(self, handler):
        while not self._stop_event.is_set():
            try:
                updates = await self.bot.get_updates(offset=self.offset + 1, timeout=10)
                for upd in updates:
                    self.offset = upd.update_id
                    try:
                        await handler(upd)
                    finally:
                        self._save_offset()
            except asyncio.CancelledError:
                raise
            except (
                RetryAfter,
                BadRequest,
                Forbidden,
                httpx.HTTPError,
                RuntimeError,
            ) as exc:
                logger.error("Ошибка получения обновлений Telegram: %s", exc)
                await asyncio.sleep(5)

    def stop(self) -> None:
        self._stop_event.set()


def check_dataframe_empty(df, context: str = "") -> bool:
    try:
        try:
            import pandas as pd
        except ImportError as exc:
            raise ImportError(
                "Для проверки DataFrame требуется установленный пакет 'pandas'"
            ) from exc
        if df is None:
            logger.warning("DataFrame является None в контексте: %s", context)
            return True
        if isinstance(df, pd.DataFrame):
            if df.empty:
                logger.warning("DataFrame пуст в контексте: %s", context)
                return True
            if df.isna().all().all():
                logger.warning(
                    "DataFrame содержит только NaN в контексте: %s",
                    context,
                )
                return True
        return False
    except (KeyError, AttributeError, TypeError) as e:
        logger.error(
            "Ошибка проверки DataFrame в контексте %s: %s",
            context,
            e,
        )
        return True


async def check_dataframe_empty_async(df, context: str = "") -> bool:
    """Asynchronously check if a DataFrame is empty.

    This helper allows using the synchronous :func:`check_dataframe_empty`
    when it has been monkeypatched with an async implementation in tests.
    """
    result = check_dataframe_empty(df, context)
    if inspect.isawaitable(result):
        result = await result
    return result


def sanitize_symbol(symbol: str) -> str:
    """Sanitize symbol string for safe filesystem usage."""
    return re.sub(r'[^A-Za-z0-9._-]', '_', symbol)


def filter_outliers_zscore(df, column="close", threshold=3.0):
    try:
        try:
            import pandas as pd
        except ImportError as exc:
            raise ImportError(
                "Для фильтрации аномалий требуется пакет 'pandas'"
            ) from exc
        try:
            import numpy as np
        except ImportError as exc:
            raise ImportError(
                "Для фильтрации аномалий требуется пакет 'numpy'"
            ) from exc
        try:
            from scipy.stats import zscore
        except ImportError as exc:
            raise ImportError(
                "Для фильтрации аномалий требуется пакет 'scipy'"
            ) from exc

        series = df[column]
        if len(series.dropna()) < 3:
            logger.warning(
                "Недостаточно данных для z-оценки в %s, возвращается исходный DataFrame",
                column,
            )
            return df

        filled = series.ffill().bfill().fillna(series.mean())
        z_scores = pd.Series(zscore(filled.to_numpy()), index=df.index)

        mask = (np.abs(z_scores) <= threshold) | series.isna()
        df_filtered = df[mask]
        if len(df_filtered) < len(df):
            logger.info(
                "Удалено %s аномалий в %s с z-оценкой, порог=%.2f",
                len(df) - len(df_filtered),
                column,
                threshold,
            )
        return df_filtered
    except (KeyError, TypeError) as e:
        logger.error("Ошибка фильтрации аномалий в %s: %s", column, e)
        return df


@jit(nopython=True, parallel=True)
def _calculate_volume_profile(prices, volumes, bins=50):
    if np is None:
        raise RuntimeError("NumPy требуется для расчёта профиля объёма")
    if len(prices) != len(volumes) or len(prices) < 2:
        return np.zeros(bins)
    min_price = np.min(prices)
    max_price = np.max(prices)
    if min_price == max_price:
        return np.zeros(bins)
    bin_edges = np.linspace(min_price, max_price, bins + 1)
    volume_profile = np.zeros(bins)
    for i in prange(len(prices)):
        bin_idx = np.searchsorted(bin_edges, prices[i], side="right") - 1
        if bin_idx == bins:
            bin_idx -= 1
        if 0 <= bin_idx < bins:
            volume_profile[bin_idx] += volumes[i]
    return volume_profile / (np.sum(volume_profile) + 1e-6)


def calculate_volume_profile(prices, volumes, bins=50):
    try:
        import numpy as np
    except ImportError as exc:
        raise ImportError(
            "Для расчета профиля объема требуется пакет 'numpy'"
        ) from exc
    globals()["np"] = np
    try:
        return _calculate_volume_profile(prices, volumes, bins)
    except (ValueError, TypeError, ImportError) as exc:
        logger.error("Ошибка вычисления профиля объема: %s", exc)
        return np.zeros(bins)



from bot.cache import HistoricalDataCache  # noqa: E402<|MERGE_RESOLUTION|>--- conflicted
+++ resolved
@@ -24,19 +24,6 @@
     """Настроить переменные окружения и handlers для логирования."""
 
     level_name = os.getenv("LOG_LEVEL", "INFO").upper()
-<<<<<<< HEAD
-    level = getattr(logging, level_name, None)
-    if not isinstance(level, int):
-        logger.warning("LOG_LEVEL '%s' недопустим, используется INFO", level_name)
-        level = logging.INFO
-    logger.setLevel(level)
-=======
-    level_value = getattr(logging, level_name, None)
-    if not isinstance(level_value, int):
-        logger.warning("LOG_LEVEL '%s' недопустим, используется INFO", level_name)
-        level_value = logging.INFO
-    logger.setLevel(level_value)
->>>>>>> 9cf69eef
 
     log_dir = os.getenv("LOG_DIR", "/app/logs")
     fallback_dir = os.path.join(os.path.dirname(__file__), "logs")
