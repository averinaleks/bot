"""Публичный интерфейс пакета :mod:`bot.trade_manager`.

Модуль экспортирует согласованный набор объектов как для полноценного режима,
так и для офлайн-запуска. Благодаря этому потребителям достаточно написать
``from bot.trade_manager import TradeManager`` без дополнительных манипуляций с
``sys.path`` или ``noqa``.
"""

import importlib
<<<<<<< HEAD
=======
import sys
>>>>>>> 683c5fe4
from typing import TYPE_CHECKING, Any, cast

from bot import config as bot_config

if TYPE_CHECKING:  # pragma: no cover - typing only
    from .core import TradeManager as TradeManagerType
    from telegram_logger import TelegramLogger as TelegramLoggerType
else:
    TradeManagerType = Any
    TelegramLoggerType = Any

if bot_config.OFFLINE_MODE:
    from services.offline import OfflineTradeManager, OfflineTelegram

    TradeManager = cast(type[TradeManagerType], OfflineTradeManager)
    TelegramLogger = cast(type[TelegramLoggerType], OfflineTelegram)

    __all__ = ["TradeManager", "TelegramLogger", "service"]
else:  # pragma: no cover - реальная инициализация
    from bot.http_client import close_async_http_client, get_async_http_client
    from bot.utils_loader import require_utils

    _utils = require_utils("TelegramLogger")
    TelegramLogger = cast(type[TelegramLoggerType], _utils.TelegramLogger)

    from .core import TradeManager as _TradeManager
    from .service import (
        InvalidHostError,
        api_app,
        asgi_app,
        create_trade_manager,
        trade_manager,
        main,
        _resolve_host,
        _ready_event,
    )

    TradeManager = cast(type[TradeManagerType], _TradeManager)

    # Псевдонимы синхронных помощников оставлены для обратной совместимости
    get_http_client = get_async_http_client
    close_http_client = close_async_http_client

    __all__ = [
        "TradeManager",
        "TelegramLogger",
        "api_app",
        "asgi_app",
        "create_trade_manager",
        "trade_manager",
        "main",
        "InvalidHostError",
        "_resolve_host",
        "_ready_event",
        "get_http_client",
        "close_http_client",
<<<<<<< HEAD
    ]


def __getattr__(name: str) -> Any:
    if name == "service":
        module = importlib.import_module(f"{__name__}.service")
=======
        "service",
    ]


def __getattr__(name: str) -> Any:  # pragma: no cover - delegation helper
    if name == "service":
        module = importlib.import_module(f"{__name__}.service")
        sys.modules[f"{__name__}.service"] = module
>>>>>>> 683c5fe4
        globals()[name] = module
        return module
    raise AttributeError(f"module {__name__!r} has no attribute {name!r}")<|MERGE_RESOLUTION|>--- conflicted
+++ resolved
@@ -7,10 +7,6 @@
 """
 
 import importlib
-<<<<<<< HEAD
-=======
-import sys
->>>>>>> 683c5fe4
 from typing import TYPE_CHECKING, Any, cast
 
 from bot import config as bot_config
@@ -67,23 +63,10 @@
         "_ready_event",
         "get_http_client",
         "close_http_client",
-<<<<<<< HEAD
-    ]
-
-
-def __getattr__(name: str) -> Any:
-    if name == "service":
-        module = importlib.import_module(f"{__name__}.service")
-=======
         "service",
     ]
 
 
-def __getattr__(name: str) -> Any:  # pragma: no cover - delegation helper
-    if name == "service":
-        module = importlib.import_module(f"{__name__}.service")
-        sys.modules[f"{__name__}.service"] = module
->>>>>>> 683c5fe4
         globals()[name] = module
         return module
     raise AttributeError(f"module {__name__!r} has no attribute {name!r}")