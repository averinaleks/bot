--- conflicted
+++ resolved
@@ -1680,12 +1680,6 @@
             gpt_signal = None
             try:
                 from bot import trading_bot as tb
-<<<<<<< HEAD
-            except Exception:  # pragma: no cover - fallback for script usage
-                import trading_bot as tb  # type: ignore
-            try:
-=======
->>>>>>> 602af401
                 gpt_signal = tb.GPT_ADVICE.signal
             except Exception:
                 gpt_signal = None
