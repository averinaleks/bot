"""Training utilities for predictive and reinforcement learning models."""

from __future__ import annotations

import asyncio
import hashlib
import math
import os
import random
import sys
import tempfile
import time
from collections import deque
from pathlib import Path
from typing import Any, cast

import numpy as np
import pandas as pd

from bot.cache import HistoricalDataCache
from bot.config import BotConfig
from bot.ray_compat import IS_RAY_STUB, ray
from bot.utils_loader import require_utils
from models.architectures import KERAS_FRAMEWORKS, create_model
from security import (
    ArtifactDeserializationError,
    harden_mlflow,
    safe_joblib_load,
    set_model_dir,
    verify_model_state_signature,
    write_model_state_signature,
)
from services.logging_utils import sanitize_log_value

<<<<<<< HEAD
from .storage import JOBLIB_AVAILABLE, joblib, save_artifacts, _is_within_directory
from .validation import (
    FeatureValidationError,
    MAX_FEATURES_PER_SAMPLE,
    MAX_SAMPLES,
    coerce_feature_matrix,
    coerce_label_vector,
)
=======
from .storage import JOBLIB_AVAILABLE, joblib, _is_within_directory
>>>>>>> 2d00208f

_utils = require_utils(
    "check_dataframe_empty",
    "ensure_writable_directory",
    "is_cuda_available",
    "logger",
    "reset_tempdir_cache",
    "validate_host",
)

check_dataframe_empty = _utils.check_dataframe_empty
ensure_writable_directory = _utils.ensure_writable_directory
is_cuda_available = _utils.is_cuda_available
logger = _utils.logger
reset_tempdir_cache = _utils.reset_tempdir_cache
validate_host = _utils.validate_host


class _RayConfigStub:
    """Lightweight stand-in for RLlib ``Config`` classes used in tests."""

    def environment(self, *_args: Any, **_kwargs: Any) -> "_RayConfigStub":
        return self

    def rollouts(self, *_args: Any, **_kwargs: Any) -> "_RayConfigStub":
        return self

    def build(self) -> "_RayConfigStub":
        return self

    def train(self) -> dict[str, Any]:  # pragma: no cover - simple stub
        return {}


def _install_ray_stubs() -> None:
    """Register minimal RLlib modules used in the tests when Ray is absent."""

    import types

    if "ray.rllib.algorithms" in sys.modules:
        return

    rllib_base = types.ModuleType("ray.rllib")
    alg_mod = types.ModuleType("ray.rllib.algorithms")
    dqn_mod = types.ModuleType("ray.rllib.algorithms.dqn")
    ppo_mod = types.ModuleType("ray.rllib.algorithms.ppo")

    setattr(dqn_mod, "DQNConfig", _RayConfigStub)
    setattr(ppo_mod, "PPOConfig", _RayConfigStub)
    setattr(alg_mod, "dqn", dqn_mod)
    setattr(alg_mod, "ppo", ppo_mod)
    setattr(rllib_base, "algorithms", alg_mod)
    sys.modules.setdefault("ray.rllib", rllib_base)
    sys.modules.setdefault("ray.rllib.algorithms", alg_mod)
    sys.modules.setdefault("ray.rllib.algorithms.dqn", dqn_mod)
    sys.modules.setdefault("ray.rllib.algorithms.ppo", ppo_mod)


def _install_sb3_stubs() -> None:
    """Register minimal stable-baselines3 modules for the CI environment."""

    import types

    if "stable_baselines3" in sys.modules:
        return

    sb3 = types.ModuleType("stable_baselines3")

    class _SB3DummyModel:
        def __init__(self, *args: Any, **kwargs: Any) -> None:
            pass

        def learn(self, *args: Any, **kwargs: Any) -> "_SB3DummyModel":
            return self

        def predict(self, obs, deterministic: bool = True):  # type: ignore[no-untyped-def]
            return np.array([1]), None

    setattr(sb3, "PPO", _SB3DummyModel)
    setattr(sb3, "DQN", _SB3DummyModel)
    common = types.ModuleType("stable_baselines3.common")
    vec_env = types.ModuleType("stable_baselines3.common.vec_env")

    class _DummyVecEnv:
        def __init__(self, env_fns):
            self.envs = [fn() for fn in env_fns]

    setattr(vec_env, "DummyVecEnv", _DummyVecEnv)
    setattr(common, "vec_env", vec_env)
    setattr(sb3, "common", common)
    sys.modules.setdefault("stable_baselines3", sb3)
    sys.modules.setdefault("stable_baselines3.common", common)
    sys.modules.setdefault("stable_baselines3.common.vec_env", vec_env)


def _load_gym() -> tuple[Any, Any]:
    """Import gymnasium or fall back to lightweight stubs in test mode."""

    def _ensure_stub() -> tuple[Any, Any]:
        import types

        gym_mod = sys.modules.get("gymnasium")
        spaces_mod = sys.modules.get("gymnasium.spaces")
        if gym_mod is not None and spaces_mod is not None:
            return gym_mod, spaces_mod

        gym_mod = types.ModuleType("gymnasium")
        setattr(gym_mod, "_BOT_GYM_STUB", True)

        class _Env:  # pragma: no cover - simple placeholder
            metadata: dict[str, object] = {}

        setattr(gym_mod, "Env", _Env)

        spaces_mod = types.ModuleType("gymnasium.spaces")

        class _Discrete:  # pragma: no cover - simple placeholder
            def __init__(self, n: int):
                self.n = int(n)

            def sample(self) -> int:
                return 0

        class _Box:  # pragma: no cover - simple placeholder
            def __init__(self, low, high, shape=None, dtype=float):
                self.low = low
                self.high = high
                self.shape = shape
                self.dtype = dtype

            def sample(self):
                if self.shape is None:
                    return np.array(self.low, dtype=self.dtype)
                return np.full(self.shape, self.low, dtype=self.dtype)

        setattr(spaces_mod, "Discrete", _Discrete)
        setattr(spaces_mod, "Box", _Box)
        setattr(gym_mod, "spaces", spaces_mod)
        gym_mod.__dict__["__model_builder_stub__"] = True
        spaces_mod.__dict__["__model_builder_stub__"] = True
        sys.modules.setdefault("gymnasium", gym_mod)
        sys.modules.setdefault("gymnasium.spaces", spaces_mod)
        return gym_mod, spaces_mod

    allow_stub_env = (
        os.getenv("ALLOW_GYM_STUB", "1").strip().lower() not in {"0", "false", "no"}
    )
    test_mode = os.getenv("TEST_MODE") == "1"
    allow_stub = test_mode and allow_stub_env

    def _record(using_stub: bool) -> None:
        globals()["_GYM_ALLOW_STUB_ENV"] = allow_stub_env
        globals()["_GYM_STUB_ALLOWED"] = allow_stub
        globals()["_GYM_USING_STUB"] = using_stub

    try:  # prefer gymnasium if available
        import gymnasium as gym  # type: ignore
        from gymnasium import spaces  # type: ignore
    except ImportError as gymnasium_error:
        if allow_stub:
            gym_mod, spaces_mod = _ensure_stub()
            _record(True)
            return gym_mod, spaces_mod
        if allow_stub_env:
            try:
                import gym  # type: ignore
                from gym import spaces  # type: ignore
            except ImportError as gym_error:
                _record(False)
                raise ImportError("gymnasium package is required") from gym_error
            else:
                _record(False)
                return gym, spaces
        _record(False)
        raise ImportError("gymnasium package is required") from gymnasium_error
    else:
        _record(False)
        return gym, spaces


_gym_module, _spaces_module = _load_gym()
gym = cast(Any, _gym_module)
spaces = cast(Any, _spaces_module)

if hasattr(gym, "Env"):
    GymEnvBase: type[Any] = cast(type[Any], getattr(gym, "Env"))
else:
    GymEnvBase = object

# ``ray`` предоставляется через bot.ray_compat и может быть как настоящим пакетом,
# так и заглушкой, если зависимость не установлена.
if IS_RAY_STUB:
    _install_ray_stubs()
# ``configure_logging`` may be missing in test stubs; provide a no-op fallback
try:  # pragma: no cover - optional in tests
    from bot.utils import configure_logging
except ImportError:  # pragma: no cover - stub for test environment
    def configure_logging() -> None:  # type: ignore
        """Stubbed logging configurator."""
        pass
try:  # pragma: no cover - optional dependency
    from sklearn.preprocessing import StandardScaler
    from sklearn.linear_model import LogisticRegression
    from sklearn.metrics import brier_score_loss
    from sklearn.calibration import calibration_curve
    from sklearn.pipeline import Pipeline
except Exception as exc:  # pragma: no cover - missing sklearn
    logger.warning("Не удалось импортировать sklearn: %s", exc)

    class StandardScaler:  # type: ignore
        def fit(self, X, y=None):
            return self

        def transform(self, X):
            return X

        def fit_transform(self, X, y=None):
            return X

    class LogisticRegression:  # type: ignore
        def fit(self, X, y):  # pragma: no cover - simplified stub
            return self

        def predict_proba(self, X):  # pragma: no cover - simplified stub
            return np.zeros((len(X), 2))

    def brier_score_loss(y_true, y_prob):  # pragma: no cover - simplified stub
        return 0.0

    def calibration_curve(y_true, y_prob, n_bins=10):  # pragma: no cover - simplified stub
        bins = np.linspace(0.0, 1.0, n_bins)
        return bins, bins
try:
    import mlflow
except ImportError as e:  # pragma: no cover - optional dependency
    mlflow = None  # type: ignore
    logger.warning("Не удалось импортировать mlflow: %s", e)
else:
    harden_mlflow(mlflow)

# Delay heavy SHAP import until needed to avoid CUDA warnings at startup
shap = None


if os.getenv("TEST_MODE") == "1":
    _install_sb3_stubs()
    _install_ray_stubs()

try:
    from stable_baselines3 import PPO, DQN
    from stable_baselines3.common.vec_env import DummyVecEnv

    SB3_AVAILABLE = True
except ImportError as e:  # pragma: no cover - optional dependency
    PPO = DQN = DummyVecEnv = None  # type: ignore
    SB3_AVAILABLE = False
    logger.warning("Не удалось импортировать stable_baselines3: %s", e)


_torch_modules = None


def _get_torch_modules():
    """Lazy import torch and related utilities."""

    global _torch_modules
    if _torch_modules is not None:
        return _torch_modules

    try:
        import torch
        import torch.nn as nn
        from torch.utils.data import DataLoader, TensorDataset
        from models.architectures import _torch_architectures

        Net, CNNGRU, TFT = _torch_architectures()
        _torch_modules = {
            "torch": torch,
            "nn": nn,
            "DataLoader": DataLoader,
            "TensorDataset": TensorDataset,
            "Net": Net,
            "CNNGRU": CNNGRU,
            "TemporalFusionTransformer": TFT,
        }
    except Exception:
        import types
        from contextlib import nullcontext

        def _noop(*a, **k):
            return None

        class _DummyModule:
            def __init__(self, *a, **k):
                pass

            def to(self, *a, **k):
                return self

            def eval(self):
                pass

            def train(self):
                pass

            def parameters(self):
                return []

            def state_dict(self):
                return {}

            def load_state_dict(self, _state):
                pass

            def l2_regularization(self):
                return 0.0

        torch = types.SimpleNamespace(
            tensor=lambda *a, **k: None,
            device=lambda *a, **k: None,
            no_grad=lambda: nullcontext(),
            cuda=types.SimpleNamespace(),
        )
        nn = types.SimpleNamespace(Module=_DummyModule, MSELoss=_noop, BCELoss=_noop)
        DataLoader = TensorDataset = object
        class _Dummy(nn.Module if hasattr(nn, "Module") else object):
            def __init__(self, *a, **k):
                pass

            def l2_regularization(self):
                return 0.0

        _torch_modules = {
            "torch": torch,
            "nn": nn,
            "DataLoader": DataLoader,
            "TensorDataset": TensorDataset,
            "Net": _Dummy,
            "CNNGRU": _Dummy,
            "TemporalFusionTransformer": _Dummy,
        }

    return _torch_modules


def _freeze_torch_base_layers(model, model_type):
    """Freeze initial layers of a PyTorch model based on ``model_type``."""
    layers = []
    if model_type == "mlp" and hasattr(model, "fc1"):
        layers.append(model.fc1)
    elif model_type == "gru" and hasattr(model, "conv"):
        layers.append(model.conv)
    else:
        if hasattr(model, "input_proj"):
            layers.append(model.input_proj)
        if hasattr(model, "transformer") and getattr(model.transformer, "layers", None):
            first = model.transformer.layers[0]
            layers.append(first)
    for layer in layers:
        for param in layer.parameters():
            param.requires_grad = False


def _freeze_keras_base_layers(model, model_type, framework):
    """Freeze initial layers of a Keras model based on ``model_type``."""
    if framework not in KERAS_FRAMEWORKS:
        return
    os.environ["TF_CPP_MIN_LOG_LEVEL"] = "2"
    from tensorflow import keras

    if model_type == "mlp":
        for layer in model.layers:
            if isinstance(layer, keras.layers.Dense):
                layer.trainable = False
                break
    else:
        for layer in model.layers:
            if isinstance(layer, keras.layers.Conv1D):
                layer.trainable = False
                break


def generate_time_series_splits(X, y, n_splits):
    """Yield train/validation indices for time series cross-validation."""
    from sklearn.model_selection import TimeSeriesSplit

    tscv = TimeSeriesSplit(n_splits=n_splits)
    for train_idx, val_idx in tscv.split(X):
        yield train_idx, val_idx




def _train_model_keras(
    X,
    y,
    batch_size,
    model_type,
    framework,
    initial_state=None,
    epochs=20,
    n_splits=3,
    early_stopping_patience=3,
    freeze_base_layers=False,
    prediction_target="direction",
):
    if framework not in KERAS_FRAMEWORKS:
        raise ValueError("Keras framework required")
    os.environ["TF_CPP_MIN_LOG_LEVEL"] = "2"
    from tensorflow import keras

    seed = 0
    np.random.seed(seed)
    random.seed(seed)
    try:
        import torch
        torch.manual_seed(seed)
        if os.getenv("TRANSFORMERS_OFFLINE"):
            torch.use_deterministic_algorithms(True)
    except Exception as exc:  # pragma: no cover - torch may be unavailable
        logger.debug("torch unavailable: %s", exc)

    input_dim = X.shape[1] * X.shape[2] if model_type == "mlp" else X.shape[2]
    model = create_model(model_type, framework, input_dim, regression=prediction_target == "pnl")
    if freeze_base_layers:
        _freeze_keras_base_layers(model, model_type, framework)
    loss = "mse" if prediction_target == "pnl" else "binary_crossentropy"
    model.compile(optimizer="adam", loss=loss)
    if initial_state is not None:
        model.set_weights(initial_state)
    preds: list[float] = []
    labels: list[float] = []
    for train_idx, val_idx in generate_time_series_splits(X, y, n_splits):
        fold_model = keras.models.clone_model(model)
        if freeze_base_layers:
            _freeze_keras_base_layers(fold_model, model_type, framework)
        fold_model.compile(optimizer="adam", loss=loss)
        if initial_state is not None:
            fold_model.set_weights(initial_state)
        early_stop = keras.callbacks.EarlyStopping(
            monitor="val_loss",
            patience=early_stopping_patience,
            restore_best_weights=True,
        )
        fold_model.fit(
            X[train_idx],
            y[train_idx],
            batch_size=batch_size,
            epochs=epochs,
            verbose=0,
            validation_data=(X[val_idx], y[val_idx]),
            callbacks=[early_stop],
        )
        fold_preds = fold_model.predict(X[val_idx]).reshape(-1)
        preds.extend(fold_preds)
        labels.extend(y[val_idx])
        model = fold_model
    return model.get_weights(), preds, labels


def _train_model_lightning(
    X,
    y,
    batch_size,
    model_type,
    initial_state=None,
    epochs=20,
    n_splits=3,
    early_stopping_patience=3,
    freeze_base_layers=False,
    prediction_target="direction",
):
    torch_mods = _get_torch_modules()
    torch = torch_mods["torch"]
    nn = torch_mods["nn"]
    DataLoader = torch_mods["DataLoader"]
    TensorDataset = torch_mods["TensorDataset"]

    seed = 0
    np.random.seed(seed)
    random.seed(seed)
    torch.manual_seed(seed)
    if os.getenv("TRANSFORMERS_OFFLINE"):
        torch.use_deterministic_algorithms(True)
    import pytorch_lightning as pl

    max_batch_size = 32
    actual_batch_size = min(batch_size, max_batch_size)
    accumulation_steps = math.ceil(batch_size / actual_batch_size)

    device = torch.device("cuda" if is_cuda_available() else "cpu")
    X_tensor = torch.tensor(X, dtype=torch.float32)
    y_tensor = torch.tensor(y, dtype=torch.float32)

    preds: list[float] = []
    labels: list[float] = []
    state = None

    num_workers = min(4, os.cpu_count() or 1)
    pin_memory = is_cuda_available()

    for train_idx, val_idx in generate_time_series_splits(X_tensor, y_tensor, n_splits):
        train_ds = TensorDataset(X_tensor[train_idx], y_tensor[train_idx])
        val_ds = TensorDataset(X_tensor[val_idx], y_tensor[val_idx])
        train_loader = DataLoader(
            train_ds,
            batch_size=actual_batch_size,
            shuffle=False,
            num_workers=num_workers,
            pin_memory=pin_memory,
        )
        val_loader = DataLoader(
            val_ds,
            batch_size=actual_batch_size,
            shuffle=False,
            num_workers=num_workers,
            pin_memory=pin_memory,
        )

        pt = prediction_target
        input_dim = X.shape[1] * X.shape[2] if model_type == "mlp" else X.shape[2]
        net = create_model(model_type, "pytorch", input_dim, regression=pt == "pnl")
        if freeze_base_layers:
            _freeze_torch_base_layers(net, model_type)

        class LightningWrapper(pl.LightningModule):
            def __init__(self, model):
                super().__init__()
                self.model = model
                self.criterion = nn.MSELoss() if prediction_target == "pnl" else nn.BCELoss()

            def forward(self, x):
                return self.model(x)

            def training_step(self, batch, batch_idx):
                x, y = batch
                if model_type == "mlp":
                    x = x.view(x.size(0), -1)
                y_hat = self(x).squeeze()
                loss = self.criterion(y_hat, y) + self.model.l2_regularization()
                return loss

            def validation_step(self, batch, batch_idx):
                x, y = batch
                if model_type == "mlp":
                    x = x.view(x.size(0), -1)
                y_hat = self(x).squeeze()
                loss = self.criterion(y_hat, y)
                self.log("val_loss", loss, prog_bar=True)

            def configure_optimizers(self):
                return torch.optim.Adam(self.parameters(), lr=1e-3)

        wrapper = LightningWrapper(net)
        if initial_state is not None:
            net.load_state_dict(initial_state)

        early_stop = pl.callbacks.EarlyStopping(
            monitor="val_loss",
            patience=early_stopping_patience,
            mode="min",
        )

        class CudaMemoryCallback(pl.callbacks.Callback):
            def on_train_epoch_end(self, trainer, pl_module):
                if hasattr(torch, "cuda") and getattr(torch.cuda, "is_available", lambda: False)():
                    mem = getattr(torch.cuda, "memory_reserved", lambda: 0)()
                    logger.info("Зарезервировано памяти CUDA: %s", mem)

        callbacks = [early_stop, CudaMemoryCallback()]
        trainer = pl.Trainer(
            max_epochs=epochs,
            logger=False,
            enable_checkpointing=False,
            devices=1 if is_cuda_available() else None,
            callbacks=callbacks,
            accumulate_grad_batches=accumulation_steps,
        )
        try:
            trainer.fit(wrapper, train_dataloaders=train_loader, val_dataloaders=val_loader)
        except Exception as exc:
            oom_error = getattr(torch.cuda, "OutOfMemoryError", ())
            if isinstance(exc, oom_error):
                logger.warning("Недостаточно памяти CUDA, переключение на CPU")
                if hasattr(torch.cuda, "empty_cache"):
                    torch.cuda.empty_cache()
                device = torch.device("cpu")
                pin_memory = device.type == "cuda"
                train_loader = DataLoader(
                    train_ds,
                    batch_size=actual_batch_size,
                    shuffle=False,
                    num_workers=num_workers,
                    pin_memory=pin_memory,
                )
                val_loader = DataLoader(
                    val_ds,
                    batch_size=actual_batch_size,
                    shuffle=False,
                    num_workers=num_workers,
                    pin_memory=pin_memory,
                )
                trainer = pl.Trainer(
                    max_epochs=epochs,
                    logger=False,
                    enable_checkpointing=False,
                    devices=None,
                    callbacks=callbacks,
                    accumulate_grad_batches=accumulation_steps,
                )
                wrapper.to(device)
                trainer.fit(wrapper, train_dataloaders=train_loader, val_dataloaders=val_loader)
            else:
                raise
        wrapper.eval()

        with torch.no_grad():
            for val_x, val_y in val_loader:
                val_x = val_x.to(device)
                if model_type == "mlp":
                    val_x = val_x.view(val_x.size(0), -1)
                out = wrapper(val_x).squeeze()
                preds.extend(out.cpu().numpy().reshape(-1))
                labels.extend(val_y.numpy().reshape(-1))

        state = net.state_dict()

    return state if state is not None else {}, preds, labels


@ray.remote
def _train_model_remote(
    X,
    y,
    batch_size,
    model_type="transformer",
    framework="pytorch",
    initial_state=None,
    epochs=20,
    n_splits=3,
    early_stopping_patience=3,
    freeze_base_layers=False,
    prediction_target="direction",
):
    if framework in KERAS_FRAMEWORKS:
        return _train_model_keras(
            X,
            y,
            batch_size,
            model_type,
            framework,
            initial_state,
            epochs,
            n_splits,
            early_stopping_patience,
            freeze_base_layers,
            prediction_target,
        )
    if framework == "lightning":
        return _train_model_lightning(
            X,
            y,
            batch_size,
            model_type,
            initial_state,
            epochs,
            n_splits,
            early_stopping_patience,
            freeze_base_layers,
            prediction_target,
        )

    torch_mods = _get_torch_modules()
    torch = torch_mods["torch"]
    nn = torch_mods["nn"]
    DataLoader = torch_mods["DataLoader"]
    TensorDataset = torch_mods["TensorDataset"]

    seed = 0
    np.random.seed(seed)
    random.seed(seed)
    torch.manual_seed(seed)
    if os.getenv("TRANSFORMERS_OFFLINE"):
        torch.use_deterministic_algorithms(True)

    cuda_available = is_cuda_available()
    device = torch.device("cuda" if cuda_available else "cpu")
    if cuda_available:
        torch.backends.cudnn.benchmark = True
    amp_module = getattr(torch, "amp", None)
    if amp_module is None:
        amp_module = getattr(getattr(torch, "cuda", None), "amp", None)
    if amp_module is None:
        class _DummyScaler:
            def scale(self, loss):
                return loss
            def step(self, optimizer):
                optimizer.step()
            def update(self):
                pass
        from contextlib import nullcontext

        scaler = _DummyScaler()

        def autocast():
            return nullcontext()
    else:
        scaler = amp_module.GradScaler(enabled=cuda_available)

        def autocast():
            return amp_module.autocast(device_type="cuda", enabled=cuda_available)
    X_tensor = torch.tensor(X, dtype=torch.float32)
    y_tensor = torch.tensor(y, dtype=torch.float32)
    preds: list[float] = []
    labels: list[float] = []
    state = None

    # Use a single worker to avoid multiprocessing overhead and crashes in
    # environments where spawning subprocesses is restricted (e.g., CI)
    num_workers = 0
    pin_memory = cuda_available

    for train_idx, val_idx in generate_time_series_splits(X_tensor, y_tensor, n_splits):
        train_dataset = TensorDataset(X_tensor[train_idx], y_tensor[train_idx])
        val_dataset = TensorDataset(X_tensor[val_idx], y_tensor[val_idx])
        train_loader = DataLoader(
            train_dataset,
            batch_size=batch_size,
            shuffle=False,
            num_workers=num_workers,
            pin_memory=pin_memory,
        )
        val_loader = DataLoader(
            val_dataset,
            batch_size=batch_size,
            shuffle=False,
            num_workers=num_workers,
            pin_memory=pin_memory,
        )

        pt = prediction_target
        input_dim = X.shape[1] * X.shape[2] if model_type == "mlp" else X.shape[2]
        model = create_model(model_type, "pytorch", input_dim, regression=pt == "pnl")
        if initial_state is not None:
            model.load_state_dict(initial_state)
        if freeze_base_layers:
            _freeze_torch_base_layers(model, model_type)
        optimizer = torch.optim.Adam(model.parameters(), lr=1e-3)
        criterion = nn.MSELoss() if pt == "pnl" else nn.BCELoss()
        model.to(device)
        best_loss = float("inf")
        epochs_no_improve = 0
        max_epochs = epochs
        patience = early_stopping_patience
        for _ in range(max_epochs):
            model.train()
            for batch_X, batch_y in train_loader:
                batch_X = batch_X.to(device)
                if model_type == "mlp":
                    batch_X = batch_X.view(batch_X.size(0), -1)
                batch_y = batch_y.to(device)
                optimizer.zero_grad()
                with autocast():
                    outputs = model(batch_X).view(-1)
                    loss = criterion(outputs, batch_y) + model.l2_regularization()
                scaler.scale(loss).backward()
                scaler.step(optimizer)
                scaler.update()
            model.eval()
            val_loss = 0.0
            with torch.no_grad():
                for val_X, val_y in val_loader:
                    val_X = val_X.to(device)
                    if model_type == "mlp":
                        val_X = val_X.view(val_X.size(0), -1)
                    val_y = val_y.to(device)
                    with autocast():
                        outputs = model(val_X).view(-1)
                    preds.extend(outputs.cpu().numpy().reshape(-1))
                    labels.extend(val_y.cpu().numpy().reshape(-1))
                    val_loss += criterion(outputs, val_y).item()
            val_loss /= len(val_loader)
            if val_loss + 1e-4 < best_loss:
                best_loss = val_loss
                epochs_no_improve = 0
            else:
                epochs_no_improve += 1
                if epochs_no_improve >= patience:
                    break
        state = model.state_dict()

    return state if state is not None else {}, preds, labels


class ModelBuilder:
    """Simplified model builder used for training LSTM models."""

    def __init__(
        self,
        config: BotConfig,
        data_handler,
        trade_manager,
        gpt_client_factory=None,
    ):
        self.config = config
        self.data_handler = data_handler
        self.trade_manager = trade_manager
        self.gpt_client_factory = gpt_client_factory
        self.model_type = config.get("model_type", "transformer")
        self.nn_framework = config.get("nn_framework", "pytorch").lower()
        # Predictive models for each trading symbol
        self.predictive_models: dict[str, Any] = {}
        # Backwards compatibility alias
        self.lstm_models = self.predictive_models
        if self.nn_framework in {"pytorch", "lightning"}:
            torch_mods = _get_torch_modules()
            torch = torch_mods["torch"]
            self.device = torch.device("cuda" if is_cuda_available() else "cpu")
        else:
            self.device = "cpu"
        logger.info(
            "Starting ModelBuilder initialization: model_type=%s, framework=%s, device=%s",
            self.model_type,
            self.nn_framework,
            self.device,
        )
        self.cache, resolved_cache_dir = self._prepare_history_cache(
            config.get("cache_dir", "")
        )
        self.cache_dir = Path(resolved_cache_dir).resolve()
        config["cache_dir"] = str(self.cache_dir)
        # Ensure security-sensitive helpers restrict deserialisation to the
        # active cache directory.
        set_model_dir(self.cache_dir)
        self.state_file_path = (self.cache_dir / "model_builder_state.pkl").resolve(
            strict=False
        )
        if not _is_within_directory(self.state_file_path, self.cache_dir):
            raise ValueError("state file path escapes cache_dir")
        # Backwards compatibility for tests and consumers accessing ``state_file``
        self.state_file = self.state_file_path
        self.last_retrain_time = {symbol: 0 for symbol in data_handler.usdt_pairs}
        self.last_save_time = time.time()
        self.save_interval = 900
        self.scalers: dict[str, Any] = {}
        self.prediction_history: dict[str, deque[tuple[float, int | None]]] = {}
        self.threshold_offset = {symbol: 0.0 for symbol in data_handler.usdt_pairs}
        self.base_thresholds: dict[str, float] = {}
        self.calibrators: dict[str, Any | None] = {}
        self.calibration_metrics: dict[str, dict[str, float]] = {}
        self.performance_metrics: dict[str, dict[str, float]] = {}
        self.feature_cache: dict[str, pd.DataFrame | None] = {}
        self.shap_cache_times: dict[str, float] = {}
        self.shap_cache_duration = config.get("shap_cache_duration", 86400)
        self.last_backtest_time = 0
        self.backtest_results: dict[str, float] = {}
        logger.info("Инициализация ModelBuilder завершена")

    @staticmethod
    def _prepare_history_cache(cache_dir: str) -> tuple[HistoricalDataCache | None, str]:
        """Initialise the historical data cache with graceful fallbacks."""

        requested_dir = os.path.abspath(os.fspath(cache_dir)) if cache_dir else ""
        fallback_dir = os.path.abspath(
            os.path.join(tempfile.gettempdir(), "model_builder_cache")
        )
        reset_tempdir_cache()
        candidates: list[str] = []
        if requested_dir:
            candidates.append(requested_dir)
        if fallback_dir not in candidates:
            candidates.append(fallback_dir)

        if HistoricalDataCache is None:
            for path in candidates:
                try:
                    os.makedirs(path, exist_ok=True)
                    return None, path
                except Exception:
                    logger.exception(
                        "Не удалось подготовить каталог кэша ModelBuilder %s", path
                    )
            return None, fallback_dir

        for path in candidates:
            try:
                cache = HistoricalDataCache(path)
            except PermissionError:
                logger.warning(
                    "Нет прав на запись в каталог ModelBuilder %s, пробуем временную директорию",
                    path,
                )
            except Exception:
                logger.exception(
                    "Не удалось инициализировать кэш ModelBuilder в %s",
                    path,
                )
            else:
                return cache, cache.cache_dir

        chosen = candidates[-1]
        try:
            os.makedirs(chosen, exist_ok=True)
        except Exception:
            logger.exception(
                "Не удалось создать резервный каталог кэша ModelBuilder %s",
                chosen,
            )
        return None, chosen

    def compute_prediction_metrics(self, symbol: str):
        """Return accuracy and Brier score over recent predictions."""
        window = self.config.get("performance_window", 100)
        hist = list(self.prediction_history.get(symbol, []))[-window:]
        if not hist:
            return None
        if not isinstance(hist[0], tuple):
            return None
        pairs = [(float(prob), int(label)) for prob, label in hist if label is not None]
        if not pairs:
            return None
        preds, labels = zip(*pairs)
        acc = float(np.mean([(prob >= 0.5) == label for prob, label in zip(preds, labels)]))
        self.base_thresholds[symbol] = max(0.5, min(acc, 0.9))
        try:
            brier = float(brier_score_loss(labels, preds))
        except ValueError:
            brier = float(np.mean((np.array(labels) - np.array(preds)) ** 2))
        self.performance_metrics[symbol] = {"accuracy": acc, "brier_score": brier}
        return self.performance_metrics[symbol]

    # ------------------------------------------------------------------
    # Persistence helpers
    # ------------------------------------------------------------------
    def save_state(self):
        if time.time() - self.last_save_time < self.save_interval:
            return
        if not JOBLIB_AVAILABLE:
            logger.warning(
                "joblib недоступен, состояние ModelBuilder не будет сохранено"
            )
            return
        if not _is_within_directory(self.state_file_path, self.cache_dir):
            logger.warning(
                "Пропускаем сохранение состояния: путь %s вне cache_dir",
                sanitize_log_value(self.state_file_path),
            )
            return
        if self.state_file_path.exists() and self.state_file_path.is_symlink():
            logger.warning(
                "Пропускаем сохранение состояния: %s является символьной ссылкой",
                sanitize_log_value(self.state_file_path),
            )
            return
        tmp_path = self.state_file_path.with_name(
            f"{self.state_file_path.name}.tmp"
        )
        try:
            if self.nn_framework == "pytorch":
                models_state = {k: v.state_dict() for k, v in self.predictive_models.items()}
            else:
                models_state = {k: v.get_weights() for k, v in self.predictive_models.items()}
            state = {
                "lstm_models": models_state,
                "scalers": self.scalers,
                "last_retrain_time": self.last_retrain_time,
                "threshold_offset": self.threshold_offset,
                "base_thresholds": self.base_thresholds,
                "calibrators": self.calibrators,
            }
            self.state_file_path.parent.mkdir(parents=True, exist_ok=True)
            with open(tmp_path, "wb") as f:
                joblib.dump(state, f)
            os.replace(tmp_path, self.state_file_path)
            try:
                write_model_state_signature(self.state_file_path)
            except OSError as exc:
                logger.warning(
                    "Не удалось записать подпись для состояния модели: %s",
                    exc,
                )
            self.last_save_time = time.time()
            logger.info("Состояние ModelBuilder сохранено")
        except (OSError, ValueError) as e:
            logger.exception("Ошибка сохранения состояния ModelBuilder: %s", e)
            try:
                if tmp_path.exists():
                    tmp_path.unlink()
            except OSError as cleanup_err:
                logger.exception(
                    "Не удалось удалить временный файл %s: %s",
                    sanitize_log_value(tmp_path),
                    cleanup_err,
                )
            raise

    def load_state(self):
        if not JOBLIB_AVAILABLE:
            logger.warning("joblib недоступен, загрузка состояния пропущена")
            return
        try:
            state_path = self.state_file_path
            if not state_path.exists():
                return
            if not _is_within_directory(state_path, self.cache_dir):
                logger.warning(
                    "Пропускаем загрузку состояния из %s: путь выходит за пределы cache_dir",
                    sanitize_log_value(state_path),
                )
                return
            if state_path.is_symlink():
                logger.warning(
                    "Пропускаем загрузку состояния из символьной ссылки %s",
                    sanitize_log_value(state_path),
                )
                return
            if not verify_model_state_signature(state_path):
                logger.warning(
                    "Отказ от загрузки состояния: подпись файла %s недействительна",
                    sanitize_log_value(state_path),
                )
                return
            if not state_path.is_file():
                logger.warning(
                    "Пропускаем загрузку состояния: %s не является файлом",
                    sanitize_log_value(state_path),
                )
                return
            try:
                state = safe_joblib_load(state_path)
            except ArtifactDeserializationError:
                logger.error(
                    "Отказ от загрузки состояния из %s: обнаружены недоверенные объекты",
                    sanitize_log_value(state_path),
                )
                return
            except Exception as exc:
                logger.exception(
                    "Не удалось десериализовать состояние модели из %s: %s",
                    sanitize_log_value(state_path),
                    exc,
                )
                return
            self.scalers = state.get("scalers", {})
            if self.nn_framework == "pytorch":
                for symbol, sd in state.get("lstm_models", {}).items():
                    scaler = self.scalers.get(symbol)
                    input_size = (
                        len(scaler.mean_)
                        if scaler
                        else self.config["lstm_timesteps"]
                    )
                    pt = self.config.get("prediction_target", "direction")
                    model_input = (
                        input_size * self.config["lstm_timesteps"]
                        if self.model_type == "mlp"
                        else input_size
                    )
                    model = create_model(
                        self.model_type,
                        self.nn_framework,
                        model_input,
                        regression=pt == "pnl",
                    )
                    model.load_state_dict(sd)
                    model.to(self.device)
                    self.predictive_models[symbol] = model
                else:
                    if self.nn_framework in KERAS_FRAMEWORKS:
                        os.environ["TF_CPP_MIN_LOG_LEVEL"] = "2"
                        for symbol, weights in state.get("lstm_models", {}).items():
                            scaler = self.scalers.get(symbol)
                            input_size = (
                                len(scaler.mean_)
                                if scaler
                                else self.config["lstm_timesteps"]
                            )
                            model_input = (
                                input_size * self.config["lstm_timesteps"]
                                if self.model_type == "mlp"
                                else input_size
                            )
                            model = create_model(
                                self.model_type,
                                self.nn_framework,
                                model_input,
                                regression=self.config.get("prediction_target", "direction")
                                == "pnl",
                            )
                            model.set_weights(weights)
                            self.predictive_models[symbol] = model
                    else:
                        logger.warning(
                            "Skipping TensorFlow model load because framework is %s",
                            self.nn_framework,
                        )
                self.last_retrain_time = state.get(
                    "last_retrain_time", self.last_retrain_time
                )
                self.threshold_offset.update(state.get("threshold_offset", {}))
                self.base_thresholds.update(state.get("base_thresholds", {}))
                self.calibrators.update(state.get("calibrators", {}))
                logger.info("Состояние ModelBuilder загружено")
        except (OSError, ValueError, KeyError, ImportError) as e:
            logger.exception("Ошибка загрузки состояния ModelBuilder: %s", e)
            raise

    # ------------------------------------------------------------------
    async def preprocess(self, df: pd.DataFrame, symbol: str) -> pd.DataFrame:
        if check_dataframe_empty(df, f"preprocess {symbol}"):
            return pd.DataFrame()
        df = df.sort_index().interpolate(method="time", limit_direction="both")
        return df.tail(self.config["min_data_length"])

    async def prepare_lstm_features(self, symbol, indicators):
        ohlcv = self.data_handler.ohlcv
        if "symbol" in ohlcv.index.names and symbol in ohlcv.index.get_level_values(
            "symbol"
        ):
            df = ohlcv.xs(symbol, level="symbol", drop_level=False)
        else:
            df = None
        if check_dataframe_empty(df, f"prepare_lstm_features {symbol}"):
            return np.array([])
        df = await self.preprocess(df.droplevel("symbol"), symbol)
        if check_dataframe_empty(df, f"prepare_lstm_features {symbol}"):
            return np.array([])
        features_df = df[["close", "open", "high", "low", "volume"]].copy()
        features_df["funding"] = self.data_handler.funding_rates.get(symbol, 0.0)
        features_df["open_interest"] = self.data_handler.open_interest.get(symbol, 0.0)
        features_df["oi_change"] = self.data_handler.open_interest_change.get(
            symbol, 0.0
        )

        def _align(series: pd.Series) -> np.ndarray:
            """Return values aligned to ``df.index`` and forward filled."""
            if not isinstance(series, pd.Series):
                return np.full(len(df), 0.0, dtype=float)
            if not series.index.equals(df.index):
                if len(series) > len(df.index):
                    series = pd.Series(series.values[: len(df.index)], index=df.index)
                else:
                    series = pd.Series(series.values, index=df.index[: len(series)])
            aligned = series.reindex(df.index).bfill().ffill()
            return aligned.to_numpy(dtype=float)

        def _maybe_add(name: str, series: pd.Series, window_key: str | None = None):
            """Add indicator ``name`` if sufficient history is available."""
            if not isinstance(series, pd.Series):
                logger.debug("Missing indicator %s for %s", name, symbol)
                return
            if window_key is not None:
                window = self.config.get(window_key, 0)
                if len(df) < window:
                    logger.debug(
                        "Skipping %s for %s: need %s rows, have %s",
                        name,
                        symbol,
                        window,
                        len(df),
                    )
                    return
            aligned = _align(series)
            if np.isnan(aligned).any():
                logger.debug("Пропуск %s для %s из-за NaN", name, symbol)
                return
            features_df[name] = aligned

        _maybe_add("ema30", indicators.ema30, "ema30_period")
        _maybe_add("ema100", indicators.ema100, "ema100_period")
        _maybe_add("ema200", indicators.ema200, "ema200_period")
        _maybe_add("rsi", indicators.rsi, "rsi_window")
        _maybe_add("adx", indicators.adx, "adx_window")
        _maybe_add("macd", indicators.macd, "macd_window_slow")
        _maybe_add("atr", indicators.atr, "atr_period_default")
        min_len = self.config.get("min_data_length", 0)
        if len(features_df) < min_len:
            return np.array([])
        features_df = features_df.dropna()
        if features_df.empty:
            logger.warning("Нет валидных данных для %s", symbol)
            return np.array([])
        data_np = features_df.to_numpy(dtype=float, copy=True)
        scaler = self.scalers.get(symbol)
        if scaler is None:
            scaler = StandardScaler()
            scaler.fit(data_np)
            self.scalers[symbol] = scaler
        features = scaler.transform(data_np)
        return features.astype(np.float32)

    async def precompute_features(self, symbol):
        """Precompute and cache LSTM features for ``symbol``."""
        indicators = self.data_handler.indicators.get(symbol)
        if not indicators:
            return
        feats = await self.prepare_lstm_features(symbol, indicators)
        self.feature_cache[symbol] = feats

    def get_cached_features(self, symbol):
        """Return cached LSTM features for ``symbol`` if available."""
        return self.feature_cache.get(symbol)

    def clear_feature_cache(self, symbol: str) -> None:
        """Remove cached LSTM features for ``symbol`` to free memory."""
        self.feature_cache.pop(symbol, None)

    def prepare_dataset(self, features: np.ndarray) -> tuple[np.ndarray, np.ndarray]:
        """Return training sequences and targets based on ``prediction_target``."""
        tsteps = self.config.get("lstm_timesteps", 60)
        X = np.array([features[i : i + tsteps] for i in range(len(features) - tsteps)])
        price_now = features[: -tsteps, 0]
        future_price = features[tsteps:, 0]
        returns = (future_price - price_now) / np.clip(price_now, 1e-6, None)
        if self.config.get("prediction_target", "direction") == "pnl":
            y = returns.astype(np.float32)
        else:
            thr = self.config.get("target_change_threshold", 0.001)
            y = (returns > thr).astype(np.float32)
        return X, y

    async def retrain_symbol(self, symbol):
        if self.config.get("use_transfer_learning") and symbol in self.predictive_models:
            await self.fine_tune_symbol(symbol, self.config.get("freeze_base_layers", False))
            return
        indicators = self.data_handler.indicators.get(symbol)
        if not indicators:
            logger.warning("Нет индикаторов для %s", symbol)
            return
        features = await self.prepare_lstm_features(symbol, indicators)
        required_len = self.config["lstm_timesteps"] * 2
        if len(features) < required_len:
            history_limit = max(
                self.config.get("min_data_length", required_len), required_len
            )
            sym, df_add = await self.data_handler.fetch_ohlcv_history(
                symbol, self.config["timeframe"], history_limit
            )
            if not check_dataframe_empty(df_add, f"retrain_symbol fetch {symbol}"):
                df_add["symbol"] = sym
                df_add = df_add.set_index(["symbol", df_add.index])
                await self.data_handler.synchronize_and_update(
                    sym,
                    df_add,
                    self.data_handler.funding_rates.get(sym, 0.0),
                    self.data_handler.open_interest.get(sym, 0.0),
                    {"imbalance": 0.0, "timestamp": time.time()},
                )
                indicators = self.data_handler.indicators.get(sym)
                features = await self.prepare_lstm_features(sym, indicators)
        if len(features) < required_len:
            logger.warning(
                "Недостаточно данных для обучения %s",
                symbol,
            )
            return
        X, y = self.prepare_dataset(features)
        # Проверка и очистка данных перед обучением
        X_df = pd.DataFrame(X.reshape(X.shape[0], -1))
        mask = pd.isna(X_df) | ~np.isfinite(X_df)
        if mask.any().any():
            bad_rows = mask.any(axis=1)
            logger.warning(
                "Обнаружены некорректные значения в данных для %s: %s строк",
                symbol,
                int(bad_rows.sum()),
            )
            X = X[~bad_rows.to_numpy()]
            y = y[~bad_rows.to_numpy()]
            X_df = pd.DataFrame(X.reshape(X.shape[0], -1))
        if pd.isna(X_df).any().any():
            raise ValueError("Training data contains NaN values")
        if not np.isfinite(X_df.to_numpy()).all():
            raise ValueError("Training data contains infinite values")
        train_task = _train_model_remote
        if self.nn_framework in {"pytorch", "lightning"}:
            _get_torch_modules()
            train_task = _train_model_remote.options(
                num_gpus=1 if is_cuda_available() else 0
            )
        logger.debug("Запуск _train_model_remote для %s", symbol)
        model_state, val_preds, val_labels = ray.get(
            train_task.remote(
                X,
                y,
                self.config["lstm_batch_size"],
                self.model_type,
                self.nn_framework,
                None,
                20,
                self.config.get("n_splits", 3),
                self.config.get("early_stopping_patience", 3),
                False,
                self.config.get("prediction_target", "direction"),
            )
        )
        logger.debug("Выполнение _train_model_remote завершено для %s", symbol)
        if self.nn_framework in KERAS_FRAMEWORKS:
            os.environ["TF_CPP_MIN_LOG_LEVEL"] = "2"
            input_dim = X.shape[1] * X.shape[2] if self.model_type == "mlp" else X.shape[2]
            model = create_model(
                self.model_type,
                self.nn_framework,
                input_dim,
                regression=self.config.get("prediction_target", "direction")
                == "pnl",
            )
            model.set_weights(model_state)
        else:
            _get_torch_modules()
            pt = self.config.get("prediction_target", "direction")
            input_dim = X.shape[1] * X.shape[2] if self.model_type == "mlp" else X.shape[2]
            model = create_model(
                self.model_type,
                self.nn_framework,
                input_dim,
                regression=pt == "pnl",
            )
            model.load_state_dict(model_state)
            model.to(self.device)
        if self.config.get("prediction_target", "direction") == "pnl":
            mse = float(np.mean((np.array(val_labels) - np.array(val_preds)) ** 2))
            self.calibrators[symbol] = None
            self.calibration_metrics[symbol] = {"mse": mse}
        else:
            unique_labels = np.unique(val_labels)
            brier = brier_score_loss(val_labels, val_preds)
            if unique_labels.size < 2:
                logger.warning(
                    "Калибровка пропущена для %s: валидационные метки содержат только класс %s",
                    symbol,
                    unique_labels[0] if unique_labels.size == 1 else "unknown",
                )
                self.calibrators[symbol] = None
                self.calibration_metrics[symbol] = {"brier_score": float(brier)}
            else:
                calibrator = LogisticRegression()
                calibrator.fit(np.array(val_preds).reshape(-1, 1), np.array(val_labels))
                self.calibrators[symbol] = calibrator
                prob_true, prob_pred = calibration_curve(val_labels, val_preds, n_bins=10)
                self.calibration_metrics[symbol] = {
                    "brier_score": float(brier),
                    "prob_true": prob_true.tolist(),
                    "prob_pred": prob_pred.tolist(),
                }
        if self.config.get("mlflow_enabled", False) and mlflow is not None:
            mlflow.set_tracking_uri(self.config.get("mlflow_tracking_uri", "mlruns"))
            with mlflow.start_run(run_name=f"{symbol}_retrain"):
                mlflow.log_params(
                    {
                        "lstm_timesteps": self.config.get("lstm_timesteps"),
                        "lstm_batch_size": self.config.get("lstm_batch_size"),
                        "target_change_threshold": self.config.get(
                            "target_change_threshold", 0.001
                        ),
                    }
                )
                mlflow.log_metric("brier_score", float(brier))
                if self.nn_framework in KERAS_FRAMEWORKS:
                    mlflow.tensorflow.log_model(model, "model")
                else:
                    mlflow.pytorch.log_model(model, "model")
        self.predictive_models[symbol] = model
        self.last_retrain_time[symbol] = time.time()
        self.save_state()
        await self.compute_shap_values(symbol, model, X)
        logger.info(
            "Модель %s обучена для %s, Brier=%.4f",
            self.model_type,
            symbol,
            brier,
        )
        await self.data_handler.telegram_logger.send_telegram_message(
            f"🎯 {symbol} обучен. Brier={brier:.4f}"
        )
        self.clear_feature_cache(symbol)

    async def fine_tune_symbol(self, symbol, freeze_base_layers=False):
        indicators = self.data_handler.indicators.get(symbol)
        if not indicators:
            logger.warning("Нет индикаторов для %s", symbol)
            return
        features = await self.prepare_lstm_features(symbol, indicators)
        required_len = self.config["lstm_timesteps"] * 2
        if len(features) < required_len:
            history_limit = max(
                self.config.get("min_data_length", required_len), required_len
            )
            sym, df_add = await self.data_handler.fetch_ohlcv_history(
                symbol, self.config["timeframe"], history_limit
            )
            if not check_dataframe_empty(df_add, f"fine_tune_symbol fetch {symbol}"):
                df_add["symbol"] = sym
                df_add = df_add.set_index(["symbol", df_add.index])
                await self.data_handler.synchronize_and_update(
                    sym,
                    df_add,
                    self.data_handler.funding_rates.get(sym, 0.0),
                    self.data_handler.open_interest.get(sym, 0.0),
                    {"imbalance": 0.0, "timestamp": time.time()},
                )
                indicators = self.data_handler.indicators.get(sym)
                features = await self.prepare_lstm_features(sym, indicators)
        if len(features) < required_len:
            logger.warning("Недостаточно данных для дообучения %s", symbol)
            return
        X, y = self.prepare_dataset(features)
        # Проверка и очистка данных перед обучением
        X_df = pd.DataFrame(X.reshape(X.shape[0], -1))
        mask = pd.isna(X_df) | ~np.isfinite(X_df)
        if mask.any().any():
            bad_rows = mask.any(axis=1)
            logger.warning(
                "Обнаружены некорректные значения в данных для %s: %s строк",
                symbol,
                int(bad_rows.sum()),
            )
            X = X[~bad_rows.to_numpy()]
            y = y[~bad_rows.to_numpy()]
            X_df = pd.DataFrame(X.reshape(X.shape[0], -1))
        if pd.isna(X_df).any().any():
            raise ValueError("Training data contains NaN values")
        if not np.isfinite(X_df.to_numpy()).all():
            raise ValueError("Training data contains infinite values")
        existing = self.predictive_models.get(symbol)
        init_state = None
        if existing is not None:
            if self.nn_framework in KERAS_FRAMEWORKS:
                init_state = existing.get_weights()
            else:
                init_state = existing.state_dict()
        train_task = _train_model_remote
        if self.nn_framework in {"pytorch", "lightning"}:
            train_task = _train_model_remote.options(
                num_gpus=1 if is_cuda_available() else 0
            )
        logger.debug("Запуск _train_model_remote для %s (дообучение)", symbol)
        model_state, val_preds, val_labels = ray.get(
            train_task.remote(
                X,
                y,
                self.config["lstm_batch_size"],
                self.model_type,
                self.nn_framework,
                init_state,
                self.config.get("fine_tune_epochs", 5),
                self.config.get("n_splits", 3),
                self.config.get("early_stopping_patience", 3),
                freeze_base_layers,
                self.config.get("prediction_target", "direction"),
            )
        )
        logger.debug("Выполнение _train_model_remote завершено для %s (дообучение)", symbol)
        if self.nn_framework in KERAS_FRAMEWORKS:
            os.environ["TF_CPP_MIN_LOG_LEVEL"] = "2"
            input_dim = X.shape[1] * X.shape[2] if self.model_type == "mlp" else X.shape[2]
            model = create_model(
                self.model_type,
                self.nn_framework,
                input_dim,
                regression=self.config.get("prediction_target", "direction")
                == "pnl",
            )
            model.set_weights(model_state)
        else:
            _get_torch_modules()
            pt = self.config.get("prediction_target", "direction")
            input_dim = X.shape[1] * X.shape[2] if self.model_type == "mlp" else X.shape[2]
            model = create_model(
                self.model_type,
                self.nn_framework,
                input_dim,
                regression=pt == "pnl",
            )
            model.load_state_dict(model_state)
            model.to(self.device)
        if self.config.get("prediction_target", "direction") == "pnl":
            mse = float(np.mean((np.array(val_labels) - np.array(val_preds)) ** 2))
            self.calibrators[symbol] = None
            self.calibration_metrics[symbol] = {"mse": mse}
        else:
            unique_labels = np.unique(val_labels)
            brier = brier_score_loss(val_labels, val_preds)
            if unique_labels.size < 2:
                logger.warning(
                    "Калибровка пропущена для %s: валидационные метки содержат только класс %s",
                    symbol,
                    unique_labels[0] if unique_labels.size == 1 else "unknown",
                )
                self.calibrators[symbol] = None
                self.calibration_metrics[symbol] = {"brier_score": float(brier)}
            else:
                calibrator = LogisticRegression()
                calibrator.fit(np.array(val_preds).reshape(-1, 1), np.array(val_labels))
                self.calibrators[symbol] = calibrator
                prob_true, prob_pred = calibration_curve(val_labels, val_preds, n_bins=10)
                self.calibration_metrics[symbol] = {
                    "brier_score": float(brier),
                    "prob_true": prob_true.tolist(),
                    "prob_pred": prob_pred.tolist(),
                }
        if self.config.get("mlflow_enabled", False) and mlflow is not None:
            mlflow.set_tracking_uri(self.config.get("mlflow_tracking_uri", "mlruns"))
            with mlflow.start_run(run_name=f"{symbol}_fine_tune"):
                mlflow.log_params(
                    {
                        "lstm_timesteps": self.config.get("lstm_timesteps"),
                        "lstm_batch_size": self.config.get("lstm_batch_size"),
                        "target_change_threshold": self.config.get(
                            "target_change_threshold", 0.001
                        ),
                    }
                )
                mlflow.log_metric("brier_score", float(brier))
                if self.nn_framework in KERAS_FRAMEWORKS:
                    mlflow.tensorflow.log_model(model, "model")
                else:
                    mlflow.pytorch.log_model(model, "model")
        self.predictive_models[symbol] = model
        self.last_retrain_time[symbol] = time.time()
        self.save_state()
        await self.compute_shap_values(symbol, model, X)
        logger.info(
            "Модель %s дообучена для %s, Brier=%.4f",
            self.model_type,
            symbol,
            brier,
        )
        await self.data_handler.telegram_logger.send_telegram_message(
            f"🔄 {symbol} дообучен. Brier={brier:.4f}"
        )
        self.clear_feature_cache(symbol)

    async def train(self):
        self.load_state()
        while True:
            try:
                for symbol in self.data_handler.usdt_pairs:
                    metrics = self.compute_prediction_metrics(symbol)
                    if metrics and metrics.get("accuracy", 1.0) < self.config.get("retrain_threshold", 0.1):
                        await self.retrain_symbol(symbol)
                        continue
                    if (
                        time.time() - self.last_retrain_time.get(symbol, 0)
                        >= self.config["retrain_interval"]
                    ):
                        await self.retrain_symbol(symbol)
                await asyncio.sleep(self.config["retrain_interval"])
            except asyncio.CancelledError:
                raise
            except (RuntimeError, ValueError, KeyError) as e:
                logger.exception("Ошибка цикла обучения: %s", e)
                await asyncio.sleep(1)
                continue

    async def adjust_thresholds(self, symbol, prediction: float):
        base_long = self.base_thresholds.get(
            symbol, self.config.get("base_probability_threshold", 0.6)
        )
        adjust_step = self.config.get("threshold_adjustment", 0.05)
        decay = self.config.get("threshold_decay_rate", 0.1)
        loss_streak = await self.trade_manager.get_loss_streak(symbol)
        win_streak = await self.trade_manager.get_win_streak(symbol)
        offset = self.threshold_offset.get(symbol, 0.0)
        if loss_streak >= self.config.get("loss_streak_threshold", 3):
            offset += adjust_step
        elif win_streak >= self.config.get("win_streak_threshold", 3):
            offset -= adjust_step
        offset *= 1 - decay
        self.threshold_offset[symbol] = offset
        base_long = float(np.clip(base_long + offset, 0.5, 0.9))
        base_short = 1 - base_long
        history_size = self.config.get("prediction_history_size", 100)
        hist = self.prediction_history.setdefault(symbol, deque(maxlen=history_size))
        hist.append((float(prediction), None))
        self.compute_prediction_metrics(symbol)
        if len(hist) < 10:
            logger.info(
                "Пороги для %s: long=%.2f, short=%.2f",
                symbol,
                base_long,
                base_short,
            )
            return base_long, base_short
        probs = [prob for prob, _ in hist]
        mean_pred = float(np.mean(probs)) if probs else base_long
        std_pred = float(np.std(probs)) if len(probs) > 1 else 0.0
        sharpe = await self.trade_manager.get_sharpe_ratio(symbol)
        ohlcv = self.data_handler.ohlcv
        if "symbol" in ohlcv.index.names and symbol in ohlcv.index.get_level_values(
            "symbol"
        ):
            df = ohlcv.xs(symbol, level="symbol", drop_level=False)
        else:
            df = None
        volatility = (
            df["close"].pct_change().std() if df is not None and not df.empty else 0.02
        )
        last_vol = self.trade_manager.last_volatility.get(symbol, volatility)
        vol_change = abs(volatility - last_vol) / max(last_vol, 0.01)
        adj = sharpe * 0.05 - vol_change * 0.05
        long_thr = np.clip(mean_pred + std_pred / 2 + adj, base_long, 0.9)
        short_thr = np.clip(mean_pred - std_pred / 2 - adj, 0.1, base_short)
        logger.info(
            "Пороги для %s: long=%.2f, short=%.2f", symbol, long_thr, short_thr
        )
        return long_thr, short_thr

    async def compute_shap_values(self, symbol, model, X):
        try:
            global shap
            if shap is None:
                try:
                    import shap  # type: ignore
                except ImportError as e:  # pragma: no cover - optional dependency
                    logger.warning("Не удалось импортировать shap: %s", e)
                    return
            if self.nn_framework != "pytorch":
                return
            torch_mods = _get_torch_modules()
            torch = torch_mods["torch"]
            cache_root_obj = getattr(self, "cache_dir", None)
            if cache_root_obj is None:
                logger.error("Не задана директория кэша SHAP")
                return
            cache_root = Path(cache_root_obj).resolve(strict=False)
            symbol_hash = hashlib.sha256(symbol.encode("utf-8", "replace")).hexdigest()
            cache_file = cache_root / "shap" / f"shap_{symbol_hash}.pkl"
            try:
                resolved_cache_file = cache_file.resolve(strict=False)
            except OSError as exc:
                logger.warning(
                    "Не удалось вычислить путь к SHAP кэшу %s: %s",
                    cache_file,
                    exc,
                )
                return
            try:
                resolved_cache_file.relative_to(cache_root)
            except ValueError:
                logger.warning(
                    "Отказ записи SHAP значений: путь %s выходит за пределы cache_dir",
                    resolved_cache_file,
                )
                return
            if cache_file.exists():
                try:
                    if cache_file.is_symlink() or not cache_file.is_file():
                        logger.warning(
                            "Отказ записи SHAP: %s не является обычным файлом",
                            cache_file,
                        )
                        return
                except OSError as exc:
                    logger.warning(
                        "Не удалось проверить SHAP файл %s: %s",
                        cache_file,
                        exc,
                    )
                    return
            last_time = self.shap_cache_times.get(symbol, 0)
            if time.time() - last_time < self.shap_cache_duration:
                return
            tensor_kwargs = {"device": self.device}
            torch_float32 = getattr(torch, "float32", None)
            if torch_float32 is not None:
                tensor_kwargs["dtype"] = torch_float32
            sample = torch.tensor(X[:50], **tensor_kwargs)
            if self.model_type == "mlp":
                sample = sample.view(sample.size(0), -1)
            was_training = model.training
            current_device = next(model.parameters()).device

            # Move model and sample to CPU for SHAP to avoid CuDNN RNN limitation
            model_cpu = model.to("cpu")
            sample_cpu = sample.to("cpu")
            model_cpu.train()
            # DeepExplainer does not fully support LSTM layers and may
            # produce inconsistent sums. GradientExplainer is more
            # reliable for sequence models, so use it instead.
            explainer = shap.GradientExplainer(model_cpu, sample_cpu)
            values = explainer.shap_values(sample_cpu)
            if not was_training:
                model_cpu.eval()
            model.to(current_device)
            if not JOBLIB_AVAILABLE:
                logger.warning(
                    "joblib недоступен, SHAP значения для %s не будут кэшированы",
                    symbol,
                )
                return
            try:
                resolved_cache_file.parent.mkdir(parents=True, exist_ok=True)
                joblib.dump(values, str(resolved_cache_file))
                if resolved_cache_file.exists():
                    logger.info("SHAP значения сохранены в %s", resolved_cache_file)
                else:  # pragma: no cover - stubbed joblib may not create file
                    logger.warning("SHAP файл %s не создан, пропуск", resolved_cache_file)
                    return
            except Exception as e:
                logger.error("Ошибка записи SHAP в %s: %s", resolved_cache_file, e)
                return
            mean_abs = np.mean(np.abs(values[0]), axis=(0, 1))
            feature_names = [
                "close",
                "open",
                "high",
                "low",
                "volume",
                "funding",
                "open_interest",
                "oi_change",
                "ema30",
                "ema100",
                "ema200",
                "rsi",
                "adx",
                "macd",
                "atr",
            ]
            top_idx = np.argsort(mean_abs)[-3:][::-1]
            top_feats = {feature_names[i]: float(mean_abs[i]) for i in top_idx}
            self.shap_cache_times[symbol] = time.time()
            logger.info("SHAP значения для %s: %s", symbol, top_feats)
            await self.data_handler.telegram_logger.send_telegram_message(
                f"🔍 SHAP {symbol}: {top_feats}"
            )
        except (ValueError, RuntimeError, ImportError) as e:
            logger.exception("Ошибка вычисления SHAP для %s: %s", symbol, e)
            raise

    async def simple_backtest(self, symbol):
        try:
            model = self.predictive_models.get(symbol)
            indicators = self.data_handler.indicators.get(symbol)
            ohlcv = self.data_handler.ohlcv
            if not model or not indicators:
                return None
            if (
                "symbol" not in ohlcv.index.names
                or symbol not in ohlcv.index.get_level_values("symbol")
            ):
                return None
            features = await self.prepare_lstm_features(symbol, indicators)
            if len(features) < self.config["lstm_timesteps"] * 2:
                return None
            X = np.array(
                [
                    features[i : i + self.config["lstm_timesteps"]]
                    for i in range(len(features) - self.config["lstm_timesteps"])
                ]
            )
            if self.nn_framework in KERAS_FRAMEWORKS:
                preds = model.predict(X).reshape(-1)
            else:
                torch_mods = _get_torch_modules()
                torch = torch_mods["torch"]
                X_tensor = torch.tensor(X, dtype=torch.float32, device=self.device)
                model.eval()
                with torch.no_grad():
                    if self.model_type == "mlp":
                        X_in = X_tensor.view(X_tensor.size(0), -1)
                    else:
                        X_in = X_tensor
                    preds = model(X_in).squeeze().cpu().numpy()
            thr = self.config.get("base_probability_threshold", 0.6)
            returns = []
            for i, p in enumerate(preds):
                price_now = features[i + self.config["lstm_timesteps"] - 1, 0]
                next_price = features[i + self.config["lstm_timesteps"], 0]
                ret = 0.0
                if p > thr:
                    ret = (next_price - price_now) / price_now
                elif p < 1 - thr:
                    ret = (price_now - next_price) / price_now
                if ret != 0.0:
                    returns.append(ret)
            if not returns:
                return None
            returns = np.array(returns)
            sharpe = (
                np.mean(returns)
                / (np.std(returns) + 1e-6)
                * np.sqrt(
                    365
                    * 24
                    * 60
                    / pd.Timedelta(self.config["timeframe"]).total_seconds()
                )
            )
            return float(sharpe)
        except (ValueError, ZeroDivisionError, KeyError) as e:
            logger.exception("Ошибка бектеста %s: %s", symbol, e)
            raise

    async def backtest_all(self):
        results = {}
        for symbol in self.data_handler.usdt_pairs:
            sharpe = await self.simple_backtest(symbol)
            if sharpe is not None:
                results[symbol] = sharpe
        self.last_backtest_time = time.time()
        return results

    async def backtest_loop(self):
        """Periodically backtest all symbols and emit warnings."""
        interval = self.config.get("backtest_interval", 3600)
        threshold = self.config.get("min_sharpe_ratio", 0.5)
        while True:
            try:
                self.backtest_results = await self.backtest_all()
                for sym, ratio in self.backtest_results.items():
                    if ratio < threshold:
                        msg = (
                            f"⚠️ Sharpe ratio for {sym} below {threshold}: {ratio:.2f}"
                        )
                        logger.warning(msg)
                        await self.data_handler.telegram_logger.send_telegram_message(
                            msg
                        )
                await asyncio.sleep(interval)
            except asyncio.CancelledError:
                raise
            except (RuntimeError, ValueError, KeyError) as e:
                logger.exception("Ошибка цикла бектеста: %s", e)
                await asyncio.sleep(1)


class TradingEnv(GymEnvBase):
    """Simple trading environment for offline training."""

    def __init__(self, df: pd.DataFrame, config: BotConfig | None = None):
        self.df = df.reset_index(drop=True)
        self.config = config or BotConfig()
        self.drawdown_penalty = getattr(self.config, "drawdown_penalty", 0.0)
        self.current_step = 0
        self.balance = 0.0
        self.max_balance = 0.0
        self.drawdown_penalty = getattr(self.config, "drawdown_penalty", 0.0)
        self.action_space = spaces.Discrete(4)
        self.observation_space = spaces.Box(
            low=-np.inf,
            high=np.inf,
            shape=(df.shape[1],),
            dtype=np.float32,
        )

    def reset(self):
        self.current_step = 0
        self.position = 0
        self.balance = 0.0
        self.max_balance = 0.0
        return self._get_obs()

    def _get_obs(self):
        return self.df.iloc[self.current_step].to_numpy(dtype=np.float32)

    def step(self, action):
        done = False
        reward = 0.0
        prev_position = self.position
        if action == 1:  # open long
            self.position = 1
        elif action == 2:  # open short
            self.position = -1
        elif action == 3:  # close position
            self.position = 0

        if self.current_step < len(self.df) - 1:
            price_diff = (
                self.df["close"].iloc[self.current_step + 1]
                - self.df["close"].iloc[self.current_step]
            )
            active_position = -prev_position if action == 3 else self.position
            reward = price_diff * active_position
            self.balance += reward
            if self.balance > self.max_balance:
                self.max_balance = self.balance
            drawdown = (
                (self.max_balance - self.balance) / self.max_balance
                if self.max_balance > 0
                else 0.0
            )
            reward -= self.drawdown_penalty * drawdown
        self.current_step += 1
        if self.current_step >= len(self.df) - 1:
            done = True
        obs = self._get_obs()
        return obs, float(reward), done, {}


class RLAgent:
    ACTIONS = {0: "hold", 1: "open_long", 2: "open_short", 3: "close"}

    def __init__(self, config: BotConfig, data_handler, model_builder):
        self.config = config
        self.data_handler = data_handler
        self.model_builder = model_builder
        self.models: dict[str, Any] = {}

    async def _prepare_features(self, symbol: str, indicators) -> pd.DataFrame:
        ohlcv = self.data_handler.ohlcv
        if "symbol" in ohlcv.index.names and symbol in ohlcv.index.get_level_values(
            "symbol"
        ):
            df = ohlcv.xs(symbol, level="symbol", drop_level=False)
        else:
            df = None
        if check_dataframe_empty(df, f"rl_features {symbol}"):
            return pd.DataFrame()
        df = await self.model_builder.preprocess(df.droplevel("symbol"), symbol)
        if check_dataframe_empty(df, f"rl_features {symbol}"):
            return pd.DataFrame()
        features_df = df[["close", "open", "high", "low", "volume"]].copy()
        features_df["funding"] = self.data_handler.funding_rates.get(symbol, 0.0)
        features_df["open_interest"] = self.data_handler.open_interest.get(symbol, 0.0)

        def _align(series: pd.Series) -> np.ndarray:
            if not isinstance(series, pd.Series):
                return np.full(len(df), 0.0, dtype=float)
            if not series.index.equals(df.index):
                if len(series) > len(df.index):
                    series = pd.Series(series.values[: len(df.index)], index=df.index)
                else:
                    series = pd.Series(series.values, index=df.index[: len(series)])
            return series.reindex(df.index).bfill().ffill().to_numpy(dtype=float)

        features_df["ema30"] = _align(indicators.ema30)
        features_df["ema100"] = _align(indicators.ema100)
        features_df["ema200"] = _align(indicators.ema200)
        features_df["rsi"] = _align(indicators.rsi)
        features_df["adx"] = _align(indicators.adx)
        features_df["macd"] = _align(indicators.macd)
        features_df["atr"] = _align(indicators.atr)
        features_df["model_pred"] = 0.0
        features_df["exposure"] = 0.0
        return features_df.reset_index(drop=True)

    async def train_symbol(self, symbol: str):
        indicators = self.data_handler.indicators.get(symbol)
        if not indicators:
            logger.warning("Нет индикаторов для RL-обучения %s", symbol)
            return
        features_df = await self._prepare_features(symbol, indicators)
        if (
            check_dataframe_empty(features_df, f"rl_train {symbol}")
            or len(features_df) < 2
        ):
            return
        algo = self.config.get("rl_model", "PPO").upper()
        framework = self.config.get("rl_framework", "stable_baselines3").lower()
        timesteps = self.config.get("rl_timesteps", 10000)
        if framework == "rllib":
            try:
                if algo == "DQN":
                    from ray.rllib.algorithms.dqn import DQNConfig

                    cfg = (
                        DQNConfig()
                        .environment(lambda _: TradingEnv(features_df, self.config))
                        .rollouts(num_rollout_workers=0)
                    )
                else:
                    from ray.rllib.algorithms.ppo import PPOConfig

                    cfg = (
                        PPOConfig()
                        .environment(lambda _: TradingEnv(features_df, self.config))
                        .rollouts(num_rollout_workers=0)
                    )
                trainer = cfg.build()
                for _ in range(max(1, timesteps // 1000)):
                    trainer.train()
                self.models[symbol] = trainer
            except (ImportError, RuntimeError, ValueError) as e:
                logger.exception("Ошибка RLlib-обучения %s: %s", symbol, e)
                raise
        else:
            if not SB3_AVAILABLE:
                logger.warning(
                    "stable_baselines3 not available, skipping RL training for %s",
                    symbol,
                )
                return
            env = DummyVecEnv([lambda: TradingEnv(features_df, self.config)])
            if algo == "DQN":
                model = DQN("MlpPolicy", env, verbose=0)
            else:
                model = PPO("MlpPolicy", env, verbose=0)
            model.learn(total_timesteps=timesteps)
            self.models[symbol] = model
        logger.info("RL-модель обучена для %s", symbol)

    async def train_rl(self):
        for symbol in self.data_handler.usdt_pairs:
            await self.train_symbol(symbol)

    def predict(self, symbol: str, obs: np.ndarray):
        model = self.models.get(symbol)
        if model is None:
            return None
        framework = self.config.get("rl_framework", "stable_baselines3").lower()
        if framework == "rllib":
            action = model.compute_single_action(obs)[0]
        else:
            if not SB3_AVAILABLE:
                logger.warning(
                    "stable_baselines3 not available, cannot make RL prediction"
                )
                return None
            action, _ = model.predict(obs, deterministic=True)
        return self.ACTIONS.get(int(action))


def prepare_features(raw_features, raw_labels):
    """Return validated feature and label arrays.

    ``raw_features`` and ``raw_labels`` are converted to ``np.float32`` arrays with
    strict validation of numeric content. Rows containing NaN or infinite values are
    removed from both features and labels. A ``ValueError`` is raised if invalid
    values remain after cleaning.
    """

    try:
        features = coerce_feature_matrix(
            raw_features,
            max_rows=MAX_SAMPLES,
            max_features=MAX_FEATURES_PER_SAMPLE,
        )
    except FeatureValidationError:
        return np.empty((0, 0), dtype=np.float32), np.empty(0, dtype=np.float32)

    if features.size == 0:
        return np.empty((0, 0), dtype=np.float32), np.empty(0, dtype=np.float32)

    try:
        labels = coerce_label_vector(raw_labels, max_rows=len(features))
    except FeatureValidationError:
        return np.empty((0, 0), dtype=np.float32), np.empty(0, dtype=np.float32)

    if len(features) != len(labels):
        return np.empty((0, 0), dtype=np.float32), np.empty(0, dtype=np.float32)

    df = pd.DataFrame(features)
    mask = pd.isna(df) | ~np.isfinite(df)
    if mask.any().any():
        bad_rows = mask.any(axis=1)
        logger.warning(
            "Обнаружены некорректные значения в данных для API: %s строк",
            int(bad_rows.sum()),
        )
        df = df[~bad_rows]
        labels = labels[~bad_rows.to_numpy()]
    features = df.to_numpy(dtype=np.float32)
    if pd.isna(df).any().any():
        raise ValueError("Training data contains NaN values")
    if not np.isfinite(features).all():
        raise ValueError("Training data contains infinite values")
    return features, labels


def fit_scaler(features: np.ndarray, labels: np.ndarray):
    """Fit a ``StandardScaler``+model pipeline on ``features``."""

    pipeline = Pipeline(
        [
            ("scaler", StandardScaler()),
            # ``multi_class`` параметр в sklearn >=1.5 всегда равен "multinomial",
            # поэтому явное указание ``multi_class="auto"`` вызывает предупреждение
            # о устаревании. Оставляем значение по умолчанию, чтобы избежать
            # лишних предупреждений и сохранить совместимость с будущими версиями
            # библиотеки.
            ("model", LogisticRegression()),
        ]
    )
    pipeline.fit(features, labels)
    return pipeline

<|MERGE_RESOLUTION|>--- conflicted
+++ resolved
@@ -32,18 +32,6 @@
 )
 from services.logging_utils import sanitize_log_value
 
-<<<<<<< HEAD
-from .storage import JOBLIB_AVAILABLE, joblib, save_artifacts, _is_within_directory
-from .validation import (
-    FeatureValidationError,
-    MAX_FEATURES_PER_SAMPLE,
-    MAX_SAMPLES,
-    coerce_feature_matrix,
-    coerce_label_vector,
-)
-=======
-from .storage import JOBLIB_AVAILABLE, joblib, _is_within_directory
->>>>>>> 2d00208f
 
 _utils = require_utils(
     "check_dataframe_empty",
