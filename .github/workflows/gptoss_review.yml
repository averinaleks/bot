--- conflicted
+++ resolved
@@ -247,11 +247,6 @@
         uses: actions/checkout@08c6903cd8c0fde910a37f88322edcfb5dd907a8  # v5.0.0
         with:
           fetch-depth: 0
-<<<<<<< HEAD
-          ref: ${{ github.event.pull_request.head.sha }}
-=======
-          ref: ${{ format('refs/pull/{0}/head', env.PR_NUMBER) }}
->>>>>>> ca1f603c
 
       - name: Checkout repository
         if: ${{ steps.validate_event.outputs.skip != 'true' && steps.ensure_pr_ready.outputs.skip != 'true' && github.event_name != 'pull_request_target' && env.PR_NUMBER != '' }}
