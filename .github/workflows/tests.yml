name: Tests

on:
  push:
  pull_request:

jobs:
  run-tests:
    runs-on: ubuntu-latest
    strategy:
      matrix:
        python-version: ['3.10', '3.11', '3.12']
    env:
      TEST_MODE: "1"
    steps:
      - uses: actions/checkout@08eba0b27e820071cde6df949e0beb9ba4906955 # v4
      - uses: actions/setup-python@a26af69be951a213d495a4c3e4e4022e16d87065 # v5
        with:
<<<<<<< HEAD
          python-version: ${{ matrix.python-version }}
=======
          python-version: '3.11'
      - name: Get pip cache dir
        id: pip-cache
        run: echo "dir=$(pip cache dir)" >> $GITHUB_OUTPUT
>>>>>>> 24adad4e
      - name: Cache pip
        uses: actions/cache@v4
        with:
          path: ${{ steps.pip-cache.outputs.dir }}
          key: ${{ runner.os }}-pip-${{ hashFiles('requirements-ci.txt', 'requirements-cpu.txt') }}
          restore-keys: |
            ${{ runner.os }}-pip-
      - name: Upgrade pip
        run: python -m pip install --upgrade pip
      - name: Install requirements-ci
        run: pip install -r requirements-ci.txt
      - name: Install requirements-cpu
        run: pip install -r requirements-cpu.txt
      - name: Run tests
        run: pytest<|MERGE_RESOLUTION|>--- conflicted
+++ resolved
@@ -16,14 +16,6 @@
       - uses: actions/checkout@08eba0b27e820071cde6df949e0beb9ba4906955 # v4
       - uses: actions/setup-python@a26af69be951a213d495a4c3e4e4022e16d87065 # v5
         with:
-<<<<<<< HEAD
-          python-version: ${{ matrix.python-version }}
-=======
-          python-version: '3.11'
-      - name: Get pip cache dir
-        id: pip-cache
-        run: echo "dir=$(pip cache dir)" >> $GITHUB_OUTPUT
->>>>>>> 24adad4e
       - name: Cache pip
         uses: actions/cache@v4
         with:
