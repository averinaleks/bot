name: Tests

on:
  push:
  pull_request:

jobs:
  run-tests:
    runs-on: ubuntu-latest
    strategy:
      matrix:
        python-version: ['3.10', '3.11']
    env:
      TEST_MODE: "1"
    steps:
      - uses: actions/checkout@08eba0b27e820071cde6df949e0beb9ba4906955 # v4
      - uses: actions/setup-python@a26af69be951a213d495a4c3e4e4022e16d87065 # v5
        with:
          python-version: ${{ matrix.python-version }}
      - name: Get pip cache dir
        id: pip-cache
        run: echo "dir=$(pip cache dir)" >> "$GITHUB_OUTPUT"
      - name: Cache pip
        uses: actions/cache@0400d5f644dc74513175e3cd8d07132dd4860809 # v4
        with:
          path: ${{ steps.pip-cache.outputs.dir }}
          key: ${{ runner.os }}-pip-${{ matrix.python-version }}-${{ hashFiles('requirements-ci.txt') }}
          restore-keys: |
            ${{ runner.os }}-pip-
      - name: Upgrade pip
        run: python -m pip install --upgrade pip
      - name: Install dependencies
        run: python -m pip install -r requirements-ci.txt
<<<<<<< HEAD
      - name: Install project
        run: pip install -e .
=======
      - name: Run flake8
        run: flake8 .
>>>>>>> 68d3c5f9
      - name: Run tests
        run: pytest --maxfail=1 --disable-warnings -q<|MERGE_RESOLUTION|>--- conflicted
+++ resolved
@@ -31,12 +31,5 @@
         run: python -m pip install --upgrade pip
       - name: Install dependencies
         run: python -m pip install -r requirements-ci.txt
-<<<<<<< HEAD
-      - name: Install project
-        run: pip install -e .
-=======
-      - name: Run flake8
-        run: flake8 .
->>>>>>> 68d3c5f9
       - name: Run tests
         run: pytest --maxfail=1 --disable-warnings -q