--- conflicted
+++ resolved
@@ -13,10 +13,6 @@
       contents: write
       pull-requests: read
     steps:
-<<<<<<< HEAD
-=======
-      - uses: actions/checkout@v4
->>>>>>> b2412a78
       - uses: release-drafter/release-drafter@v6
         with:
           config-name: release-drafter.yml
