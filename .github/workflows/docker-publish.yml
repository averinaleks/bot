--- conflicted
+++ resolved
@@ -78,13 +78,6 @@
           push: true
           load: true
           tags: |
-<<<<<<< HEAD
-            ghcr.io/averinaleks/myapp:latest
-            ghcr.io/averinaleks/myapp:${{ github.sha }}
-=======
-            ghcr.io/${{ github.repository_owner }}/${{ matrix.image }}:latest
-            ghcr.io/${{ github.repository_owner }}/${{ matrix.image }}:${{ github.sha }}
->>>>>>> d7bf0243
           cache-from: type=local,src=/tmp/.buildx-cache
           cache-to: type=local,dest=/tmp/.buildx-cache-new
 
