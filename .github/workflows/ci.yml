--- conflicted
+++ resolved
@@ -19,11 +19,6 @@
       - uses: actions/checkout@08c6903cd8c0fde910a37f88322edcfb5dd907a8 # v4
         with:
           persist-credentials: false
-<<<<<<< HEAD
-          ref: ${{ github.event.pull_request.head.sha }}
-=======
-          ref: refs/pull/${{ github.event.pull_request.number }}/merge
->>>>>>> d9477b8d
           fetch-depth: 0
       - name: Cleanup git submodules
         run: >
@@ -74,11 +69,6 @@
       - uses: actions/checkout@08c6903cd8c0fde910a37f88322edcfb5dd907a8 # v4
         with:
           persist-credentials: false
-<<<<<<< HEAD
-          ref: ${{ github.event.pull_request.head.sha }}
-=======
-          ref: refs/pull/${{ github.event.pull_request.number }}/merge
->>>>>>> d9477b8d
           fetch-depth: 0
       - name: Cleanup git submodules
         run: >
