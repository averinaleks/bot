name: CI

permissions:
  contents: read

# If a job fails with a temporary runner error, rerun the workflow.
# Self-hosted runners are also supported. When contacting GitHub Support
# include the correlation ID from the run's raw logs.

on:
  workflow_dispatch:

env:
  PYTHONPYCACHEPREFIX: /mnt/pycache

jobs:
  unit:
    name: Unit tests
    runs-on: ubuntu-24.04
    strategy:
      matrix:
        device: [cpu]
    steps:
      - name: Initial cleanup
        run: docker system prune -af && sudo rm -rf /tmp/*
      - uses: actions/checkout@08c6903cd8c0fde910a37f88322edcfb5dd907a8 # v4
        with:
          persist-credentials: false
          fetch-depth: 0
      - name: Cleanup git submodules
        run: >
          git submodule foreach --recursive sh -c "git config --quiet --local gc.auto 0 || :" || :
      - name: Free disk space
        uses: jlumbroso/free-disk-space@54081f138730dfa15788a46383842cd2f914a1be
        timeout-minutes: 10
        continue-on-error: true
        with:
          tool-cache: true
          android: true
          dotnet: true
          haskell: true
          # avoid removing large packages such as google-cloud-cli
          large-packages: false
          swap-storage: true
      - name: Clean Docker dir
        run: sudo rm -rf /var/lib/docker/*
      - name: Prepare build volume
        run: |
          if [ -e /dev/buildvg/buildlv ]; then
            sudo wipefs -a /dev/buildvg/buildlv
          else
            echo "Device /dev/buildvg/buildlv not found, skipping wipefs"
          fi
          sudo rm -rf /mnt/*
      - name: Maximize build space
        uses: easimon/maximize-build-space@v10
        with:
          root-reserve-mb: 1024
          temp-reserve-mb: 100
          swap-size-mb: 4096
          build-mount-path: /mnt
          pv-loop-path: /root-pv.img
          tmp-pv-loop-path: /mnt/tmp-pv.img
      - uses: actions/setup-python@a26af69be951a213d495a4c3e4e4022e16d87065 # v5
        with:
          python-version: '3.12'
      - name: Cache virtualenv
        id: cache-venv
        uses: actions/cache@v4
        with:
          path: /mnt/venv
          key: ${{ runner.os }}-venv-${{ matrix.device }}-${{ hashFiles('requirements-ci.txt', 'requirements-cpu.txt') }}
      - name: Set up virtual environment
        run: |
          if [ ! -d /mnt/venv ]; then
            python -m venv /mnt/venv
            source /mnt/venv/bin/activate
            mkdir -p /mnt/tmp /mnt/pip-cache
            export TMPDIR=/mnt/tmp
            export PIP_CACHE_DIR=/mnt/pip-cache
            pip install --no-cache-dir -r requirements-ci.txt
<<<<<<< HEAD
            if [ "${{ matrix.device }}" = "gpu" ]; then
              pip install --no-cache-dir -r requirements-gpu.txt
            else
              pip install --no-cache-dir torch==2.5.1+cpu --index-url https://download.pytorch.org/whl/cpu
              pip install --no-cache-dir -r requirements-cpu.txt
            fi
=======
            pip install --no-cache-dir -r requirements-cpu.txt
>>>>>>> c31bbe7f
          fi
          echo "/mnt/venv/bin" >> $GITHUB_PATH
      - name: Run flake8
        run: flake8 .
      - name: Remove test caches
        run: |
          rm -rf .pytest_cache .cache
          find . -type d -name '__pycache__' -exec rm -rf {} +
          find . -name '*.pyc' -delete
      - name: Run unit tests
        run: pytest -m "not integration"
      - name: Cleanup buildx
        run: docker buildx prune -af || true

  integration:
    name: Integration tests
    runs-on: ubuntu-24.04
    needs: unit
    strategy:
      matrix:
        device: [cpu]
    steps:
      - name: Initial cleanup
        run: docker system prune -af && sudo rm -rf /tmp/*
      - uses: actions/checkout@08c6903cd8c0fde910a37f88322edcfb5dd907a8 # v4
        with:
          persist-credentials: false
          fetch-depth: 0
      - name: Cleanup git submodules
        run: >
          git submodule foreach --recursive sh -c "git config --quiet --local gc.auto 0 || :" || :
      - name: Free disk space
        uses: jlumbroso/free-disk-space@54081f138730dfa15788a46383842cd2f914a1be
        timeout-minutes: 10
        continue-on-error: true
        with:
          tool-cache: true
          android: true
          dotnet: true
          haskell: true
          # avoid removing large packages such as google-cloud-cli
          large-packages: false
          swap-storage: true
      - name: Clean Docker dir
        run: sudo rm -rf /var/lib/docker/*
      - name: Prepare build volume
        run: |
          if [ -e /dev/buildvg/buildlv ]; then
            sudo wipefs -a /dev/buildvg/buildlv
          else
            echo "Device /dev/buildvg/buildlv not found, skipping wipefs"
          fi
          sudo rm -rf /mnt/*
      - name: Maximize build space
        uses: easimon/maximize-build-space@v10
        with:
          root-reserve-mb: 1024
          temp-reserve-mb: 100
          swap-size-mb: 4096
          build-mount-path: /mnt
          pv-loop-path: /root-pv.img
          tmp-pv-loop-path: /mnt/tmp-pv.img
      - uses: actions/setup-python@a26af69be951a213d495a4c3e4e4022e16d87065 # v5
        with:
          python-version: '3.12'
      - name: Cache virtualenv
        id: cache-venv
        uses: actions/cache@v4
        with:
          path: /mnt/venv
          key: ${{ runner.os }}-venv-${{ matrix.device }}-${{ hashFiles('requirements-ci.txt', 'requirements-cpu.txt') }}
      - name: Set up virtual environment
        run: |
          if [ ! -d /mnt/venv ]; then
            python -m venv /mnt/venv
            source /mnt/venv/bin/activate
            mkdir -p /mnt/tmp /mnt/pip-cache
            export TMPDIR=/mnt/tmp
            export PIP_CACHE_DIR=/mnt/pip-cache
            pip install --no-cache-dir -r requirements-ci.txt
<<<<<<< HEAD
            if [ "${{ matrix.device }}" = "gpu" ]; then
              pip install --no-cache-dir -r requirements-gpu.txt
            else
              pip install --no-cache-dir torch==2.5.1+cpu --index-url https://download.pytorch.org/whl/cpu
              pip install --no-cache-dir -r requirements-cpu.txt
            fi
=======
            pip install --no-cache-dir -r requirements-cpu.txt
>>>>>>> c31bbe7f
          fi
          echo "/mnt/venv/bin" >> $GITHUB_PATH
      - name: Remove test caches
        run: |
          rm -rf .pytest_cache .cache
          find . -type d -name '__pycache__' -exec rm -rf {} +
          find . -name '*.pyc' -delete
      - name: Run integration tests
        run: pytest -m integration
      - name: Cleanup buildx
        run: docker buildx prune -af || true<|MERGE_RESOLUTION|>--- conflicted
+++ resolved
@@ -79,16 +79,6 @@
             export TMPDIR=/mnt/tmp
             export PIP_CACHE_DIR=/mnt/pip-cache
             pip install --no-cache-dir -r requirements-ci.txt
-<<<<<<< HEAD
-            if [ "${{ matrix.device }}" = "gpu" ]; then
-              pip install --no-cache-dir -r requirements-gpu.txt
-            else
-              pip install --no-cache-dir torch==2.5.1+cpu --index-url https://download.pytorch.org/whl/cpu
-              pip install --no-cache-dir -r requirements-cpu.txt
-            fi
-=======
-            pip install --no-cache-dir -r requirements-cpu.txt
->>>>>>> c31bbe7f
           fi
           echo "/mnt/venv/bin" >> $GITHUB_PATH
       - name: Run flake8
@@ -169,16 +159,6 @@
             export TMPDIR=/mnt/tmp
             export PIP_CACHE_DIR=/mnt/pip-cache
             pip install --no-cache-dir -r requirements-ci.txt
-<<<<<<< HEAD
-            if [ "${{ matrix.device }}" = "gpu" ]; then
-              pip install --no-cache-dir -r requirements-gpu.txt
-            else
-              pip install --no-cache-dir torch==2.5.1+cpu --index-url https://download.pytorch.org/whl/cpu
-              pip install --no-cache-dir -r requirements-cpu.txt
-            fi
-=======
-            pip install --no-cache-dir -r requirements-cpu.txt
->>>>>>> c31bbe7f
           fi
           echo "/mnt/venv/bin" >> $GITHUB_PATH
       - name: Remove test caches
