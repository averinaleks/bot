name: Submit package to PyPI

on:
  workflow_dispatch:
  push:
    tags:
      - 'v*'

jobs:
  publish:
    runs-on: ubuntu-24.04
    # Explicit permissions for OIDC-based publishing
    permissions:
      id-token: write
      contents: read
    steps:
      - uses: actions/checkout@v5
      - name: Free disk space
        uses: jlumbroso/free-disk-space@main
        with:
          tool-cache: true
          android: true
          dotnet: true
          haskell: true
          large-packages: true
          swap-storage: true
      - name: Maximize build space
        uses: easimon/maximize-build-space@v10
        with:
          root-reserve-mb: 1024
          temp-reserve-mb: 100
          swap-size-mb: 4096
          build-mount-path: /mnt
          pv-loop-path: /root-pv.img
          tmp-pv-loop-path: /mnt/tmp-pv.img
      - uses: actions/setup-python@v5
        with:
          python-version: '3.12'
<<<<<<< HEAD
      - name: Install build dependencies
=======
      - name: Prepare pip dirs
        run: |
          rm -rf /mnt/pip-cache /mnt/pip-tmp
          mkdir -p /mnt/pip-cache /mnt/pip-tmp
      - name: Install dependencies
        env:
          PIP_CACHE_DIR: /mnt/pip-cache
          TMPDIR: /mnt/pip-tmp
>>>>>>> 5f2d6e1d
        run: |
          python -m pip install --upgrade pip
          pip install build twine
      - name: Install pip-tools
        run: pip install pip-tools
      - name: Check dependencies
        env:
          PIP_CACHE_DIR: /mnt/pip-cache
          TMPDIR: /mnt/pip-tmp
        run: |
          set +e
          pip-compile --dry-run -o requirements.out requirements.txt
          status=$?
          if [ $status -eq 0 ]; then
            echo "Dependency check passed."
          else
            echo "Dependency check failed."
          fi
          exit $status
      - name: Build package
        run: python -m build
      - name: Publish to PyPI
        uses: pypa/gh-action-pypi-publish@release/v1
        with:
          user: __token__
          password: ${{ secrets.PYPI_API_TOKEN }}<|MERGE_RESOLUTION|>--- conflicted
+++ resolved
@@ -36,18 +36,6 @@
       - uses: actions/setup-python@v5
         with:
           python-version: '3.12'
-<<<<<<< HEAD
-      - name: Install build dependencies
-=======
-      - name: Prepare pip dirs
-        run: |
-          rm -rf /mnt/pip-cache /mnt/pip-tmp
-          mkdir -p /mnt/pip-cache /mnt/pip-tmp
-      - name: Install dependencies
-        env:
-          PIP_CACHE_DIR: /mnt/pip-cache
-          TMPDIR: /mnt/pip-tmp
->>>>>>> 5f2d6e1d
         run: |
           python -m pip install --upgrade pip
           pip install build twine
