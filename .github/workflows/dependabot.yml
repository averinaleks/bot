--- conflicted
+++ resolved
@@ -13,24 +13,4 @@
   dependabot:
     if: ${{ github.actor == 'dependabot[bot]' }}
     runs-on: ubuntu-latest
-    steps:
-<<<<<<< HEAD
-      - name: Dependabot metadata
-        id: metadata
-        uses: dependabot/fetch-metadata@v2
-        with:
-          github-token: ${{ secrets.GITHUB_TOKEN }}
-      - name: Enable auto-merge
-        uses: peter-evans/enable-pull-request-automerge@v3
-        with:
-          token: ${{ secrets.GITHUB_TOKEN }}
-          merge-method: squash
-=======
-      - name: Checkout repository
-        uses: actions/checkout@08eba0b27e820071cde6df949e0beb9ba4906955 # v4.3.0
-
-      - name: Run Dependabot
-        env:
-          GITHUB_TOKEN: ${{ github.token }}
-        run: bash scripts/run_dependabot.sh
->>>>>>> 0934544a
+    steps: