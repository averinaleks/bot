name: Dependabot

on:
  workflow_dispatch:
  schedule:
    - cron: '0 3 * * 0'

jobs:
  update:
    runs-on: ubuntu-22.04
    steps:
      - name: Checkout
        uses: actions/checkout@08c6903cd8c0fde910a37f88322edcfb5dd907a8 # v4
        with:
          persist-credentials: false
<<<<<<< HEAD
      - name: Free disk space
        uses: jlumbroso/free-disk-space@main
        with:
          tool-cache: true
          android: true
          dotnet: true
          haskell: true
          large-packages: true
          swap-storage: true
      - name: Maximize build space
        uses: easimon/maximize-build-space@v10
        with:
          root-reserve-mb: 1024
          temp-reserve-mb: 100
          swap-size-mb: 4096
          build-mount-path: /mnt
          pv-loop-path: /mnt/pv.img
          tmp-pv-loop-path: /mnt/tmp-pv.img
=======
>>>>>>> 6b4fe7bf
      - name: Run Dependabot
        run: scripts/run_dependabot.sh
        env:
          GITHUB_TOKEN: ${{ secrets.TOKEN }}
      - name: Load registry proxy config
        run: echo "GITHUB_REGISTRIES_PROXY=$(cat .github/registries-proxy.json)" >> $GITHUB_ENV
      - name: Dependabot Action
        if: github.actor == 'dependabot[bot]'
        uses: github/dependabot-action@8a8ecd4a2ccff00ad1680d32caef59634c31d3c0 # v2.28.0
        env:
          GITHUB_TOKEN: ${{ secrets.TOKEN }}
          GITHUB_DEPENDABOT_JOB_TOKEN: ${{ secrets.GITHUB_DEPENDABOT_JOB_TOKEN }}
          GITHUB_DEPENDABOT_CRED_TOKEN: ${{ secrets.GITHUB_DEPENDABOT_CRED_TOKEN }}
<<<<<<< HEAD
          GITHUB_REGISTRIES_PROXY: ${{ env.GITHUB_REGISTRIES_PROXY }}
=======
          GITHUB_REGISTRIES_PROXY: ${{ env.GITHUB_REGISTRIES_PROXY }}
>>>>>>> 6b4fe7bf
<|MERGE_RESOLUTION|>--- conflicted
+++ resolved
@@ -13,27 +13,6 @@
         uses: actions/checkout@08c6903cd8c0fde910a37f88322edcfb5dd907a8 # v4
         with:
           persist-credentials: false
-<<<<<<< HEAD
-      - name: Free disk space
-        uses: jlumbroso/free-disk-space@main
-        with:
-          tool-cache: true
-          android: true
-          dotnet: true
-          haskell: true
-          large-packages: true
-          swap-storage: true
-      - name: Maximize build space
-        uses: easimon/maximize-build-space@v10
-        with:
-          root-reserve-mb: 1024
-          temp-reserve-mb: 100
-          swap-size-mb: 4096
-          build-mount-path: /mnt
-          pv-loop-path: /mnt/pv.img
-          tmp-pv-loop-path: /mnt/tmp-pv.img
-=======
->>>>>>> 6b4fe7bf
       - name: Run Dependabot
         run: scripts/run_dependabot.sh
         env:
@@ -47,8 +26,4 @@
           GITHUB_TOKEN: ${{ secrets.TOKEN }}
           GITHUB_DEPENDABOT_JOB_TOKEN: ${{ secrets.GITHUB_DEPENDABOT_JOB_TOKEN }}
           GITHUB_DEPENDABOT_CRED_TOKEN: ${{ secrets.GITHUB_DEPENDABOT_CRED_TOKEN }}
-<<<<<<< HEAD
-          GITHUB_REGISTRIES_PROXY: ${{ env.GITHUB_REGISTRIES_PROXY }}
-=======
-          GITHUB_REGISTRIES_PROXY: ${{ env.GITHUB_REGISTRIES_PROXY }}
->>>>>>> 6b4fe7bf
+          GITHUB_REGISTRIES_PROXY: ${{ env.GITHUB_REGISTRIES_PROXY }}