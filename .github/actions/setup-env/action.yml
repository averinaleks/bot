--- conflicted
+++ resolved
@@ -6,11 +6,6 @@
     required: true
   device:
     description: Target device
-<<<<<<< HEAD
-    required: true
-=======
-    default: cpu
->>>>>>> 36d29537
 runs:
   using: composite
   steps:
