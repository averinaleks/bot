--- conflicted
+++ resolved
@@ -5,13 +5,7 @@
     build:
       context: .
       dockerfile: ${DOCKERFILE:-Dockerfile}
-<<<<<<< HEAD
-    # Run the lightweight reference service under services/
-    command: gunicorn -w 2 -b 0.0.0.0:8000 --timeout ${GUNICORN_TIMEOUT:-120} services.data_handler_service:app
-=======
-    # Run the lightweight reference implementation instead of the full module
-    command: python services/data_handler_service.py
->>>>>>> e050b59d
+
     runtime: ${RUNTIME:-nvidia}
     ports:
       - "8000:8000"
@@ -27,13 +21,7 @@
     build:
       context: .
       dockerfile: ${DOCKERFILE:-Dockerfile}
-<<<<<<< HEAD
-    # Run the lightweight reference service under services/
-    command: gunicorn -w 2 -b 0.0.0.0:8001 --timeout ${GUNICORN_TIMEOUT:-120} services.model_builder_service:app
-=======
-    # Run the lightweight reference implementation instead of the full module
-    command: python services/model_builder_service.py
->>>>>>> e050b59d
+
     runtime: ${RUNTIME:-nvidia}
     ports:
       - "8001:8001"
