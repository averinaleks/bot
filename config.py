from __future__ import annotations

"""Configuration loader for the trading bot.

This module defines the :class:`BotConfig` dataclass along with helpers to
load configuration values from ``config.json`` and environment variables.
"""

import importlib
import importlib.util
import json
import logging
import os
import sys
from pathlib import Path
from dataclasses import MISSING, dataclass, field, fields, asdict
from typing import Any, Dict, List, Optional, Union, get_args, get_origin, get_type_hints
import threading
<<<<<<< HEAD
from bot.dotenv_utils import DOTENV_AVAILABLE, dotenv_values
=======
>>>>>>> 2a3e0fd8

logger = logging.getLogger(__name__)


class MissingEnvError(Exception):
    """Raised when required environment variables are missing."""

    def __init__(self, missing_keys: list[str]):
        self.missing_keys = tuple(missing_keys)
        message = "Missing required environment variables: " + ", ".join(missing_keys)
        super().__init__(message)


def _load_env_file() -> Dict[str, str]:
    """Загрузить значения из ``.env`` при наличии python-dotenv.

    Библиотека ``python-dotenv`` не является обязательной зависимостью для
    тестов, поэтому модуль должен корректно работать и без неё. Вместо
    перехвата ошибки импорта используется ``importlib.util.find_spec`` чтобы
    избежать ``ModuleNotFoundError`` и соответствовать требованиям стиля.
    """

    spec = importlib.util.find_spec("dotenv")
    if spec is None:
        logger.warning(
            "python-dotenv не установлен: значения из .env будут проигнорированы"
        )
        return {}

    module = importlib.import_module("dotenv")
    dotenv_values = getattr(module, "dotenv_values", None)
    if callable(dotenv_values):
        loaded = dotenv_values()
        return dict(loaded) if loaded else {}

    logger.warning(
        "Модуль python-dotenv не содержит функцию dotenv_values; .env пропущен"
    )
    return {}


def validate_env(required_keys: list[str]) -> None:
    """Ensure that required environment variables are present.

    Parameters
    ----------
    required_keys:
        List of environment variable names that must be defined. The check is
        skipped during tests (``TEST_MODE=1`` or when ``pytest`` is running).
    """

    if os.getenv("TEST_MODE") == "1" or "pytest" in sys.modules:
        return

    missing_keys: list[str] = []
    for key in required_keys:
        if not (os.getenv(key) or _env.get(key)):
            missing_keys.append(key)

    if missing_keys:
        raise MissingEnvError(missing_keys)


<<<<<<< HEAD
_env = dotenv_values()
if not DOTENV_AVAILABLE:
    logger.debug("python-dotenv is not installed; .env overrides will be ignored")
validate_env(
=======
_env = _load_env_file()
OFFLINE_MODE = os.getenv("OFFLINE_MODE", _env.get("OFFLINE_MODE", "0")) == "1"

try:
    validate_env(
>>>>>>> 2a3e0fd8
    [
        "TELEGRAM_BOT_TOKEN",
        "TELEGRAM_CHAT_ID",
        "TRADE_MANAGER_TOKEN",
        "TRADE_RISK_USD",
        "BYBIT_API_KEY",
        "BYBIT_API_SECRET",
    ]
    )
except MissingEnvError as exc:
    missing = ", ".join(exc.missing_keys)
    if OFFLINE_MODE:
        logger.warning(
            "OFFLINE_MODE=1: запуск офлайн-режима из-за отсутствующих переменных: %s",
            missing,
        )
    else:
        logger.critical(
            "Не заданы обязательные переменные окружения: %s",
            missing,
        )
        raise

# Load defaults from config.json lazily
# Resolve the default configuration file. Test runs should always use the
# repository's bundled ``config.json`` regardless of any ``CONFIG_PATH`` value
# defined in the environment (for example via ``.env``).
CONFIG_PATH = os.getenv(
    "CONFIG_PATH", os.path.join(os.path.dirname(__file__), "config.json")
)
if os.getenv("TEST_MODE") == "1":
    CONFIG_PATH = os.path.join(os.path.dirname(__file__), "config.json")
# Cached defaults; populated on first load
DEFAULTS: Optional[Dict[str, Any]] = None
DEFAULTS_LOCK = threading.Lock()


class ConfigLoadError(Exception):
    """Raised when the default configuration cannot be loaded."""


def load_defaults() -> Dict[str, Any]:
    """Load default configuration from CONFIG_PATH on first access."""
    global DEFAULTS
    with DEFAULTS_LOCK:
        if DEFAULTS is None:
            try:
                with open(CONFIG_PATH, "r", encoding="utf-8") as f:
                    DEFAULTS = json.load(f)
            except (OSError, json.JSONDecodeError) as exc:
                logger.error("Failed to load %s: %s", CONFIG_PATH, exc)
                raise ConfigLoadError from exc
    return DEFAULTS


def _get_default(key: str, fallback: Any) -> Any:
    defaults = load_defaults()
    return defaults.get(key, fallback)


@dataclass
class BotConfig:
    exchange: str = _get_default("exchange", "bybit")
    timeframe: str = _get_default("timeframe", "1m")
    secondary_timeframe: str = _get_default("secondary_timeframe", "2h")
    ws_url: str = _get_default("ws_url", "wss://stream.bybit.com/v5/public/linear")
    backup_ws_urls: List[str] = field(
        default_factory=lambda: _get_default(
            "backup_ws_urls", ["wss://stream.bybit.com/v5/public/linear"]
        )
    )
    max_concurrent_requests: int = _get_default("max_concurrent_requests", 10)
    max_volume_batch: int = _get_default("max_volume_batch", 50)
    history_batch_size: int = _get_default("history_batch_size", 10)
    max_symbols: int = _get_default("max_symbols", 50)
    max_subscriptions_per_connection: int = _get_default(
        "max_subscriptions_per_connection", 15
    )
    ws_subscription_batch_size: Optional[int] = _get_default(
        "ws_subscription_batch_size", None
    )
    ws_rate_limit: int = _get_default("ws_rate_limit", 20)
    ws_reconnect_interval: int = _get_default("ws_reconnect_interval", 5)
    max_reconnect_attempts: int = _get_default("max_reconnect_attempts", 10)
    ws_inactivity_timeout: int = _get_default("ws_inactivity_timeout", 30)
    latency_log_interval: int = _get_default("latency_log_interval", 3600)
    load_threshold: float = _get_default("load_threshold", 0.8)
    leverage: int = _get_default("leverage", 10)
    max_position_pct: float = _get_default("max_position_pct", 0.1)
    min_risk_per_trade: float = _get_default("min_risk_per_trade", 0.01)
    max_risk_per_trade: float = _get_default("max_risk_per_trade", 0.05)
    risk_sharpe_loss_factor: float = _get_default("risk_sharpe_loss_factor", 0.5)
    risk_sharpe_win_factor: float = _get_default("risk_sharpe_win_factor", 1.5)
    risk_vol_min: float = _get_default("risk_vol_min", 0.5)
    risk_vol_max: float = _get_default("risk_vol_max", 2.0)
    max_positions: int = _get_default("max_positions", 5)
    top_signals: int = _get_default(
        "top_signals", _get_default("max_positions", 5)
    )
    check_interval: float = _get_default("check_interval", 60.0)
    data_cleanup_interval: int = _get_default("data_cleanup_interval", 3600)
    base_probability_threshold: float = _get_default("base_probability_threshold", 0.6)
    trailing_stop_percentage: float = _get_default("trailing_stop_percentage", 1.0)
    trailing_stop_coeff: float = _get_default("trailing_stop_coeff", 1.0)
    retrain_threshold: float = _get_default("retrain_threshold", 0.1)
    forget_window: int = _get_default("forget_window", 259200)
    trailing_stop_multiplier: float = _get_default("trailing_stop_multiplier", 1.0)
    tp_multiplier: float = _get_default("tp_multiplier", 2.0)
    sl_multiplier: float = _get_default("sl_multiplier", 1.0)
    min_sharpe_ratio: float = _get_default("min_sharpe_ratio", 0.5)
    performance_window: int = _get_default("performance_window", 86400)
    min_data_length: int = _get_default("min_data_length", 1000)
    history_retention: int = _get_default("history_retention", 200)
    lstm_timesteps: int = _get_default("lstm_timesteps", 60)
    lstm_batch_size: int = _get_default("lstm_batch_size", 32)
    model_type: str = _get_default("model_type", "transformer")
    nn_framework: str = _get_default("nn_framework", "pytorch")
    prediction_target: str = _get_default("prediction_target", "direction")
    trading_fee: float = _get_default("trading_fee", 0.0)
    ema30_period: int = _get_default("ema30_period", 30)
    ema100_period: int = _get_default("ema100_period", 100)
    ema200_period: int = _get_default("ema200_period", 200)
    atr_period_default: int = _get_default("atr_period_default", 14)
    rsi_window: int = _get_default("rsi_window", 14)
    macd_window_slow: int = _get_default("macd_window_slow", 26)
    macd_window_fast: int = _get_default("macd_window_fast", 12)
    macd_window_sign: int = _get_default("macd_window_sign", 9)
    adx_window: int = _get_default("adx_window", 14)
    bollinger_window: int = _get_default("bollinger_window", 20)
    ulcer_window: int = _get_default("ulcer_window", 14)
    volume_profile_update_interval: int = _get_default(
        "volume_profile_update_interval", 300
    )
    funding_update_interval: int = _get_default("funding_update_interval", 300)
    oi_update_interval: int = _get_default("oi_update_interval", 300)
    cache_dir: str = _get_default("cache_dir", "/app/cache")
    log_dir: str = _get_default("log_dir", "/app/logs")
    ray_num_cpus: int = _get_default("ray_num_cpus", 2)
    n_splits: int = _get_default("n_splits", 3)
    optimization_interval: int = _get_default("optimization_interval", 7200)
    shap_cache_duration: int = _get_default("shap_cache_duration", 86400)
    volatility_threshold: float = _get_default("volatility_threshold", 0.02)
    ema_crossover_lookback: int = _get_default("ema_crossover_lookback", 7200)
    pullback_period: int = _get_default("pullback_period", 3600)
    pullback_volatility_coeff: float = _get_default("pullback_volatility_coeff", 1.0)
    retrain_interval: int = _get_default("retrain_interval", 86400)
    min_liquidity: int = _get_default("min_liquidity", 1000000)
    ws_queue_size: int = _get_default("ws_queue_size", 10000)
    ws_min_process_rate: int = _get_default("ws_min_process_rate", 1)
    disk_buffer_size: int = _get_default("disk_buffer_size", 10000)
    prediction_history_size: int = _get_default("prediction_history_size", 100)
    telegram_queue_size: int = _get_default("telegram_queue_size", 100)
    optuna_trials: int = _get_default("optuna_trials", 20)
    optimizer_method: str = _get_default("optimizer_method", "tpe")
    holdout_warning_ratio: float = _get_default("holdout_warning_ratio", 0.3)
    enable_grid_search: bool = _get_default("enable_grid_search", False)
    loss_streak_threshold: int = _get_default("loss_streak_threshold", 3)
    win_streak_threshold: int = _get_default("win_streak_threshold", 3)
    threshold_adjustment: float = _get_default("threshold_adjustment", 0.05)
    threshold_decay_rate: float = _get_default("threshold_decay_rate", 0.1)
    target_change_threshold: float = _get_default("target_change_threshold", 0.001)
    backtest_interval: int = _get_default("backtest_interval", 604800)
    rl_model: str = _get_default("rl_model", "PPO")
    rl_framework: str = _get_default("rl_framework", "stable_baselines3")
    rl_timesteps: int = _get_default("rl_timesteps", 10000)
    rl_use_imitation: bool = _get_default("rl_use_imitation", False)
    drawdown_penalty: float = _get_default("drawdown_penalty", 0.0)
    mlflow_tracking_uri: str = _get_default("mlflow_tracking_uri", "mlruns")
    mlflow_enabled: bool = _get_default("mlflow_enabled", False)
    use_strategy_optimizer: bool = _get_default("use_strategy_optimizer", False)
    portfolio_metric: str = _get_default("portfolio_metric", "sharpe")
    use_polars: bool = _get_default("use_polars", False)
    fine_tune_epochs: int = _get_default("fine_tune_epochs", 5)
    use_transfer_learning: bool = _get_default("use_transfer_learning", False)
    order_retry_attempts: int = _get_default("order_retry_attempts", 3)
    order_retry_delay: float = _get_default("order_retry_delay", 1.0)
    reversal_margin: float = _get_default("reversal_margin", 0.05)
    transformer_weight: float = _get_default("transformer_weight", 0.5)
    ema_weight: float = _get_default("ema_weight", 0.2)
    gpt_weight: float = _get_default("gpt_weight", 0.3)
    early_stopping_patience: int = _get_default("early_stopping_patience", 3)
    balance_key: Optional[str] = _get_default("balance_key", None)
    enable_notifications: bool = _get_default("enable_notifications", True)
    save_unsent_telegram: bool = _get_default("save_unsent_telegram", False)
    unsent_telegram_path: str = _get_default("unsent_telegram_path", "unsent_telegram.log")

    def __post_init__(self) -> None:
        if self.ws_subscription_batch_size is None:
            self.ws_subscription_batch_size = self.max_subscriptions_per_connection
        self._validate_types()
        if not 0 < self.max_position_pct <= 1:
            raise ValueError("max_position_pct must be between 0 and 1")

    @staticmethod
    def _isinstance(value: Any, typ: Any) -> bool:
        origin = get_origin(typ)
        if typ is float:
            return isinstance(value, (int, float))
        if origin is None:
            return isinstance(value, typ)
        if origin is Union:
            return any(BotConfig._isinstance(value, t) for t in get_args(typ))
        if origin is list:
            if not isinstance(value, list):
                return False
            subtype = get_args(typ)[0] if get_args(typ) else Any
            return all(BotConfig._isinstance(v, subtype) for v in value)
        return isinstance(value, origin)

    def _validate_types(self) -> None:
        type_hints = get_type_hints(BotConfig)
        for fdef in fields(self):
            val = getattr(self, fdef.name)
            expected = type_hints.get(fdef.name, fdef.type)
            if not self._isinstance(val, expected):
                raise ValueError(f"Invalid type for {fdef.name}")

    def __getitem__(self, key: str) -> Any:
        return getattr(self, key)

    def __setitem__(self, key: str, value: Any) -> None:
        setattr(self, key, value)

    def get(self, key: str, default: Any = None) -> Any:
        return getattr(self, key, default)

    def update(self, other: Dict[str, Any]) -> None:
        for k, v in other.items():
            setattr(self, k, v)

    def asdict(self) -> Dict[str, Any]:
        return asdict(self)


def _convert(value: str, typ: type, fallback: Any | None = None) -> Any:
    if typ is bool:
        lowered = value.lower()
        if lowered in {"1", "true", "yes", "on"}:
            return True
        if lowered in {"0", "false", "no", "off"}:
            return False
        logger.warning("Unknown boolean value %r", value)
        if fallback is not None:
            return fallback
        raise ValueError(f"Invalid boolean value: {value}")
    if typ is int:
        try:
            return int(value)
        except ValueError:
            logger.warning("Failed to convert %r to int", value)
            if fallback is not None:
                return fallback
            raise
    if typ is float:
        try:
            return float(value)
        except ValueError:
            logger.warning("Failed to convert %r to float", value)
            if fallback is not None:
                return fallback
            raise
    origin = get_origin(typ)
    if typ is list or origin is list:
        subtypes = get_args(typ)
        subtype = subtypes[0] if subtypes else str
        try:
            items = json.loads(value)
        except json.JSONDecodeError:
            items = [v.strip().strip("'\"") for v in value.split(",") if v.strip()]
        if not isinstance(items, list):
            items = [items]
        converted = []
        for item in items:
            try:
                converted.append(item if isinstance(item, subtype) else _convert(str(item), subtype))
            except TypeError:
                converted.append(item)
        return converted
    if fallback is not None:
        return fallback
    return value


def load_config(path: str = CONFIG_PATH) -> BotConfig:
    """Load configuration from JSON file and environment variables."""
    cfg: Dict[str, Any] = {}
    resolved_path = Path(path).resolve()
    allowed_dir = Path(CONFIG_PATH).resolve().parent
    if not resolved_path.is_relative_to(allowed_dir):
        raise ValueError(f"Path {resolved_path} is outside of {allowed_dir}")
    if resolved_path.exists():
        with open(resolved_path, "r", encoding="utf-8") as f:
            try:
                cfg.update(json.load(f))
            except json.JSONDecodeError as exc:
                logger.warning("Failed to decode %s: %s", resolved_path, exc)
                f.seek(0)
                content = f.read()
                end = content.rfind("}")
                if end != -1:
                    try:
                        cfg.update(json.loads(content[: end + 1]))
                    except json.JSONDecodeError:
                        pass
    type_hints = get_type_hints(BotConfig)
    for fdef in fields(BotConfig):
        env_val = os.getenv(fdef.name.upper())
        if env_val is not None:
            expected_type = type_hints.get(fdef.name, fdef.type)
            origin = get_origin(expected_type)
            if origin is Union and type(None) in get_args(expected_type):
                expected_type = next(
                    (t for t in get_args(expected_type) if t is not type(None)),
                    Any,
                )
            if fdef.default is not MISSING:
                fallback = fdef.default
            elif fdef.default_factory is not MISSING:
                fallback = fdef.default_factory()
            else:
                fallback = None
            try:
                cfg[fdef.name] = _convert(env_val, expected_type, fallback)
            except ValueError:
                expected_name = getattr(expected_type, "__name__", str(expected_type))
                logger.warning(
                    "Ignoring %s: expected value of type %s",
                    fdef.name.upper(),
                    expected_name,
                )
    return BotConfig(**cfg)<|MERGE_RESOLUTION|>--- conflicted
+++ resolved
@@ -16,10 +16,6 @@
 from dataclasses import MISSING, dataclass, field, fields, asdict
 from typing import Any, Dict, List, Optional, Union, get_args, get_origin, get_type_hints
 import threading
-<<<<<<< HEAD
-from bot.dotenv_utils import DOTENV_AVAILABLE, dotenv_values
-=======
->>>>>>> 2a3e0fd8
 
 logger = logging.getLogger(__name__)
 
@@ -83,18 +79,6 @@
         raise MissingEnvError(missing_keys)
 
 
-<<<<<<< HEAD
-_env = dotenv_values()
-if not DOTENV_AVAILABLE:
-    logger.debug("python-dotenv is not installed; .env overrides will be ignored")
-validate_env(
-=======
-_env = _load_env_file()
-OFFLINE_MODE = os.getenv("OFFLINE_MODE", _env.get("OFFLINE_MODE", "0")) == "1"
-
-try:
-    validate_env(
->>>>>>> 2a3e0fd8
     [
         "TELEGRAM_BOT_TOKEN",
         "TELEGRAM_CHAT_ID",
