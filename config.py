--- conflicted
+++ resolved
@@ -15,12 +15,6 @@
 import threading
 from dataclasses import MISSING, asdict, dataclass, field, fields
 from pathlib import Path
-<<<<<<< HEAD
-from typing import Any, Dict, List, Optional, TextIO, Union, get_args, get_origin, get_type_hints
-=======
-from types import UnionType
-from typing import Any, Union, get_args, get_origin, get_type_hints
->>>>>>> 06e481a3
 
 logger = logging.getLogger(__name__)
 
