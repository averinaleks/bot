"""Configuration loader for the trading bot.

This module defines the :class:`BotConfig` dataclass along with helpers to
load configuration values from ``config.json`` and environment variables.
"""

from __future__ import annotations

import builtins
import errno
import json
import logging
import os
import stat
import threading
from dataclasses import MISSING, asdict, dataclass, field, fields
from pathlib import Path
from types import UnionType
from typing import Any, Callable, TextIO, Union, cast, get_args, get_origin, get_type_hints

from bot.dotenv_utils import dotenv_values
from services.logging_utils import sanitize_log_value

logger = logging.getLogger(__name__)


DEFAULT_ENV_HINT = (
    " Run 'python run_bot.py --offline' or create a .env file with the required variables. "
    "(Запустите `python run_bot.py --offline` или создайте файл .env с обязательными переменными.)"
)


class MissingEnvError(Exception):
    """Raised when required environment variables are missing."""

    def __init__(self, missing_keys: list[str], *, hint: str | None = None):
        self.missing_keys = tuple(missing_keys)
<<<<<<< HEAD
        self.hint = hint or DEFAULT_ENV_HINT
=======
        self.hint = hint or (
            " Run 'python run_bot.py --offline' or create a .env file with the required"
            " variables. Запустите `python run_bot.py --offline` или создайте файл .env с"
            " обязательными переменными."
        )
>>>>>>> 9778f1e4
        message = (
            "Missing required environment variables: "
            + ", ".join(missing_keys)
            + "."
            + self.hint
        )
        super().__init__(message)


_env: dict[str, str] = {
    key: value
    for key, value in dotenv_values().items()
    if value is not None
}
_ORIGINAL_OPEN = builtins.open


def _get_bool_env(name: str, default: bool = False) -> bool:
    """Прочитать булево значение из переменных окружения и ``.env``."""

    raw = os.getenv(name) or _env.get(name)
    if raw is None:
        return default
    return raw.strip().lower() in {"1", "true", "yes", "on"}


def validate_env(required_keys: list[str]) -> None:
    """Ensure that required environment variables are present.

    Parameters
    ----------
    required_keys:
        List of environment variable names that must be defined. The check is
        skipped when ``TEST_MODE=1`` so tests can run without configuring the
        full environment.
    """

    if os.getenv("TEST_MODE") == "1":
        return

    missing_keys: list[str] = []
    for key in required_keys:
        if not (os.getenv(key) or _env.get(key)):
            missing_keys.append(key)

    hybrid_mode = _get_bool_env("HYBRID_MODE", False)
    if not OFFLINE_MODE and not hybrid_mode:
        has_openai_key = bool(os.getenv("OPENAI_API_KEY") or _env.get("OPENAI_API_KEY"))
        has_gpt_oss_api = bool(os.getenv("GPT_OSS_API") or _env.get("GPT_OSS_API"))
        if not (has_openai_key or has_gpt_oss_api):
            hint = (
<<<<<<< HEAD
                " Specify OPENAI_API_KEY or GPT_OSS_API (see README), or run 'python run_bot.py"
                " --offline'."
                " Укажите OPENAI_API_KEY или GPT_OSS_API (см. README), либо запустите `python"
                " run_bot.py --offline`."
=======
                " Provide OPENAI_API_KEY or GPT_OSS_API (see README), or run "
                "'python run_bot.py --offline'. Укажите OPENAI_API_KEY или GPT_OSS_API (см."
                " README), либо запустите `python run_bot.py --offline`."
>>>>>>> 9778f1e4
            )
            raise MissingEnvError(["OPENAI_API_KEY", "GPT_OSS_API"], hint=hint)

    if missing_keys:
        raise MissingEnvError(missing_keys)


OFFLINE_MODE = _get_bool_env("OFFLINE_MODE", False)

try:
    validate_env(
        [
            "TELEGRAM_BOT_TOKEN",
            "TELEGRAM_CHAT_ID",
            "TRADE_MANAGER_TOKEN",
            "TRADE_RISK_USD",
            "BYBIT_API_KEY",
            "BYBIT_API_SECRET",
        ]
    )
except MissingEnvError as exc:
    missing = ", ".join(exc.missing_keys)
    if OFFLINE_MODE:
        logger.warning(
            "OFFLINE_MODE=1: запуск офлайн-режима из-за отсутствующих переменных: %s",
            sanitize_log_value(missing),
        )
    else:
        logger.critical(
            "Не заданы обязательные переменные окружения: %s.%s",
            sanitize_log_value(missing),
            exc.hint,
        )
        raise

# Load defaults from config.json lazily
# Resolve the default configuration file. Test runs should always use the
# repository's bundled ``config.json`` regardless of any ``CONFIG_PATH`` value
# defined in the environment (for example via ``.env``).
_CONFIG_DIR = Path(__file__).resolve().parent
_DEFAULT_CONFIG_PATH = _CONFIG_DIR / "config.json"


def _is_within_directory(path: Path, directory: Path) -> bool:
    try:
        path.resolve(strict=False).relative_to(directory.resolve(strict=False))
    except ValueError:
        return False
    return True


def _resolve_config_path(raw: str | os.PathLike[str] | None) -> Path:
    """Return a configuration path with basic validation."""

    if raw is None:
        return _DEFAULT_CONFIG_PATH

    if raw == "":
        return _DEFAULT_CONFIG_PATH

    try:
        candidate = Path(raw)
    except TypeError:
        safe_raw = sanitize_log_value(repr(raw))
        logger.warning("Invalid CONFIG_PATH %s; falling back to default", safe_raw)
        return _DEFAULT_CONFIG_PATH

    if candidate.is_absolute():
        return candidate

    candidate = (_CONFIG_DIR / candidate).resolve(strict=False)

    if candidate.is_symlink():
        logger.warning(
            "CONFIG_PATH %s is a symlink; using default",
            sanitize_log_value(str(candidate)),
        )
        return _DEFAULT_CONFIG_PATH

    if not _is_within_directory(candidate, _CONFIG_DIR):
        logger.warning(
            "CONFIG_PATH %s escapes %s; using default",
            sanitize_log_value(str(candidate)),
            sanitize_log_value(str(_CONFIG_DIR)),
        )
        return _DEFAULT_CONFIG_PATH

    return candidate


_ENV_CONFIG_PATH = None if os.getenv("TEST_MODE") == "1" else os.getenv("CONFIG_PATH")
CONFIG_PATH = str(_resolve_config_path(_ENV_CONFIG_PATH))
# Cached defaults; populated on first load
DEFAULTS: dict[str, Any] | None = None
DEFAULTS_LOCK = threading.Lock()


def _fd_resolved_path(fd: int, original: Path) -> Path | None:
    """Best-effort resolution of *fd* to an absolute path."""

    fd_path = f"/proc/self/fd/{fd}"
    try:
        target = Path(os.readlink(fd_path))
    except OSError:
        try:
            return original.resolve(strict=True)
        except OSError:
            return None
    return target.resolve(strict=False)


def open_config_file(path: Path, *, allowed_root: Path | None = None) -> TextIO:
    """Open *path* for reading while preventing symlink and directory escape attacks."""

    inspected_path = Path(path)
    resolved_root: Path | None
    if allowed_root is None:
        resolved_root = _CONFIG_DIR.resolve(strict=False)
    else:
        try:
            resolved_root = Path(allowed_root).resolve(strict=False)
        except OSError as exc:
            safe_root = sanitize_log_value(str(allowed_root))
            raise RuntimeError(
                f"Unable to resolve allowed configuration root {safe_root}: {exc}"
            ) from exc
    try:
        if inspected_path.is_symlink():
            safe_path = sanitize_log_value(str(inspected_path))
            raise RuntimeError(f"Configuration file {safe_path} must not be a symlink")
    except OSError as exc:
        safe_path = sanitize_log_value(str(inspected_path))
        raise RuntimeError(
            f"Unable to inspect configuration file {safe_path}: {exc}"
        ) from exc

    flags = os.O_RDONLY | getattr(os, "O_CLOEXEC", 0) | getattr(os, "O_BINARY", 0)
    nofollow_flag = getattr(os, "O_NOFOLLOW", 0)
    use_nofollow = bool(nofollow_flag)
    if use_nofollow:
        flags |= nofollow_flag

    try:
        fd = os.open(inspected_path, flags)
    except OSError as exc:
        if use_nofollow and exc.errno in {errno.ELOOP, getattr(errno, "EMLINK", errno.ELOOP)}:
            safe_path = sanitize_log_value(str(inspected_path))
            raise RuntimeError(
                f"Refusing to open configuration symlink {safe_path}: {exc}"
            ) from exc
        raise
    try:
        info = os.fstat(fd)
        if not stat.S_ISREG(info.st_mode):
            raise RuntimeError(f"Configuration file {path} is not a regular file")

        actual = _fd_resolved_path(fd, inspected_path)
        if (
            resolved_root is not None
            and actual is not None
            and not _is_within_directory(actual, resolved_root)
        ):
            safe_actual = sanitize_log_value(str(actual))
            safe_root = sanitize_log_value(str(resolved_root))
            raise RuntimeError(f"Configuration file {safe_actual} escapes {safe_root}")

        return os.fdopen(fd, "r", encoding="utf-8")
    except Exception:
        os.close(fd)
        raise


class ConfigLoadError(Exception):
    """Raised when the default configuration cannot be loaded."""


def load_defaults() -> dict[str, Any]:
    """Load default configuration from CONFIG_PATH on first access."""
    global DEFAULTS
    with DEFAULTS_LOCK:
        if DEFAULTS is None:
            path = _resolve_config_path(CONFIG_PATH)
            opener: Callable[[Path], TextIO]
            if builtins.open is not _ORIGINAL_OPEN:
                opener = cast(Callable[[Path], TextIO], builtins.open)
            else:
                opener = open_config_file
            try:
                with opener(path) as handle:
                    DEFAULTS = json.load(handle)
            except FileNotFoundError as exc:
                if OFFLINE_MODE or os.getenv("TEST_MODE") == "1":
                    logger.warning(
                        "Failed to load %s: %s; using empty defaults in offline/test mode",
                        path,
                        exc,
                    )
                    DEFAULTS = {}
                else:
                    logger.error("Failed to load %s: %s", path, exc)
                    raise ConfigLoadError from exc
            except json.JSONDecodeError as exc:
                logger.error("Failed to load %s: %s", path, exc)
                raise ConfigLoadError from exc
            except OSError as exc:
                if OFFLINE_MODE or os.getenv("TEST_MODE") == "1":
                    logger.warning(
                        "Failed to load %s: %s; using empty defaults in offline/test mode",
                        path,
                        exc,
                    )
                    DEFAULTS = {}
                else:
                    logger.error("Failed to load %s: %s", path, exc)
                    raise ConfigLoadError from exc
    return DEFAULTS


def _get_default(key: str, fallback: Any) -> Any:
    defaults = load_defaults()
    return defaults.get(key, fallback)


@dataclass
class BotConfig:
    exchange: str = _get_default("exchange", "bybit")
    timeframe: str = _get_default("timeframe", "1m")
    secondary_timeframe: str = _get_default("secondary_timeframe", "2h")
    ws_url: str = _get_default("ws_url", "wss://stream.bybit.com/v5/public/linear")
    backup_ws_urls: list[str] = field(
        default_factory=lambda: _get_default(
            "backup_ws_urls", ["wss://stream.bybit.com/v5/public/linear"]
        )
    )
    max_concurrent_requests: int = _get_default("max_concurrent_requests", 10)
    max_volume_batch: int = _get_default("max_volume_batch", 50)
    history_batch_size: int = _get_default("history_batch_size", 10)
    max_symbols: int = _get_default("max_symbols", 50)
    max_subscriptions_per_connection: int = _get_default(
        "max_subscriptions_per_connection", 15
    )
    ws_subscription_batch_size: int | None = _get_default(
        "ws_subscription_batch_size", None
    )
    ws_rate_limit: int = _get_default("ws_rate_limit", 20)
    ws_reconnect_interval: int = _get_default("ws_reconnect_interval", 5)
    max_reconnect_attempts: int = _get_default("max_reconnect_attempts", 10)
    ws_inactivity_timeout: int = _get_default("ws_inactivity_timeout", 30)
    latency_log_interval: int = _get_default("latency_log_interval", 3600)
    load_threshold: float = _get_default("load_threshold", 0.8)
    leverage: int = _get_default("leverage", 10)
    max_position_pct: float = _get_default("max_position_pct", 0.1)
    min_risk_per_trade: float = _get_default("min_risk_per_trade", 0.01)
    max_risk_per_trade: float = _get_default("max_risk_per_trade", 0.05)
    risk_sharpe_loss_factor: float = _get_default("risk_sharpe_loss_factor", 0.5)
    risk_sharpe_win_factor: float = _get_default("risk_sharpe_win_factor", 1.5)
    risk_vol_min: float = _get_default("risk_vol_min", 0.5)
    risk_vol_max: float = _get_default("risk_vol_max", 2.0)
    max_positions: int = _get_default("max_positions", 5)
    top_signals: int = _get_default(
        "top_signals", _get_default("max_positions", 5)
    )
    check_interval: float = _get_default("check_interval", 60.0)
    data_cleanup_interval: int = _get_default("data_cleanup_interval", 3600)
    base_probability_threshold: float = _get_default("base_probability_threshold", 0.6)
    trailing_stop_percentage: float = _get_default("trailing_stop_percentage", 1.0)
    trailing_stop_coeff: float = _get_default("trailing_stop_coeff", 1.0)
    retrain_threshold: float = _get_default("retrain_threshold", 0.1)
    forget_window: int = _get_default("forget_window", 259200)
    trailing_stop_multiplier: float = _get_default("trailing_stop_multiplier", 1.0)
    tp_multiplier: float = _get_default("tp_multiplier", 2.0)
    sl_multiplier: float = _get_default("sl_multiplier", 1.0)
    min_sharpe_ratio: float = _get_default("min_sharpe_ratio", 0.5)
    performance_window: int = _get_default("performance_window", 86400)
    min_data_length: int = _get_default("min_data_length", 1000)
    history_retention: int = _get_default("history_retention", 200)
    lstm_timesteps: int = _get_default("lstm_timesteps", 60)
    lstm_batch_size: int = _get_default("lstm_batch_size", 32)
    model_type: str = _get_default("model_type", "transformer")
    nn_framework: str = _get_default("nn_framework", "pytorch")
    prediction_target: str = _get_default("prediction_target", "direction")
    trading_fee: float = _get_default("trading_fee", 0.0)
    ema30_period: int = _get_default("ema30_period", 30)
    ema100_period: int = _get_default("ema100_period", 100)
    ema200_period: int = _get_default("ema200_period", 200)
    atr_period_default: int = _get_default("atr_period_default", 14)
    rsi_window: int = _get_default("rsi_window", 14)
    macd_window_slow: int = _get_default("macd_window_slow", 26)
    macd_window_fast: int = _get_default("macd_window_fast", 12)
    macd_window_sign: int = _get_default("macd_window_sign", 9)
    adx_window: int = _get_default("adx_window", 14)
    bollinger_window: int = _get_default("bollinger_window", 20)
    ulcer_window: int = _get_default("ulcer_window", 14)
    volume_profile_update_interval: int = _get_default(
        "volume_profile_update_interval", 300
    )
    funding_update_interval: int = _get_default("funding_update_interval", 300)
    oi_update_interval: int = _get_default("oi_update_interval", 300)
    cache_dir: str = _get_default("cache_dir", "/app/cache")
    log_dir: str = _get_default("log_dir", "/app/logs")
    ray_num_cpus: int = _get_default("ray_num_cpus", 2)
    n_splits: int = _get_default("n_splits", 3)
    optimization_interval: int = _get_default("optimization_interval", 7200)
    shap_cache_duration: int = _get_default("shap_cache_duration", 86400)
    volatility_threshold: float = _get_default("volatility_threshold", 0.02)
    ema_crossover_lookback: int = _get_default("ema_crossover_lookback", 7200)
    pullback_period: int = _get_default("pullback_period", 3600)
    pullback_volatility_coeff: float = _get_default("pullback_volatility_coeff", 1.0)
    retrain_interval: int = _get_default("retrain_interval", 86400)
    min_liquidity: int = _get_default("min_liquidity", 1000000)
    ws_queue_size: int = _get_default("ws_queue_size", 10000)
    ws_min_process_rate: int = _get_default("ws_min_process_rate", 1)
    disk_buffer_size: int = _get_default("disk_buffer_size", 10000)
    prediction_history_size: int = _get_default("prediction_history_size", 100)
    telegram_queue_size: int = _get_default("telegram_queue_size", 100)
    optuna_trials: int = _get_default("optuna_trials", 20)
    optimizer_method: str = _get_default("optimizer_method", "tpe")
    holdout_warning_ratio: float = _get_default("holdout_warning_ratio", 0.3)
    enable_grid_search: bool = _get_default("enable_grid_search", False)
    loss_streak_threshold: int = _get_default("loss_streak_threshold", 3)
    win_streak_threshold: int = _get_default("win_streak_threshold", 3)
    threshold_adjustment: float = _get_default("threshold_adjustment", 0.05)
    threshold_decay_rate: float = _get_default("threshold_decay_rate", 0.1)
    target_change_threshold: float = _get_default("target_change_threshold", 0.001)
    backtest_interval: int = _get_default("backtest_interval", 604800)
    rl_model: str = _get_default("rl_model", "PPO")
    rl_framework: str = _get_default("rl_framework", "stable_baselines3")
    rl_timesteps: int = _get_default("rl_timesteps", 10000)
    rl_use_imitation: bool = _get_default("rl_use_imitation", False)
    drawdown_penalty: float = _get_default("drawdown_penalty", 0.0)
    mlflow_tracking_uri: str = _get_default("mlflow_tracking_uri", "mlruns")
    mlflow_enabled: bool = _get_default("mlflow_enabled", False)
    use_strategy_optimizer: bool = _get_default("use_strategy_optimizer", False)
    portfolio_metric: str = _get_default("portfolio_metric", "sharpe")
    use_polars: bool = _get_default("use_polars", False)
    fine_tune_epochs: int = _get_default("fine_tune_epochs", 5)
    use_transfer_learning: bool = _get_default("use_transfer_learning", False)
    order_retry_attempts: int = _get_default("order_retry_attempts", 3)
    order_retry_delay: float = _get_default("order_retry_delay", 1.0)
    reversal_margin: float = _get_default("reversal_margin", 0.05)
    transformer_weight: float = _get_default("transformer_weight", 0.5)
    ema_weight: float = _get_default("ema_weight", 0.2)
    gpt_weight: float = _get_default("gpt_weight", 0.3)
    early_stopping_patience: int = _get_default("early_stopping_patience", 3)
    balance_key: str | None = _get_default("balance_key", None)
    enable_notifications: bool = _get_default("enable_notifications", True)
    save_unsent_telegram: bool = _get_default("save_unsent_telegram", False)
    unsent_telegram_path: str = _get_default("unsent_telegram_path", "unsent_telegram.log")
    service_factories: dict[str, str] = field(
        default_factory=lambda: dict(_get_default("service_factories", {}))
    )

    def __post_init__(self) -> None:
        if self.ws_subscription_batch_size is None:
            self.ws_subscription_batch_size = self.max_subscriptions_per_connection
        self._validate_types()
        if not 0 < self.max_position_pct <= 1:
            raise ValueError("max_position_pct must be between 0 and 1")

    @staticmethod
    def _isinstance(value: Any, typ: Any) -> bool:
        origin = get_origin(typ)
        if typ is float:
            return isinstance(value, (int, float))
        if origin is None:
            return isinstance(value, typ)
        if origin in {Union, UnionType}:
            return any(BotConfig._isinstance(value, t) for t in get_args(typ))
        if origin is list:
            if not isinstance(value, list):
                return False
            subtype = get_args(typ)[0] if get_args(typ) else Any
            return all(BotConfig._isinstance(v, subtype) for v in value)
        return isinstance(value, origin)

    def _validate_types(self) -> None:
        type_hints = get_type_hints(BotConfig, globalns=globals(), localns=locals())
        for fdef in fields(self):
            val = getattr(self, fdef.name)
            expected = type_hints.get(fdef.name, fdef.type)
            if not self._isinstance(val, expected):
                raise ValueError(f"Invalid type for {fdef.name}")

    def __getitem__(self, key: str) -> Any:
        return getattr(self, key)

    def __setitem__(self, key: str, value: Any) -> None:
        setattr(self, key, value)

    def get(self, key: str, default: Any = None) -> Any:
        return getattr(self, key, default)

    def update(self, other: dict[str, Any]) -> None:
        for k, v in other.items():
            setattr(self, k, v)

    def asdict(self) -> dict[str, Any]:
        return asdict(self)


def _convert(value: str, typ: type, fallback: Any | None = None) -> Any:
    if typ is bool:
        lowered = value.lower()
        if lowered in {"1", "true", "yes", "on"}:
            return True
        if lowered in {"0", "false", "no", "off"}:
            return False
        logger.warning(
            "Unknown boolean value %r",
            sanitize_log_value(value),
        )
        if fallback is not None:
            return fallback
        raise ValueError(f"Invalid boolean value: {value}")
    if typ is int:
        try:
            return int(value)
        except ValueError:
            logger.warning(
                "Failed to convert %r to int",
                sanitize_log_value(value),
            )
            if fallback is not None:
                return fallback
            raise
    if typ is float:
        try:
            return float(value)
        except ValueError:
            logger.warning(
                "Failed to convert %r to float",
                sanitize_log_value(value),
            )
            if fallback is not None:
                return fallback
            raise
    origin = get_origin(typ)
    if typ is list or origin is list:
        subtypes = get_args(typ)
        subtype = subtypes[0] if subtypes else str
        try:
            items = json.loads(value)
        except json.JSONDecodeError:
            items = [v.strip().strip("'\"") for v in value.split(",") if v.strip()]
        if not isinstance(items, list):
            items = [items]
        converted = []
        for item in items:
            try:
                converted.append(item if isinstance(item, subtype) else _convert(str(item), subtype))
            except TypeError:
                converted.append(item)
        return converted
    if fallback is not None:
        return fallback
    return value


def load_config(path: str = CONFIG_PATH) -> BotConfig:
    """Load configuration from JSON file and environment variables."""
    cfg: dict[str, Any] = {}
    candidate = Path(path)
    if candidate.is_absolute():
        try:
            resolved_candidate = candidate.resolve(strict=False)
        except OSError as exc:
            safe_path = sanitize_log_value(str(candidate))
            raise ValueError(
                f"Unable to resolve configuration path {safe_path}: {exc}"
            ) from exc
        allowed_root = resolved_candidate.parent
    else:
        candidate = _CONFIG_DIR / candidate
        try:
            resolved_candidate = candidate.resolve(strict=False)
        except OSError as exc:
            safe_path = sanitize_log_value(str(candidate))
            raise ValueError(
                f"Unable to resolve configuration path {safe_path}: {exc}"
            ) from exc
        allowed_root = _CONFIG_DIR.resolve(strict=False)
        if not _is_within_directory(resolved_candidate, allowed_root):
            safe_candidate = sanitize_log_value(str(resolved_candidate))
            safe_root = sanitize_log_value(str(allowed_root))
            raise ValueError(f"Path {safe_candidate} escapes {safe_root}")

    try:
        with open_config_file(candidate, allowed_root=allowed_root) as handle:
            try:
                cfg.update(json.load(handle))
            except json.JSONDecodeError as exc:
                logger.warning(
                    "Failed to decode %s: %s",
                    sanitize_log_value(str(candidate)),
                    sanitize_log_value(str(exc)),
                )
                handle.seek(0)
                content = handle.read()
                end = content.rfind("}")
                if end != -1:
                    try:
                        cfg.update(json.loads(content[: end + 1]))
                    except json.JSONDecodeError as fallback_exc:
                        logger.warning(
                            "Failed to recover configuration from %s: %s",
                            sanitize_log_value(str(candidate)),
                            sanitize_log_value(str(fallback_exc)),
                        )
    except FileNotFoundError:
        pass
    type_hints = get_type_hints(BotConfig)
    for fdef in fields(BotConfig):
        env_val = os.getenv(fdef.name.upper())
        if env_val is not None:
            expected_type = type_hints.get(fdef.name, fdef.type)
            origin = get_origin(expected_type)
            if origin is Union and type(None) in get_args(expected_type):
                expected_type = next(
                    (t for t in get_args(expected_type) if t is not type(None)),
                    Any,
                )
            if fdef.default is not MISSING:
                fallback = fdef.default
            elif fdef.default_factory is not MISSING:
                fallback = fdef.default_factory()
            else:
                fallback = None
            try:
                cfg[fdef.name] = _convert(env_val, expected_type, fallback)
            except ValueError:
                expected_name = getattr(expected_type, "__name__", str(expected_type))
                logger.warning(
                    "Ignoring %s: expected value of type %s",
                    fdef.name.upper(),
                    expected_name,
                )
    return BotConfig(**cfg)<|MERGE_RESOLUTION|>--- conflicted
+++ resolved
@@ -35,15 +35,6 @@
 
     def __init__(self, missing_keys: list[str], *, hint: str | None = None):
         self.missing_keys = tuple(missing_keys)
-<<<<<<< HEAD
-        self.hint = hint or DEFAULT_ENV_HINT
-=======
-        self.hint = hint or (
-            " Run 'python run_bot.py --offline' or create a .env file with the required"
-            " variables. Запустите `python run_bot.py --offline` или создайте файл .env с"
-            " обязательными переменными."
-        )
->>>>>>> 9778f1e4
         message = (
             "Missing required environment variables: "
             + ", ".join(missing_keys)
@@ -95,16 +86,6 @@
         has_gpt_oss_api = bool(os.getenv("GPT_OSS_API") or _env.get("GPT_OSS_API"))
         if not (has_openai_key or has_gpt_oss_api):
             hint = (
-<<<<<<< HEAD
-                " Specify OPENAI_API_KEY or GPT_OSS_API (see README), or run 'python run_bot.py"
-                " --offline'."
-                " Укажите OPENAI_API_KEY или GPT_OSS_API (см. README), либо запустите `python"
-                " run_bot.py --offline`."
-=======
-                " Provide OPENAI_API_KEY or GPT_OSS_API (see README), or run "
-                "'python run_bot.py --offline'. Укажите OPENAI_API_KEY или GPT_OSS_API (см."
-                " README), либо запустите `python run_bot.py --offline`."
->>>>>>> 9778f1e4
             )
             raise MissingEnvError(["OPENAI_API_KEY", "GPT_OSS_API"], hint=hint)
 
