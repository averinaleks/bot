from __future__ import annotations

import json as _json
import logging
from http.server import BaseHTTPRequestHandler, HTTPServer
from types import TracebackType
from typing import Any, Callable, Dict, Iterable, Optional, Tuple, Type
from urllib.parse import unquote

_current_request: _Request | None = None


class _Request:
    def __init__(
        self,
        json_data: Any,
        raw_data: bytes | None = None,
        method: str = "",
        path: str = "",
        headers: Optional[Dict[str, str]] | None = None,
    ) -> None:
        self._json = json_data
        self._raw = raw_data
        self.method = method
        self.path = path
        self.headers: Dict[str, str] = headers or {}

    def get_json(self, force: bool = False) -> Any:
        if self._json is not None:
            return self._json
        if not force or self._raw is None:
            return None
        try:
            self._json = _json.loads(self._raw.decode())
        except Exception:
            return None
        return self._json


class _RequestProxy:
    def __getattr__(self, name: str) -> Any:
        if _current_request is None:
            raise RuntimeError("No request context")
        return getattr(_current_request, name)


request = _RequestProxy()


class Response:
    def __init__(self, data: Any = None, status: int = 200,
                 headers: Optional[Dict[str, str]] = None) -> None:
        self.status_code = status
        self.headers: Dict[str, str] = {"Content-Type": "application/json"}
        if headers:
            self.headers.update(headers)
        self._json = None
        if isinstance(data, (dict, list)):
            self._json = data
            self.data = _json.dumps(data).encode()
        elif isinstance(data, bytes):
            self.data = data
            try:
                self._json = _json.loads(data.decode())
            except Exception:
                pass
        elif isinstance(data, str):
            self.data = data.encode()
            try:
                self._json = _json.loads(data)
            except Exception:
                pass
        elif data is None:
            self.data = b""
        else:
            self.data = str(data).encode()

    def get_json(self) -> Any:
        return self._json

    @property
    def json(self) -> Any:
        return self._json


def jsonify(obj: Any) -> Response:
    return Response(obj)


class Flask:
    def __init__(self, name: str) -> None:
        self.name = name
        self.config: Dict[str, Any] = {}
        self._routes: list[Tuple[str, Callable[..., Any]]] = []
        self._before_request: list[Callable[[], None]] = []
        self._before_first: list[Callable[[], None]] = []
        self._teardown: list[Callable[[BaseException | None], None]] = []
        self._error_handlers: Dict[int | Type[Exception], Callable[..., Any]] = {}
        self.logger = logging.getLogger(name)
        self._first_done = False

    def route(
        self, rule: str, methods: Iterable[str] | None = None
    ) -> Callable[[Callable[..., Any]], Callable[..., Any]]:
        def decorator(func: Callable[..., Any]) -> Callable[..., Any]:
            self._routes.append((rule, func))
            return func

        return decorator

<<<<<<< HEAD
    def errorhandler(self, code: int | Type[Exception]) -> Callable[[Callable[..., Any]], Callable[..., Any]]:
        """Register a handler for a given error code or exception type."""

=======
    def errorhandler(
        self, code: int | Type[Exception]
    ) -> Callable[[Callable[..., Any]], Callable[..., Any]]:
>>>>>>> ea3d20b4
        def decorator(func: Callable[..., Any]) -> Callable[..., Any]:
            self._error_handlers[code] = func
            return func

        return decorator

    def before_request(self, func: Callable[[], None]) -> Callable[[], None]:
        self._before_request.append(func)
        return func

    def before_first_request(self, func: Callable[[], None]) -> Callable[[], None]:
        self._before_first.append(func)
        return func

    def teardown_appcontext(self, func: Callable[[BaseException | None], None]) -> Callable[[BaseException | None], None]:
        self._teardown.append(func)
        return func

    def _find_handler(self, path: str) -> Tuple[Callable[..., Any] | None, Dict[str, str]]:
        for rule, func in self._routes:
            if rule == path:
                return func, {}
            if "<" in rule:
                prefix, var = rule.split("<", 1)
                var = var.rstrip(">")
                if path.startswith(prefix):
                    return func, {var: unquote(path[len(prefix):])}
        return None, {}

    def _dispatch(
        self,
        path: str,
        json_data: Any,
        raw: bytes | None,
        method: str = "GET",
        headers: Optional[Dict[str, str]] = None,
    ) -> Response:
        global _current_request
        handler, kwargs = self._find_handler(path)
        if handler is None:
            return Response({"error": "not found"}, status=404)
        _current_request = _Request(json_data, raw, method, path, headers)
        status = 200
        try:
            for func in self._before_request:
                func()
            rv = handler(**kwargs)
        except Exception as exc:  # pragma: no cover - minimal error handling
            handler_func: Callable[..., Any] | None = None
            for key, func in self._error_handlers.items():
                if isinstance(key, int):
                    continue
                if isinstance(exc, key):
                    handler_func = func
                    break
            if handler_func is None:
                handler_func = self._error_handlers.get(type(exc)) or self._error_handlers.get(Exception)
            if handler_func is None:
                raise
            rv = handler_func(exc)
        finally:
            _current_request = None
        if isinstance(rv, tuple):
            rv, status = rv
        if isinstance(rv, Response):
            rv.status_code = status
            return rv
        return Response(rv, status=status)

    def test_client(self) -> Any:
        app = self

        class _Client:
            def __enter__(self) -> "_Client":
                return self

            def __exit__(
                self,
                exc_type: Type[BaseException] | None,
                exc: BaseException | None,
                tb: TracebackType | None,
            ) -> None:
                for func in app._teardown:
                    func(None)

            def _prep_first(self) -> None:
                if not app._first_done:
                    for func in app._before_first:
                        func()
                    app._first_done = True

            def get(self, path: str, headers: Optional[Dict[str, str]] = None) -> Response:
                self._prep_first()
                return app._dispatch(path, None, None, "GET", headers)

            def post(
                self,
                path: str,
                json: Any | None = None,
                data: Any | None = None,
                content: bytes | None = None,
                headers: Optional[Dict[str, str]] = None,
            ) -> Response:
                self._prep_first()
                raw = b""
                jdata = None
                if json is not None:
                    jdata = json
                    raw = json_dump_bytes(json)
                elif content is not None:
                    raw = content
                    try:
                        jdata = _json.loads(content)
                    except Exception:
                        jdata = None
                elif data is not None:
                    raw = data if isinstance(data, bytes) else str(data).encode()
                    try:
                        jdata = _json.loads(raw)
                    except Exception:
                        jdata = None
                return app._dispatch(path, jdata, raw, "POST", headers)

        return _Client()

    def run(self, host: str = "127.0.0.1", port: int = 5000) -> None:
        app = self

        class Handler(BaseHTTPRequestHandler):
            def log_message(self, *args: Any) -> None:
                pass

            def _call(self, method: str) -> None:
                if not app._first_done:
                    for func in app._before_first:
                        func()
                    app._first_done = True
                length = self.headers.get("Content-Length")
                raw = b""
                if length:
                    raw = self.rfile.read(int(length))
                elif self.headers.get("Transfer-Encoding", "").lower() == "chunked":
                    while True:
                        line = self.rfile.readline().strip()
                        if not line:
                            continue
                        size = int(line, 16)
                        if size == 0:
                            break
                        raw += self.rfile.read(size)
                        self.rfile.readline()
                try:
                    jdata = _json.loads(raw) if raw else None
                except Exception:
                    jdata = None
                resp = app._dispatch(self.path, jdata, raw, method, dict(self.headers))
                self.send_response(resp.status_code)
                for k, v in resp.headers.items():
                    self.send_header(k, v)
                self.end_headers()
                self.wfile.write(resp.data)

            def do_GET(self) -> None:
                self._call("GET")

            def do_POST(self) -> None:
                self._call("POST")

        httpd = HTTPServer((host, port), Handler)
        try:
            httpd.serve_forever()
        finally:
            httpd.server_close()


def json_dump_bytes(obj: Any) -> bytes:
    return _json.dumps(obj).encode()


__all__ = ["Flask", "jsonify", "request", "Response"]<|MERGE_RESOLUTION|>--- conflicted
+++ resolved
@@ -108,15 +108,6 @@
 
         return decorator
 
-<<<<<<< HEAD
-    def errorhandler(self, code: int | Type[Exception]) -> Callable[[Callable[..., Any]], Callable[..., Any]]:
-        """Register a handler for a given error code or exception type."""
-
-=======
-    def errorhandler(
-        self, code: int | Type[Exception]
-    ) -> Callable[[Callable[..., Any]], Callable[..., Any]]:
->>>>>>> ea3d20b4
         def decorator(func: Callable[..., Any]) -> Callable[..., Any]:
             self._error_handlers[code] = func
             return func
