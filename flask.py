from __future__ import annotations

from http.server import BaseHTTPRequestHandler, HTTPServer
from urllib.parse import unquote

_current_request: _Request | None = None


class _Request:
    def __init__(
        self,
        json_data: Any,
        raw_data: bytes | None = None,
        method: str = "",
        path: str = "",
        headers: Optional[Dict[str, str]] | None = None,
    ) -> None:
        self._json = json_data
        self._raw = raw_data
        self.method = method
        self.path = path
        self.headers: Dict[str, str] = headers or {}

    def get_json(self, force: bool = False) -> Any:
        if self._json is not None:
            return self._json
        if not force or self._raw is None:
            return None
        try:
            self._json = _json.loads(self._raw.decode())
        except Exception:
            return None
        return self._json


class _RequestProxy:
    def __getattr__(self, name: str) -> Any:
        if _current_request is None:
            raise RuntimeError("No request context")
        return getattr(_current_request, name)


request = _RequestProxy()


class Response:
    def __init__(self, data: Any = None, status: int = 200,
                 headers: Optional[Dict[str, str]] = None) -> None:
        self.status_code = status
        self.headers: Dict[str, str] = {"Content-Type": "application/json"}
        if headers:
            self.headers.update(headers)
        self._json = None
        if isinstance(data, (dict, list)):
            self._json = data
            self.data = _json.dumps(data).encode()
        elif isinstance(data, bytes):
            self.data = data
            try:
                self._json = _json.loads(data.decode())
            except Exception:
                pass
        elif isinstance(data, str):
            self.data = data.encode()
            try:
                self._json = _json.loads(data)
            except Exception:
                pass
        elif data is None:
            self.data = b""
        else:
            self.data = str(data).encode()

    def get_json(self) -> Any:
        return self._json

    @property
    def json(self) -> Any:
        return self._json


def jsonify(obj: Any) -> Response:
    return Response(obj)


class Flask:
    def __init__(self, name: str) -> None:
        self.name = name
        self.config: Dict[str, Any] = {}
        self._routes: list[Tuple[str, Callable[..., Any]]] = []
        self._before_request: list[Callable[[], None]] = []
        self._before_first: list[Callable[[], None]] = []
        self._teardown: list[Callable[[BaseException | None], None]] = []
<<<<<<< HEAD
        self._error_handlers: Dict[Any, Callable[[Any], Any]] = {}
=======
        # Registered error handlers keyed by status code.
        self._error_handlers: Dict[int, Callable[[Any], Any]] = {}
>>>>>>> 6f6bfcf1
        self._first_done = False

    def route(self, rule: str, methods: Iterable[str] | None = None) -> Callable:
        def decorator(func: Callable[..., Any]) -> Callable[..., Any]:
            self._routes.append((rule, func))
            return func
        return decorator

    def errorhandler(self, code: int) -> Callable[[Callable[..., Any]], Callable[..., Any]]:
        """Register a simple error handler for a given HTTP status code."""

        def decorator(func: Callable[..., Any]) -> Callable[..., Any]:
            self._error_handlers[code] = func
            return func

        return decorator

    def before_request(self, func: Callable[[], None]) -> Callable[[], None]:
        self._before_request.append(func)
        return func

    def before_first_request(self, func: Callable[[], None]) -> Callable[[], None]:
        self._before_first.append(func)
        return func

    def teardown_appcontext(self, func: Callable[[BaseException | None], None]) -> Callable[[BaseException | None], None]:
        self._teardown.append(func)
        return func

<<<<<<< HEAD
    def errorhandler(self, code: Any) -> Callable[[Callable[..., Any]], Callable[..., Any]]:
        def decorator(func: Callable[..., Any]) -> Callable[..., Any]:
            self._error_handlers[code] = func
=======
>>>>>>> 6f6bfcf1
            return func
        return decorator

    def _find_handler(self, path: str) -> Tuple[Callable[..., Any] | None, Dict[str, str]]:
        for rule, func in self._routes:
            if rule == path:
                return func, {}
            if "<" in rule:
                prefix, var = rule.split("<", 1)
                var = var.rstrip(">")
                if path.startswith(prefix):
                    return func, {var: unquote(path[len(prefix):])}
        return None, {}

    def _dispatch(
        self,
        path: str,
        json_data: Any,
        raw: bytes | None,
        method: str = "GET",
        headers: Optional[Dict[str, str]] = None,
    ) -> Response:
        global _current_request
        handler, kwargs = self._find_handler(path)
        if handler is None:
            return Response({"error": "not found"}, status=404)
        _current_request = _Request(json_data, raw, method, path, headers)
        try:
            for func in self._before_request:
                func()
            rv = handler(**kwargs)
        except Exception as exc:
            else:
                raise
        finally:
            _current_request = None
        status = 200
        if isinstance(rv, tuple):
            rv, status = rv
        if isinstance(rv, Response):
            rv.status_code = status
            return rv
        return Response(rv, status=status)

    def test_client(self):
        app = self

        class _Client:
            def __enter__(self) -> "_Client":
                return self

            def __exit__(self, exc_type, exc, tb) -> None:
                for func in app._teardown:
                    func(None)

            def _prep_first(self) -> None:
                if not app._first_done:
                    for func in app._before_first:
                        func()
                    app._first_done = True

            def get(self, path: str, headers: Optional[Dict[str, str]] = None) -> Response:
                self._prep_first()
                return app._dispatch(path, None, None, "GET", headers)

            def post(
                self,
                path: str,
                json: Any | None = None,
                data: Any | None = None,
                content: bytes | None = None,
                headers: Optional[Dict[str, str]] = None,
            ) -> Response:
                self._prep_first()
                raw = b""
                jdata = None
                if json is not None:
                    jdata = json
                    raw = json_dump_bytes(json)
                elif content is not None:
                    raw = content
                    try:
                        jdata = _json.loads(content)
                    except Exception:
                        jdata = None
                elif data is not None:
                    raw = data if isinstance(data, bytes) else str(data).encode()
                    try:
                        jdata = _json.loads(raw)
                    except Exception:
                        jdata = None
                return app._dispatch(path, jdata, raw, "POST", headers)

        return _Client()

    def run(self, host: str = "127.0.0.1", port: int = 5000) -> None:
        app = self

        class Handler(BaseHTTPRequestHandler):
            def log_message(self, *args) -> None:
                pass

            def _call(self, method: str) -> None:
                if not app._first_done:
                    for func in app._before_first:
                        func()
                    app._first_done = True
                length = self.headers.get("Content-Length")
                raw = b""
                if length:
                    raw = self.rfile.read(int(length))
                elif self.headers.get("Transfer-Encoding", "").lower() == "chunked":
                    while True:
                        line = self.rfile.readline().strip()
                        if not line:
                            continue
                        size = int(line, 16)
                        if size == 0:
                            break
                        raw += self.rfile.read(size)
                        self.rfile.readline()
                try:
                    jdata = _json.loads(raw) if raw else None
                except Exception:
                    jdata = None
                resp = app._dispatch(self.path, jdata, raw, method, dict(self.headers))
                self.send_response(resp.status_code)
                for k, v in resp.headers.items():
                    self.send_header(k, v)
                self.end_headers()
                self.wfile.write(resp.data)

            do_GET = lambda self: self._call("GET")  # type: ignore
            do_POST = lambda self: self._call("POST")  # type: ignore

        httpd = HTTPServer((host, port), Handler)
        try:
            httpd.serve_forever()
        finally:
            httpd.server_close()


def json_dump_bytes(obj: Any) -> bytes:
    return _json.dumps(obj).encode()


__all__ = ["Flask", "jsonify", "request", "Response"]<|MERGE_RESOLUTION|>--- conflicted
+++ resolved
@@ -91,12 +91,6 @@
         self._before_request: list[Callable[[], None]] = []
         self._before_first: list[Callable[[], None]] = []
         self._teardown: list[Callable[[BaseException | None], None]] = []
-<<<<<<< HEAD
-        self._error_handlers: Dict[Any, Callable[[Any], Any]] = {}
-=======
-        # Registered error handlers keyed by status code.
-        self._error_handlers: Dict[int, Callable[[Any], Any]] = {}
->>>>>>> 6f6bfcf1
         self._first_done = False
 
     def route(self, rule: str, methods: Iterable[str] | None = None) -> Callable:
@@ -126,12 +120,6 @@
         self._teardown.append(func)
         return func
 
-<<<<<<< HEAD
-    def errorhandler(self, code: Any) -> Callable[[Callable[..., Any]], Callable[..., Any]]:
-        def decorator(func: Callable[..., Any]) -> Callable[..., Any]:
-            self._error_handlers[code] = func
-=======
->>>>>>> 6f6bfcf1
             return func
         return decorator
 
