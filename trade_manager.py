"""Trading engine for executing and managing positions.

This module coordinates order placement, risk management and Telegram
notifications while interacting with the :class:`ModelBuilder` and exchange.
"""

import asyncio
import atexit
import signal
import os
import sys
import types
import json
import logging
import aiohttp
import ipaddress

try:  # pragma: no cover - optional dependency
    import pandas as pd  # type: ignore
except ImportError as exc:  # noqa: W0703 - allow missing pandas
    logging.getLogger(__name__).warning("pandas import failed: %s", exc)
    pd = types.ModuleType("pandas")
    pd.DataFrame = dict
    pd.Series = list
    pd.MultiIndex = types.SimpleNamespace(from_arrays=lambda *a, **k: [])

import numpy as np  # type: ignore

if os.getenv("TEST_MODE") == "1":
    ray = types.ModuleType("ray")

    class _RayRemoteFunction:
        def __init__(self, func):
            self._function = func

        def remote(self, *args, **kwargs):
            return self._function(*args, **kwargs)

        def options(self, *args, **kwargs):
            return self

    def _ray_remote(func=None, **_kwargs):
        if func is None:
            def wrapper(f):
                return _RayRemoteFunction(f)
            return wrapper
        return _RayRemoteFunction(func)

    ray.remote = _ray_remote
    ray.get = lambda x: x
    ray.init = lambda *a, **k: None
    ray.is_initialized = lambda: False
    httpx_mod = types.ModuleType("httpx")
    httpx_mod.HTTPError = Exception
    sys.modules.setdefault("httpx", httpx_mod)
    pybit_mod = types.ModuleType("pybit")
    ut_mod = types.ModuleType("unified_trading")
    ut_mod.HTTP = object
    pybit_mod.unified_trading = ut_mod
    sys.modules.setdefault("pybit", pybit_mod)
    sys.modules.setdefault("pybit.unified_trading", ut_mod)
    a2wsgi_mod = types.ModuleType("a2wsgi")
    a2wsgi_mod.WSGIMiddleware = lambda app: app
    sys.modules.setdefault("a2wsgi", a2wsgi_mod)
    uvicorn_mod = types.ModuleType("uvicorn")
    uvicorn_mod.middleware = types.SimpleNamespace(wsgi=types.SimpleNamespace(WSGIMiddleware=lambda app: app))
    sys.modules.setdefault("uvicorn", uvicorn_mod)
else:
    import ray
import httpx
from tenacity import retry, wait_exponential, stop_after_attempt
import inspect
from bot.utils import (
    logger,
    TelegramLogger,
    is_cuda_available,
    check_dataframe_empty_async as _check_df_async,
    safe_api_call,
    configure_logging,
)
from bot.config import BotConfig, load_config
import contextlib

try:  # pragma: no cover - optional dependency
    import torch  # type: ignore
except ImportError as exc:  # noqa: W0703 - optional dependency may not be installed
    logging.getLogger(__name__).warning("torch import failed: %s", exc)
    torch = types.ModuleType("torch")
    torch.tensor = lambda *a, **k: a[0]
    torch.float32 = float
    torch.no_grad = contextlib.nullcontext
    torch.cuda = types.SimpleNamespace(is_available=lambda: False)
    torch.amp = types.SimpleNamespace(autocast=lambda *a, **k: contextlib.nullcontext())
import time
from typing import Dict, Optional, Tuple
import shutil
from dotenv import load_dotenv
from flask import Flask, request, jsonify
if os.getenv("TEST_MODE") == "1" and not hasattr(Flask, "asgi_app"):
    Flask.asgi_app = property(lambda self: self.wsgi_app)
import threading
import multiprocessing as mp

def setup_multiprocessing() -> None:
    """Ensure multiprocessing uses the 'spawn' start method."""
    if mp.get_start_method(allow_none=True) != "spawn":
        mp.set_start_method("spawn", force=True)

# Determine computation device once

device_type = "cuda" if is_cuda_available() else "cpu"


def _predict_model(model, tensor) -> np.ndarray:
    """Run model forward pass."""
    model.eval()
    with torch.no_grad(), torch.amp.autocast(device_type):
        return model(tensor).squeeze().float().cpu().numpy()


@ray.remote(num_cpus=1, num_gpus=1 if is_cuda_available() else 0)
def _predict_model_proc(model, tensor) -> np.ndarray:
    """Execute ``_predict_model`` in a separate process."""
    return _predict_model(model, tensor)


async def _predict_async(model, tensor) -> np.ndarray:
    """Asynchronously run the prediction process and return the result."""
    obj_ref = _predict_model_proc.remote(model, tensor)
    return await asyncio.to_thread(ray.get, obj_ref)


def _calibrate_output(calibrator, value: float) -> float:
    """Run calibrator prediction in a worker thread."""
    return calibrator.predict_proba([[value]])[0, 1]


def _register_cleanup_handlers(tm: "TradeManager") -> None:
    """Register atexit and signal handlers for graceful shutdown."""

    if getattr(tm, "_cleanup_registered", False):
        return

    tm._cleanup_registered = True

    def _handler(*_args):
        logger.info("Stopping TradeManager")
        tm.shutdown()
        try:
            asyncio.run(TelegramLogger.shutdown())
        except RuntimeError:
            # event loop may already be closed
            pass
        listener = getattr(tm, "_listener", None)
        if listener is not None:
            listener.stop()

    atexit.register(_handler)
    for sig in (signal.SIGTERM, signal.SIGINT):
        try:
            signal.signal(sig, lambda s, f: _handler())
        except ValueError:
            # signal may fail if not in main thread
            pass


class TradeManager:
    """Handles trading logic and sends Telegram notifications.

    Parameters
    ----------
    config : dict
        Bot configuration.
    data_handler : DataHandler
        Instance providing market data.
    model_builder
        Associated ModelBuilder instance.
    telegram_bot : telegram.Bot or compatible
        Bot used to send messages.
    chat_id : str | int
        Telegram chat identifier.
    rl_agent : optional
        Reinforcement learning agent used for decisions.
    """

    def __init__(
        self,
        config: BotConfig,
        data_handler,
        model_builder,
        telegram_bot,
        chat_id,
        rl_agent=None,
    ):
        self.config = config
        self.data_handler = data_handler
        self.model_builder = model_builder
        self.rl_agent = rl_agent
        if not os.environ.get("TELEGRAM_BOT_TOKEN") or not os.environ.get("TELEGRAM_CHAT_ID"):
            logger.warning(
                "TELEGRAM_BOT_TOKEN or TELEGRAM_CHAT_ID not set; Telegram alerts will not be sent"
            )
        self.telegram_logger = TelegramLogger(
            telegram_bot,
            chat_id,
            max_queue_size=config.get("telegram_queue_size"),
        )
        self.positions = pd.DataFrame(
            columns=[
                "symbol",
                "side",
                "size",
                "entry_price",
                "tp_multiplier",
                "sl_multiplier",
                "stop_loss_price",
                "highest_price",
                "lowest_price",
                "breakeven_triggered",
            ],
            index=pd.MultiIndex.from_arrays(
                [pd.Index([], dtype=object), pd.DatetimeIndex([], tz="UTC")],
                names=["symbol", "timestamp"],
            ),
        )
        self.returns_by_symbol = {symbol: [] for symbol in data_handler.usdt_pairs}
        self.position_lock = asyncio.Lock()
        self.returns_lock = asyncio.Lock()
        self.tasks: list[asyncio.Task] = []
        self.loop: asyncio.AbstractEventLoop | None = None
        self.exchange = data_handler.exchange
        self.max_positions = config.get("max_positions", 5)
        self.top_signals = config.get("top_signals", self.max_positions)
        self.leverage = config.get("leverage", 10)
        self.min_risk_per_trade = config.get("min_risk_per_trade", 0.01)
        self.max_risk_per_trade = config.get("max_risk_per_trade", 0.05)
        self.check_interval = config.get("check_interval", 60.0)
        self.performance_window = config.get("performance_window", 86400)
        self.state_file = os.path.join(config["cache_dir"], "trade_manager_state.parquet")
        self.returns_file = os.path.join(
            config["cache_dir"], "trade_manager_returns.json"
        )
        self.last_save_time = time.time()
        self.save_interval = 900
        self.positions_changed = False
        self.last_volatility = {symbol: 0.0 for symbol in data_handler.usdt_pairs}
        self.last_stats_day = int(time.time() // 86400)
        self._min_retrain_size: dict[str, int] = {}
        self.load_state()

    async def compute_risk_per_trade(self, symbol: str, volatility: float) -> float:
        base_risk = self.config.get("risk_per_trade", self.min_risk_per_trade)
        async with self.returns_lock:
            returns = [
                r
                for t, r in self.returns_by_symbol.get(symbol, [])
                if time.time() - t <= self.performance_window
            ]
        sharpe = (
            np.mean(returns)
            / (np.std(returns) + 1e-6)
            * np.sqrt(365 * 24 * 60 * 60 / self.performance_window)
            if returns
            else 0.0
        )
        if sharpe < 0:
            base_risk *= self.config.get("risk_sharpe_loss_factor", 0.5)
        elif sharpe > 1:
            base_risk *= self.config.get("risk_sharpe_win_factor", 1.5)
        threshold = max(self.config.get("volatility_threshold", 0.02), 1e-6)
        vol_coeff = volatility / threshold
        vol_coeff = max(
            self.config.get("risk_vol_min", 0.5),
            min(self.config.get("risk_vol_max", 2.0), vol_coeff),
        )
        base_risk *= vol_coeff
        return min(self.max_risk_per_trade, max(self.min_risk_per_trade, base_risk))

    async def get_sharpe_ratio(self, symbol: str) -> float:
        async with self.returns_lock:
            returns = [
                r
                for t, r in self.returns_by_symbol.get(symbol, [])
                if time.time() - t <= self.performance_window
            ]
        if not returns:
            return 0.0
        return (
            np.mean(returns)
            / (np.std(returns) + 1e-6)
            * np.sqrt(365 * 24 * 60 * 60 / self.performance_window)
        )

    async def get_loss_streak(self, symbol: str) -> int:
        async with self.returns_lock:
            returns = [r for _, r in self.returns_by_symbol.get(symbol, [])]
        count = 0
        for r in reversed(returns):
            if r < 0:
                count += 1
            else:
                break
        return count

    async def get_win_streak(self, symbol: str) -> int:
        async with self.returns_lock:
            returns = [r for _, r in self.returns_by_symbol.get(symbol, [])]
        count = 0
        for r in reversed(returns):
            if r > 0:
                count += 1
            else:
                break
        return count

    async def compute_stats(self) -> Dict[str, float]:
        """Return overall win rate, average profit/loss and max drawdown."""
        async with self.returns_lock:
            all_returns = [r for vals in self.returns_by_symbol.values() for _, r in vals]
        total = len(all_returns)
        win_rate = sum(1 for r in all_returns if r > 0) / total if total else 0.0
        avg_pnl = float(np.mean(all_returns)) if all_returns else 0.0
        if all_returns:
            cum = np.cumsum(all_returns)
            running_max = np.maximum.accumulate(cum)
            drawdowns = running_max - cum
            max_dd = float(np.max(drawdowns))
        else:
            max_dd = 0.0
        return {
            "win_rate": win_rate,
            "avg_pnl": avg_pnl,
            "max_drawdown": max_dd,
        }

    def get_stats(self) -> Dict[str, float]:
        """Synchronous wrapper for :py:meth:`compute_stats`."""
        if self.loop and self.loop.is_running():
            fut = asyncio.run_coroutine_threadsafe(self.compute_stats(), self.loop)
            return fut.result()
        return asyncio.run(self.compute_stats())

    def save_state(self):
        if not self.positions_changed or (
            time.time() - self.last_save_time < self.save_interval
        ):
            return
        try:
            disk_usage = shutil.disk_usage(self.config["cache_dir"])
            if disk_usage.free / (1024**3) < 0.5:
                logger.warning(
                    "Not enough space to persist state: %.2f GB left",
                    disk_usage.free / (1024 ** 3),
                )
                return
            self.positions.to_parquet(self.state_file)
            with open(self.returns_file, "w", encoding="utf-8") as f:
                json.dump(self.returns_by_symbol, f)
            self.last_save_time = time.time()
            self.positions_changed = False
            logger.info("TradeManager state saved")
        except (OSError, ValueError) as e:
            logger.exception("Failed to save state (%s): %s", type(e).__name__, e)
            raise

    def load_state(self):
        try:
            if os.path.exists(self.state_file):
                self.positions = pd.read_parquet(self.state_file)
                if (
                    "timestamp" in self.positions.index.names
                    and self.positions.index.get_level_values("timestamp").tz is None
                ):
                    self.positions = self.positions.tz_localize("UTC", level="timestamp")
                self._sort_positions()
            if os.path.exists(self.returns_file):
                with open(self.returns_file, "r", encoding="utf-8") as f:
                    self.returns_by_symbol = json.load(f)
                logger.info("TradeManager state loaded")
        except (OSError, ValueError, json.JSONDecodeError) as e:
            logger.exception("Failed to load state (%s): %s", type(e).__name__, e)
            raise

    def _sort_positions(self) -> None:
        """Ensure positions are sorted by symbol then timestamp."""
        if not self.positions.empty:
            self.positions.sort_index(level=["symbol", "timestamp"], inplace=True)

    @retry(
        wait=wait_exponential(multiplier=1, min=2, max=5), stop=stop_after_attempt(3)
    )
    async def place_order(
        self,
        symbol: str,
        side: str,
        size: float,
        price: float,
        params: Dict | None = None,
        *,
        use_lock: bool = True,
    ) -> Optional[Dict]:
        params = params or {}

        async def _execute_order() -> Optional[Dict]:
            try:
                order_params = {"category": "linear", **params}
                order_type = order_params.get("type", "market")
                tp_price = order_params.get("takeProfitPrice")
                sl_price = order_params.get("stopLossPrice")
                if (tp_price is not None or sl_price is not None) and hasattr(
                    self.exchange, "create_order_with_take_profit_and_stop_loss"
                ):
                    order_params = {
                        k: v
                        for k, v in order_params.items()
                        if k not in {"takeProfitPrice", "stopLossPrice"}
                    }
                    order = await safe_api_call(
                        self.exchange,
                        "create_order_with_take_profit_and_stop_loss",
                        symbol,
                        order_type,
                        side,
                        size,
                        price if order_type != "market" else None,
                        tp_price,
                        sl_price,
                        order_params,
                    )
                else:
                    if tp_price is not None:
                        order_params["takeProfitPrice"] = tp_price
                    if sl_price is not None:
                        order_params["stopLossPrice"] = sl_price
                    order = await safe_api_call(
                        self.exchange,
                        "create_order",
                        symbol,
                        order_type,
                        side,
                        size,
                        price,
                        order_params,
                    )
                logger.info(
                    "Order placed: %s, %s, size=%s, price=%s, type=%s",
                    symbol,
                    side,
                    size,
                    price,
                    order_type,
                )
                await self.telegram_logger.send_telegram_message(
                    f"✅ Order: {symbol} {side.upper()} size={size:.4f} @ {price:.2f} ({order_type})"
                )

                if isinstance(order, dict):
                    ret_code = order.get("retCode") or order.get("ret_code")
                    if ret_code is not None and ret_code != 0:
                        logger.error("Order not confirmed: %s", order)
                        await self.telegram_logger.send_telegram_message(
                            f"❌ Order not confirmed {symbol}: retCode {ret_code}"
                        )
                        return None

                return order
            except (httpx.HTTPError, RuntimeError) as e:
                logger.exception(
                    "Failed to place order for %s (%s): %s", symbol, type(e).__name__, e
                )
                await self.telegram_logger.send_telegram_message(
                    f"❌ Order error {symbol}: {e}"
                )
                raise

        if use_lock:
            async with self.position_lock:
                return await _execute_order()
        else:
            return await _execute_order()

    async def calculate_position_size(
        self, symbol: str, price: float, atr: float, sl_multiplier: float
    ) -> float:
        try:
            if price <= 0 or atr <= 0:
                logger.warning(
                    "Invalid inputs for %s: price=%s, atr=%s",
                    symbol,
                    price,
                    atr,
                )
                return 0.0
            account = await safe_api_call(self.exchange, "fetch_balance")
            balance_key = self.config.get("balance_key")
            if not balance_key:
                sym = symbol.split(":", 1)[0]
                balance_key = sym.split("/")[1] if "/" in sym else "USDT"
            equity = float(account.get("total", {}).get(balance_key, 0))
            if equity <= 0:
                logger.warning("Insufficient balance for %s", symbol)
                await self.telegram_logger.send_telegram_message(
                    f"⚠️ Insufficient balance for {symbol}: equity={equity}"
                )
                return 0.0
            ohlcv = self.data_handler.ohlcv
            if (
                "symbol" in ohlcv.index.names
                and symbol in ohlcv.index.get_level_values("symbol")
            ):
                df = ohlcv.xs(symbol, level="symbol", drop_level=False)
            else:
                df = None
            volatility = (
                df["close"].pct_change().std()
                if df is not None and not df.empty
                else self.config.get("volatility_threshold", 0.02)
            )
            risk_per_trade = await self.compute_risk_per_trade(symbol, volatility)
            risk_amount = equity * risk_per_trade
            stop_loss_distance = atr * sl_multiplier
            if stop_loss_distance <= 0:
                logger.warning("Invalid stop_loss_distance for %s", symbol)
                return 0.0
            position_size = risk_amount / (stop_loss_distance * self.leverage)
            position_size = min(position_size, equity * self.leverage / price * 0.1)
            logger.info(
                "Position size for %s: %.4f (risk %.2f USDT, ATR %.2f)",
                symbol,
                position_size,
                risk_amount,
                atr,
            )
            return position_size
        except (httpx.HTTPError, KeyError, ValueError, RuntimeError) as e:
            logger.exception(
                "Failed to calculate position size for %s (%s): %s",
                symbol,
                type(e).__name__,
                e,
            )
            raise

    def calculate_stop_loss_take_profit(
        self,
        side: str,
        price: float,
        atr: float,
        sl_multiplier: float,
        tp_multiplier: float,
    ) -> Tuple[float, float]:
        """Return stop-loss and take-profit prices."""
        stop_loss_price = (
            price - sl_multiplier * atr if side == "buy" else price + sl_multiplier * atr
        )
        take_profit_price = (
            price + tp_multiplier * atr if side == "buy" else price - tp_multiplier * atr
        )
        return stop_loss_price, take_profit_price

    async def open_position(self, symbol: str, side: str, price: float, params: Dict):
        try:
            async with self.position_lock:
                self._sort_positions()
                if len(self.positions) >= self.max_positions:
                    logger.warning(
                        "Maximum number of positions reached: %s",
                        self.max_positions,
                    )
                    return
                if side not in {"buy", "sell"}:
                    logger.warning("Invalid side %s for %s", side, symbol)
                    return
                if (
                    "symbol" in self.positions.index.names
                    and symbol in self.positions.index.get_level_values("symbol")
                ):
                    logger.warning("Position for %s already open", symbol)
                    return

            if not await self.data_handler.is_data_fresh(symbol):
                logger.warning("Stale data for %s, skipping trade", symbol)
                return
            atr = await self.data_handler.get_atr(symbol)
            if atr <= 0:
                logger.warning(
                    "ATR data missing for %s, retrying later",
                    symbol,
                )
                return
            sl_mult = params.get("sl_multiplier", self.config["sl_multiplier"])
            tp_mult = params.get("tp_multiplier", self.config["tp_multiplier"])
            size = await self.calculate_position_size(symbol, price, atr, sl_mult)
            if size <= 0:
                logger.warning("Position size too small for %s", symbol)
                return
            stop_loss_price, take_profit_price = self.calculate_stop_loss_take_profit(
                side, price, atr, sl_mult, tp_mult
            )

            order_params = {
                "leverage": self.leverage,
                "stopLossPrice": stop_loss_price,
                "takeProfitPrice": take_profit_price,
                "tpslMode": "full",
            }
            max_attempts = self.config.get("order_retry_attempts", 3)
            retry_delay = self.config.get("order_retry_delay", 1)
            order = None
            for attempt in range(max_attempts):
                if attempt > 0:
                    logger.info(
                        "Retrying order for %s (attempt %s/%s)",
                        symbol,
                        attempt + 1,
                        max_attempts,
                    )
                    await asyncio.sleep(retry_delay)
                try:
                    order = await self.place_order(
                        symbol, side, size, price, order_params, use_lock=False
                    )
                except (httpx.HTTPError, RuntimeError) as exc:  # pragma: no cover - network issues
                    logger.error(
                        "Order attempt %s for %s failed (%s): %s",
                        attempt + 1,
                        symbol,
                        type(exc).__name__,
                        exc,
                    )
                    order = None
                ret_code = None
                if isinstance(order, dict):
                    ret_code = order.get("retCode") or order.get("ret_code")
                if order and (ret_code is None or ret_code == 0):
                    break
                logger.warning(
                    "Order attempt %s for %s failed: %s",
                    attempt + 1,
                    symbol,
                    order,
                )
            else:
                logger.error(
                    "Order failed for %s after %s attempts",
                    symbol,
                    max_attempts,
                )
                await self.telegram_logger.send_telegram_message(
                    f"❌ Order failed {symbol}: retries exhausted"
                )
                return
            if isinstance(order, dict) and not (
                order.get("id") or order.get("orderId") or order.get("result")
            ):
                logger.error(
                    "Order confirmation missing id for %s: %s",
                    symbol,
                    order,
                )
                await self.telegram_logger.send_telegram_message(
                    f"❌ Order confirmation missing id {symbol}"
                )
                return
            new_position = {
                "symbol": symbol,
                "side": side,
                "size": size,
                "entry_price": price,
                "tp_multiplier": tp_mult,
                "sl_multiplier": sl_mult,
                "stop_loss_price": stop_loss_price,
                "highest_price": price if side == "buy" else float("inf"),
                "lowest_price": price if side == "sell" else 0.0,
                "breakeven_triggered": False,
            }
            timestamp = pd.Timestamp.utcnow().tz_localize(None).tz_localize("UTC")
            new_position_df = pd.DataFrame(
                [new_position],
                index=pd.MultiIndex.from_tuples(
                    [(symbol, timestamp)], names=["symbol", "timestamp"]
                ),
                dtype=object,
            )
            async with self.position_lock:
                if (
                    "symbol" in self.positions.index.names
                    and symbol in self.positions.index.get_level_values("symbol")
                ):
                    logger.warning(
                        "Position for %s already open after order placed",
                        symbol,
                    )
                    return
                if len(self.positions) >= self.max_positions:
                    logger.warning(
                        "Maximum number of positions reached after order placed: %s",
                        self.max_positions,
                    )
                    return
                if self.positions.empty:
                    self.positions = new_position_df
                else:
                    self.positions = pd.concat(
                        [self.positions, new_position_df], ignore_index=False
                    )
                self._sort_positions()
                self.positions_changed = True
            self.save_state()
            logger.info(
                "Position opened: %s, %s, size=%s, entry=%s",
                symbol,
                side,
                size,
                price,
            )
            await self.telegram_logger.send_telegram_message(
                f"📈 {symbol} {side.upper()} size={size:.4f} @ {price:.2f} SL={stop_loss_price:.2f} TP={take_profit_price:.2f}",
                urgent=True,
            )
        except (httpx.HTTPError, RuntimeError, ValueError, OSError) as e:
            logger.exception(
                "Failed to open position for %s (%s): %s", symbol, type(e).__name__, e
            )
            await self.telegram_logger.send_telegram_message(
                f"❌ Failed to open position {symbol}: {e}"
            )
            raise

    async def close_position(
        self, symbol: str, exit_price: float, reason: str = "Manual"
    ):
        # Fetch current position details under locks
        async with self.position_lock:
            async with self.returns_lock:
                self._sort_positions()
                if "symbol" in self.positions.index.names:
                    try:
                        position_df = self.positions.xs(
                            symbol, level="symbol", drop_level=False
                        )
                    except KeyError:
                        position_df = pd.DataFrame()
                else:
                    position_df = pd.DataFrame()
                if position_df.empty:
                    logger.warning("Position for %s not found", symbol)
                    return
                position = position_df.iloc[0]
                pos_idx = position_df.index[0]
                side = "sell" if position["side"] == "buy" else "buy"
                size = position["size"]
                entry_price = position["entry_price"]

        # Submit the order outside the locks
        try:
            order = await self.place_order(
                symbol,
                side,
                size,
                exit_price,
                use_lock=False,
            )
        except (httpx.HTTPError, RuntimeError) as e:  # pragma: no cover - network issues
            logger.exception(
                "Failed to close position for %s (%s): %s", symbol, type(e).__name__, e
            )
            await self.telegram_logger.send_telegram_message(
                f"❌ Failed to close position {symbol}: {e}"
            )
            raise

        if not order:
            return

        profit = (
            (exit_price - entry_price) * size
            if position["side"] == "buy"
            else (entry_price - exit_price) * size
        )
        profit *= self.leverage

        # Re-acquire locks to update state, verifying position still exists
        async with self.position_lock:
            async with self.returns_lock:
                if (
                    "symbol" in self.positions.index.names
                    and pos_idx in self.positions.index
                ):
                    self.positions = self.positions.drop(pos_idx)
                    self._sort_positions()
                    self.positions_changed = True
                    self.returns_by_symbol[symbol].append(
                        (pd.Timestamp.now(tz="UTC").timestamp(), profit)
                    )
                    self.save_state()
                else:
                    logger.warning(
                        "Position for %s modified before close confirmation", symbol
                    )

        logger.info(
            "Position closed: %s, profit=%.2f, reason=%s",
            symbol,
            profit,
            reason,
        )
        await self.telegram_logger.send_telegram_message(
            f"📉 {symbol} {position['side'].upper()} exit={exit_price:.2f} PnL={profit:.2f} USDT ({reason})",
            urgent=True,
        )

    async def check_trailing_stop(self, symbol: str, current_price: float):
        should_close = False
        async with self.position_lock:
            try:
                self._sort_positions()
                if "symbol" in self.positions.index.names:
                    try:
                        position_df = self.positions.xs(
                            symbol, level="symbol", drop_level=False
                        )
                    except KeyError:
                        position_df = pd.DataFrame()
                else:
                    position_df = pd.DataFrame()
                if position_df.empty:
                    logger.debug("Position for %s not found", symbol)
                    return
                position = position_df.iloc[0]
                atr = await self.data_handler.get_atr(symbol)
                if atr <= 0:
                    logger.debug("ATR data missing for %s, retrying later", symbol)
                    return
                trailing_stop_distance = atr * self.config.get(
                    "trailing_stop_multiplier", 1.0
                )

                profit_pct = (
                    (current_price - position["entry_price"])
                    / position["entry_price"]
                    * 100
                    if position["side"] == "buy"
                    else (position["entry_price"] - current_price)
                    / position["entry_price"]
                    * 100
                )
                profit_atr = (
                    current_price - position["entry_price"]
                    if position["side"] == "buy"
                    else position["entry_price"] - current_price
                )

                trigger_pct = self.config.get("trailing_stop_percentage", 1.0)
                trigger_atr = self.config.get("trailing_stop_coeff", 1.0) * atr

                if not position["breakeven_triggered"] and (
                    profit_pct >= trigger_pct or profit_atr >= trigger_atr
                ):
                    close_size = position["size"] * 0.5
                    side = "sell" if position["side"] == "buy" else "buy"
                    await self.place_order(
                        symbol,
                        side,
                        close_size,
                        current_price,
                        use_lock=False,
                    )
                    remaining_size = position["size"] - close_size
                    self.positions.loc[
                        pd.IndexSlice[symbol, :], "size"
                    ] = remaining_size
                    self.positions.loc[
                        pd.IndexSlice[symbol, :], "stop_loss_price"
                    ] = position["entry_price"]
                    self.positions.loc[
                        pd.IndexSlice[symbol, :], "breakeven_triggered"
                    ] = True
                    self.positions_changed = True
                    self.save_state()
                    await self.telegram_logger.send_telegram_message(
                        f"🏁 {symbol} moved to breakeven, partial profits taken"
                    )

                if position["side"] == "buy":
                    new_highest = max(position["highest_price"], current_price)
                    self.positions.loc[
                        pd.IndexSlice[symbol, :], "highest_price"
                    ] = new_highest
                    trailing_stop_price = new_highest - trailing_stop_distance
                    if current_price <= trailing_stop_price:
                        should_close = True
                else:
                    new_lowest = min(position["lowest_price"], current_price)
                    self.positions.loc[
                        pd.IndexSlice[symbol, :], "lowest_price"
                    ] = new_lowest
                    trailing_stop_price = new_lowest + trailing_stop_distance
                    if current_price >= trailing_stop_price:
                        should_close = True
            except (KeyError, ValueError) as e:
                logger.exception(
                    "Failed trailing stop check for %s (%s): %s",
                    symbol,
                    type(e).__name__,
                    e,
                )
                raise
        if should_close:
            await self.close_position(symbol, current_price, "Trailing Stop")

    async def check_stop_loss_take_profit(self, symbol: str, current_price: float):
        close_reason = None
        async with self.position_lock:
            try:
                self._sort_positions()
                if "symbol" in self.positions.index.names:
                    try:
                        position = self.positions.xs(symbol, level="symbol")
                    except KeyError:
                        position = pd.DataFrame()
                else:
                    position = pd.DataFrame()
                if position.empty:
                    return
                position = position.iloc[0]
                indicators = self.data_handler.indicators.get(symbol)
                if not indicators or not indicators.atr.iloc[-1]:
                    return
                atr = indicators.atr.iloc[-1]
                if position["breakeven_triggered"]:
                    stop_loss = position["stop_loss_price"]
                    take_profit = (
                        position["entry_price"] + position["tp_multiplier"] * atr
                        if position["side"] == "buy"
                        else position["entry_price"] - position["tp_multiplier"] * atr
                    )
                else:
                    if position["side"] == "buy":
                        stop_loss = (
                            position["entry_price"] - position["sl_multiplier"] * atr
                        )
                        take_profit = (
                            position["entry_price"] + position["tp_multiplier"] * atr
                        )
                    else:
                        stop_loss = (
                            position["entry_price"] + position["sl_multiplier"] * atr
                        )
                        take_profit = (
                            position["entry_price"] - position["tp_multiplier"] * atr
                        )
                    self.positions.loc[
                        pd.IndexSlice[symbol, :], "stop_loss_price"
                    ] = stop_loss
                if position["side"] == "buy" and current_price <= stop_loss:
                    close_reason = "Stop Loss"
                elif position["side"] == "sell" and current_price >= stop_loss:
                    close_reason = "Stop Loss"
                elif position["side"] == "buy" and current_price >= take_profit:
                    close_reason = "Take Profit"
                elif position["side"] == "sell" and current_price <= take_profit:
                    close_reason = "Take Profit"
            except (KeyError, ValueError) as e:
                logger.exception(
                    "Failed SL/TP check for %s (%s): %s",
                    symbol,
                    type(e).__name__,
                    e,
                )
                raise
        if close_reason:
            await self.close_position(symbol, current_price, close_reason)

    async def check_exit_signal(self, symbol: str, current_price: float):
        try:
            if self.model_builder is None:
                return
            model = self.model_builder.predictive_models.get(symbol)
            if not model:
                logger.debug("Model for %s not found", symbol)
                return
            async with self.position_lock:
                self._sort_positions()
                if "symbol" in self.positions.index.names:
                    try:
                        position = self.positions.xs(symbol, level="symbol")
                    except KeyError:
                        position = pd.DataFrame()
                else:
                    position = pd.DataFrame()
                num_positions = len(self.positions)
            if position.empty:
                return
            position = position.iloc[0]
            indicators = self.data_handler.indicators.get(symbol)
            empty = await _check_df_async(
                indicators.df, f"check_exit_signal {symbol}"
            )
            if not indicators or empty:
                return
            features = self.model_builder.get_cached_features(symbol)
            if features is None or len(features) < self.config["lstm_timesteps"]:
                try:
                    features = await self.model_builder.prepare_lstm_features(
                        symbol, indicators
                    )
                except (RuntimeError, ValueError) as exc:
                    logger.debug(
                        "Failed to prepare features for %s (%s): %s",
                        symbol,
                        type(exc).__name__,
                        exc,
                        exc_info=True,
                    )
                    return
                self.model_builder.feature_cache[symbol] = features
            if len(features) < self.config["lstm_timesteps"]:
                logger.debug(
                    "Not enough features for %s: %s", symbol, len(features)
                )
                return
            X = np.array([features[-self.config["lstm_timesteps"] :]])
            X_tensor = torch.tensor(
                X, dtype=torch.float32, device=self.model_builder.device
            )
            prediction = await _predict_async(model, X_tensor)
            calibrator = self.model_builder.calibrators.get(symbol)
            if calibrator is not None:
                prediction = await asyncio.to_thread(
                    _calibrate_output, calibrator, float(prediction)
                )
            rl_signal = None
            if self.rl_agent and symbol in self.rl_agent.models:
                rl_feat = np.append(
                    features[-1],
                    [float(prediction), num_positions / max(1, self.max_positions)],
                ).astype(np.float32)
                rl_signal = self.rl_agent.predict(symbol, rl_feat)
                if rl_signal and rl_signal != "hold":
                    logger.info("RL action for %s: %s", symbol, rl_signal)
                    if rl_signal == "close":
                        await self.close_position(symbol, current_price, "RL Signal")
                        return
                    if rl_signal == "open_long" and position["side"] == "sell":
                        await self.close_position(symbol, current_price, "RL Reverse")
                        params = await self.data_handler.parameter_optimizer.optimize(symbol)
                        await self.open_position(symbol, "buy", current_price, params)
                        return
                    if rl_signal == "open_short" and position["side"] == "buy":
                        await self.close_position(symbol, current_price, "RL Reverse")
                        params = await self.data_handler.parameter_optimizer.optimize(symbol)
                        await self.open_position(symbol, "sell", current_price, params)
                        return
            long_threshold, short_threshold = (
                await self.model_builder.adjust_thresholds(symbol, prediction)
            )
            if position["side"] == "buy" and prediction < short_threshold:
                logger.info(
                    "Model exit long signal for %s: pred=%.4f, threshold=%.2f",
                    symbol,
                    prediction,
                    short_threshold,
                )
                await self.close_position(symbol, current_price, "Model Exit Signal")
                if prediction <= short_threshold - self.config.get("reversal_margin", 0.05):
                    opposite = "sell"
                    ema_ok = await self.evaluate_ema_condition(symbol, opposite)
                    if ema_ok:
                        async with self.position_lock:
                            already_open = (
                                "symbol" in self.positions.index.names
                                and symbol in self.positions.index.get_level_values("symbol")
                            )
                        if not already_open:
                            params = await self.data_handler.parameter_optimizer.optimize(symbol)
                            await self.open_position(symbol, opposite, current_price, params)
            elif position["side"] == "sell" and prediction > long_threshold:
                logger.info(
                    "Model exit short signal for %s: pred=%.4f, threshold=%.2f",
                    symbol,
                    prediction,
                    long_threshold,
                )
                await self.close_position(symbol, current_price, "Model Exit Signal")
                if prediction >= long_threshold + self.config.get("reversal_margin", 0.05):
                    opposite = "buy"
                    ema_ok = await self.evaluate_ema_condition(symbol, opposite)
                    if ema_ok:
                        async with self.position_lock:
                            already_open = (
                                "symbol" in self.positions.index.names
                                and symbol in self.positions.index.get_level_values("symbol")
                            )
                        if not already_open:
                            params = await self.data_handler.parameter_optimizer.optimize(symbol)
                            await self.open_position(symbol, opposite, current_price, params)
        except (httpx.HTTPError, RuntimeError, ValueError) as e:
            logger.exception(
                "Failed to check model signal for %s (%s): %s",
                symbol,
                type(e).__name__,
                e,
            )
            raise

    async def monitor_performance(self):
        while True:
            try:
                async with self.returns_lock:
                    current_time = pd.Timestamp.now(tz="UTC").timestamp()
                    for symbol in self.returns_by_symbol:
                        returns = [
                            r
                            for t, r in self.returns_by_symbol[symbol]
                            if current_time - t <= self.performance_window
                        ]
                        self.returns_by_symbol[symbol] = [
                            (t, r)
                            for t, r in self.returns_by_symbol[symbol]
                            if current_time - t <= self.performance_window
                        ]
                        if returns:
                            sharpe_ratio = (
                                np.mean(returns)
                                / (np.std(returns) + 1e-6)
                                * np.sqrt(365 * 24 * 60 * 60 / self.performance_window)
                            )
                            logger.info(
                                "Sharpe Ratio for %s: %.2f",
                                symbol,
                                sharpe_ratio,
                            )
                            ohlcv = self.data_handler.ohlcv
                            if (
                                "symbol" in ohlcv.index.names
                                and symbol in ohlcv.index.get_level_values("symbol")
                            ):
                                df = ohlcv.xs(symbol, level="symbol", drop_level=False)
                            else:
                                df = None
                            if df is not None and not df.empty:
                                volatility = df["close"].pct_change().std()
                                volatility_change = abs(
                                    volatility - self.last_volatility.get(symbol, 0.0)
                                ) / max(self.last_volatility.get(symbol, 0.01), 0.01)
                                self.last_volatility[symbol] = volatility
                                if (
                                    sharpe_ratio
                                    < self.config.get("min_sharpe_ratio", 0.5)
                                    or volatility_change > 0.5
                                ):
                                    logger.info(
                                        "Retraining triggered for %s: Sharpe=%.2f, Volatility change=%.2f",
                                        symbol,
                                        sharpe_ratio,
                                        volatility_change,
                                    )
                                    retrained = await self._maybe_retrain_symbol(symbol)
                                    if retrained:
                                        await self.telegram_logger.send_telegram_message(
                                            f"🔄 Retraining {symbol}: Sharpe={sharpe_ratio:.2f}, Volatility={volatility_change:.2f}"
                                        )
                            if sharpe_ratio < self.config.get("min_sharpe_ratio", 0.5):
                                logger.warning(
                                    "Low Sharpe Ratio for %s: %.2f",
                                    symbol,
                                    sharpe_ratio,
                                )
                                await self.telegram_logger.send_telegram_message(
                                    f"⚠️ Low Sharpe Ratio for {symbol}: {sharpe_ratio:.2f}"
                                )
                current_day = int(current_time // 86400)
                if current_day != self.last_stats_day:
                    stats = await self.compute_stats()
                    logger.info(
                        "Daily stats: win_rate=%.2f%% avg_pnl=%.2f max_drawdown=%.2f",
                        stats["win_rate"] * 100,
                        stats["avg_pnl"],
                        stats["max_drawdown"],
                    )
                    self.last_stats_day = current_day
                await asyncio.sleep(self.performance_window / 10)
            except asyncio.CancelledError:
                raise
            except (httpx.HTTPError, ValueError, RuntimeError) as e:
                logger.exception(
                    "Performance monitoring error (%s): %s",
                    type(e).__name__,
                    e,
                )
                await asyncio.sleep(1)
                continue

    async def manage_positions(self):
        while True:
            try:
                async with self.position_lock:
                    symbols = []
                    if "symbol" in self.positions.index.names:
                        symbols = self.positions.index.get_level_values("symbol").unique()
                for symbol in symbols:
                    ohlcv = self.data_handler.ohlcv
                    if (
                        "symbol" in ohlcv.index.names
                        and symbol in ohlcv.index.get_level_values("symbol")
                    ):
                        df = ohlcv.xs(symbol, level="symbol", drop_level=False)
                    else:
                        df = None
                    empty = await _check_df_async(df, f"manage_positions {symbol}")
                    if empty:
                        continue
                    current_price = df["close"].iloc[-1]
                    if (
                        "symbol" in self.positions.index.names
                        and symbol in self.positions.index.get_level_values("symbol")
                    ):
                        res = self.check_trailing_stop(symbol, current_price)
                        if inspect.isawaitable(res):
                            await res
                    if (
                        "symbol" in self.positions.index.names
                        and symbol in self.positions.index.get_level_values("symbol")
                    ):
                        res = self.check_stop_loss_take_profit(symbol, current_price)
                        if inspect.isawaitable(res):
                            await res
                    if (
                        "symbol" in self.positions.index.names
                        and symbol in self.positions.index.get_level_values("symbol")
                    ):
                        res = self.check_exit_signal(symbol, current_price)
                        if inspect.isawaitable(res):
                            await res
                await asyncio.sleep(self.check_interval)
            except asyncio.CancelledError:
                raise
            except (ValueError, RuntimeError, KeyError) as e:
                logger.exception(
                    "Error managing positions (%s): %s",
                    type(e).__name__,
                    e,
                )
                await asyncio.sleep(1)
                continue

    async def evaluate_ema_condition(self, symbol: str, signal: str) -> bool:
        try:
            ohlcv_2h = self.data_handler.ohlcv_2h
            if (
                "symbol" in ohlcv_2h.index.names
                and symbol in ohlcv_2h.index.get_level_values("symbol")
            ):
                df_2h = ohlcv_2h.xs(symbol, level="symbol", drop_level=False)
            else:
                df_2h = None
            indicators_2h = self.data_handler.indicators_2h.get(symbol)
            empty = await _check_df_async(df_2h, f"evaluate_ema_condition {symbol}")
            if empty or not indicators_2h:
                logger.warning(
                    "No data or indicators for %s on 2h timeframe",
                    symbol,
                )
                return False
            ema30 = indicators_2h.ema30
            ema100 = indicators_2h.ema100
            close = df_2h["close"]
            timestamps = df_2h.index.get_level_values("timestamp")
            lookback_period = pd.Timedelta(
                seconds=self.config["ema_crossover_lookback"]
            )
            recent_data = df_2h[timestamps >= timestamps[-1] - lookback_period]
            if len(recent_data) < 2:
                logger.debug(
                    "Not enough data to check EMA crossover for %s",
                    symbol,
                )
                return False
            ema30_recent = ema30[-len(recent_data) :]
            ema100_recent = ema100[-len(recent_data) :]
            crossover_long = (ema30_recent.iloc[-2] <= ema100_recent.iloc[-2]) and (
                ema30_recent.iloc[-1] > ema100_recent.iloc[-1]
            )
            crossover_short = (ema30_recent.iloc[-2] >= ema100_recent.iloc[-2]) and (
                ema30_recent.iloc[-1] < ema100_recent.iloc[-1]
            )
            if (signal == "buy" and not crossover_long) or (
                signal == "sell" and not crossover_short
            ):
                logger.debug(
                    "EMA crossover not confirmed for %s, signal=%s",
                    symbol,
                    signal,
                )
                return False
            pullback_period = pd.Timedelta(seconds=self.config["pullback_period"])
            pullback_data = df_2h[timestamps >= timestamps[-1] - pullback_period]
            volatility = close.pct_change().std() if not close.empty else 0.02
            pullback_threshold = (
                ema30.iloc[-1] * self.config["pullback_volatility_coeff"] * volatility
            )
            pullback_zone_high = ema30.iloc[-1] + pullback_threshold
            pullback_zone_low = ema30.iloc[-1] - pullback_threshold
            pullback_occurred = False
            for i in range(len(pullback_data)):
                price = pullback_data["close"].iloc[i]
                if pullback_zone_low <= price <= pullback_zone_high:
                    pullback_occurred = True
                    break
            if not pullback_occurred:
                logger.debug(
                    "No pullback to EMA30 for %s, signal=%s",
                    symbol,
                    signal,
                )
                return False
            current_price = close.iloc[-1]
            if (signal == "buy" and current_price <= ema30.iloc[-1]) or (
                signal == "sell" and current_price >= ema30.iloc[-1]
            ):
                logger.debug("Price not consolidated for %s, signal=%s", symbol, signal)
                return False
            logger.info("EMA conditions satisfied for %s, signal=%s", symbol, signal)
            return True
        except (KeyError, ValueError) as e:
            logger.exception(
                "Failed to check EMA conditions for %s (%s): %s",
                symbol,
                type(e).__name__,
                e,
            )
            raise

    async def _dataset_has_multiple_classes(
        self, symbol: str, features: np.ndarray | None = None
    ) -> tuple[bool, int]:
        if features is None:
            indicators = self.data_handler.indicators.get(symbol)
            empty = (
                await _check_df_async(indicators.df, f"dataset check {symbol}")
                if indicators
                else True
            )
            if not indicators or empty:
                return False, 0
            try:
                features = await self.model_builder.prepare_lstm_features(
                    symbol, indicators
                )
            except (RuntimeError, ValueError) as exc:
                logger.debug(
                    "Failed to prepare features for %s (%s): %s",
                    symbol,
                    type(exc).__name__,
                    exc,
                    exc_info=True,
                )
                return False, 0
        required_len = self.config["lstm_timesteps"] * 2
        if len(features) < required_len:
            return False, len(features)
        _, y = self.model_builder.prepare_dataset(features)
        return len(np.unique(y)) >= 2, len(y)

    async def _maybe_retrain_symbol(
        self, symbol: str, features: np.ndarray | None = None
    ) -> bool:
        has_classes, size = await self._dataset_has_multiple_classes(symbol, features)
        if not has_classes or size <= self._min_retrain_size.get(symbol, 0):
            self._min_retrain_size[symbol] = max(
                size, self._min_retrain_size.get(symbol, 0)
            )
            logger.debug(
                "Insufficient class labels for %s; postponing retrain", symbol
            )
            return False
        try:
            await self.model_builder.retrain_symbol(symbol)
            self._min_retrain_size.pop(symbol, None)
            return True
        except (httpx.HTTPError, aiohttp.ClientError, ConnectionError, RuntimeError) as exc:
            status = getattr(getattr(exc, "response", None), "status_code", None)
            if status == 400:
                self._min_retrain_size[symbol] = size
                logger.info(
                    "Retraining deferred for %s until more data accumulates", symbol
                )
                return False
            logger.error(
                "Retraining failed for %s (%s): %s",
                symbol,
                type(exc).__name__,
                exc,
                exc_info=True,
            )
            raise

    async def evaluate_signal(self, symbol: str, return_prob: bool = False):
        try:
            model = self.model_builder.predictive_models.get(symbol)
            indicators = self.data_handler.indicators.get(symbol)
            empty = (
                await _check_df_async(indicators.df, f"evaluate_signal {symbol}")
                if indicators
                else True
            )
            if not indicators or empty:
                return None
            ohlcv = self.data_handler.ohlcv
            if (
                "symbol" in ohlcv.index.names
                and symbol in ohlcv.index.get_level_values("symbol")
            ):
                df = ohlcv.xs(symbol, level="symbol", drop_level=False)
            else:
                df = None
            if not await self.data_handler.is_data_fresh(symbol):
                logger.debug("Stale data for %s, skipping signal", symbol)
                return None
            if df is not None and not df.empty:
                volatility = df["close"].pct_change().std()
            else:
                volatility = self.config.get("volatility_threshold", 0.02)
            features = self.model_builder.get_cached_features(symbol)
            if features is None or len(features) < self.config["lstm_timesteps"]:
                try:
                    features = await self.model_builder.prepare_lstm_features(
                        symbol, indicators
                    )
                except (RuntimeError, ValueError) as exc:
                    logger.debug(
                        "Failed to prepare features for %s (%s): %s",
                        symbol,
                        type(exc).__name__,
                        exc,
                        exc_info=True,
                    )
                    return None
                self.model_builder.feature_cache[symbol] = features
            if len(features) < self.config["lstm_timesteps"]:
                logger.debug(
                    "Not enough features for %s: %s", symbol, len(features)
                )
                return None
            if not model:
                logger.debug("Model for %s not yet trained", symbol)
                if not await self._maybe_retrain_symbol(symbol, features):
                    return None
                model = self.model_builder.predictive_models.get(symbol)
                if not model:
                    return None
            X = np.array([features[-self.config["lstm_timesteps"] :]])
            X_tensor = torch.tensor(
                X, dtype=torch.float32, device=self.model_builder.device
            )
            prediction = await _predict_async(model, X_tensor)
            calibrator = self.model_builder.calibrators.get(symbol)
            if calibrator is not None:
                prediction = await asyncio.to_thread(
                    _calibrate_output, calibrator, float(prediction)
                )

            if self.config.get("prediction_target", "direction") == "pnl":
                cost = 2 * self.config.get("trading_fee", 0.0)
                if prediction > cost:
                    signal = "buy"
                elif prediction < -cost:
                    signal = "sell"
                else:
                    signal = None
                return (signal, float(prediction)) if return_prob else signal

            long_threshold, short_threshold = (
                await self.model_builder.adjust_thresholds(symbol, prediction)
            )
            signal = None
            if prediction > long_threshold:
                signal = "buy"
            elif prediction < short_threshold:
                signal = "sell"

            rl_signal = None
            if self.rl_agent and symbol in self.rl_agent.models:
                async with self.position_lock:
                    num_positions = len(self.positions)
                rl_feat = np.append(
                    features[-1],
                    [float(prediction), num_positions / max(1, self.max_positions)],
                ).astype(np.float32)
                rl_signal = self.rl_agent.predict(symbol, rl_feat)
                if rl_signal and rl_signal != "hold":
                    logger.info("RL action for %s: %s", symbol, rl_signal)
            if rl_signal in ("open_long", "open_short", "close"):
                final = (
                    "buy" if rl_signal == "open_long" else
                    "sell" if rl_signal == "open_short" else "close"
                )
                return (final, float(prediction)) if return_prob else final

            ema_signal = None
            check = self.evaluate_ema_condition(symbol, "buy")
            if inspect.isawaitable(check):
                ema_buy = await check
            else:
                ema_buy = check
            if ema_buy:
                ema_signal = "buy"
            else:
                check = self.evaluate_ema_condition(symbol, "sell")
                if inspect.isawaitable(check):
                    ema_sell = await check
                else:
                    ema_sell = check
                if ema_sell:
                    ema_signal = "sell"

            weights = {
                "transformer": self.config.get("transformer_weight", 0.5),
                "ema": self.config.get("ema_weight", 0.2),
            }
            scores = {"buy": 0.0, "sell": 0.0}
            scores["buy"] += weights["transformer"] * float(prediction)
            scores["sell"] += weights["transformer"] * (1.0 - float(prediction))
            if ema_signal == "buy":
                scores["buy"] += weights["ema"]
            elif ema_signal == "sell":
                scores["sell"] += weights["ema"]

            total_weight = sum(weights.values())
            if scores["buy"] > scores["sell"] and scores["buy"] >= total_weight / 2:
                final = "buy"
            elif scores["sell"] > scores["buy"] and scores["sell"] >= total_weight / 2:
                final = "sell"
            else:
                final = None
            if final:
                logger.info(
                    "Voting result for %s -> %s (scores %.2f/%.2f)",
                    symbol,
                    final,
                    scores["buy"],
                    scores["sell"],
                )
            if return_prob:
                return final, float(prediction)
            return final
        except (httpx.HTTPError, RuntimeError, ValueError) as e:
            logger.exception(
                "Failed to evaluate signal for %s (%s): %s",
                symbol,
                type(e).__name__,
                e,
            )
            raise

    async def gather_pending_signals(self):
        """Collect and rank signals for all symbols."""
        signals = []
        async with self.position_lock:
            if "symbol" in self.positions.index.names:
                open_symbols = set(
                    self.positions.index.get_level_values("symbol").unique()
                )
            else:
                open_symbols = set()
        for symbol in self.data_handler.usdt_pairs:
            if symbol in open_symbols:
                continue
            result = await self.evaluate_signal(symbol, return_prob=True)
            if not result:
                continue
            signal, prob = result
            if not signal:
                continue
            ohlcv = self.data_handler.ohlcv
            if (
                "symbol" in ohlcv.index.names
                and symbol in ohlcv.index.get_level_values("symbol")
            ):
                df = ohlcv.xs(symbol, level="symbol", drop_level=False)
            else:
                df = None
            empty = await _check_df_async(df, f"gather_pending_signals {symbol}")
            if empty:
                continue
            price = df["close"].iloc[-1]
            atr = await self.data_handler.get_atr(symbol)
            score = float(prob) * float(atr)
            signals.append({"symbol": symbol, "signal": signal, "score": score, "price": price})
        signals.sort(key=lambda s: s["score"], reverse=True)
        return signals

    async def execute_top_signals_once(self):
        """Open positions for the best-ranked signals."""
        signals = await self.gather_pending_signals()
        for info in signals[: self.top_signals]:
            params = await self.data_handler.parameter_optimizer.optimize(info["symbol"])
            await self.open_position(info["symbol"], info["signal"], info["price"], params)

    async def ranked_signal_loop(self):
        while True:
            try:
                await self.execute_top_signals_once()
                await asyncio.sleep(self.check_interval)
            except asyncio.CancelledError:
                raise
            except (ValueError, RuntimeError) as e:
                logger.exception(
                    "Error processing ranked signals (%s): %s",
                    type(e).__name__,
                    e,
                )
                await asyncio.sleep(1)

    async def run(self):
        try:
            self.loop = asyncio.get_running_loop()
            self.tasks = [
                asyncio.create_task(
                    self.monitor_performance(), name="monitor_performance"
                ),
                asyncio.create_task(self.manage_positions(), name="manage_positions"),
                asyncio.create_task(self.ranked_signal_loop(), name="ranked_signal_loop"),
            ]
            results = await asyncio.gather(*self.tasks, return_exceptions=True)
            for task, result in zip(self.tasks, results):
                if isinstance(result, Exception):
                    logger.error("Task %s failed: %s", task.get_name(), result)
                    await self.telegram_logger.send_telegram_message(
                        f"❌ Task {task.get_name()} failed: {result}"
                    )
        except (httpx.HTTPError, RuntimeError, ValueError) as e:
            logger.exception(
                "Critical error in TradeManager (%s): %s",
                type(e).__name__,
                e,
            )
            await self.telegram_logger.send_telegram_message(
                f"❌ Critical TradeManager error: {e}"
            )
            raise
        finally:
            self.tasks.clear()

    async def stop(self) -> None:
        """Cancel running tasks and shut down Telegram logging."""
        for task in list(self.tasks):
            task.cancel()
        for task in list(self.tasks):
            try:
                await task
            except asyncio.CancelledError:
                pass
        self.tasks.clear()
        await TelegramLogger.shutdown()

    def shutdown(self) -> None:
        """Synchronous wrapper for graceful shutdown."""
        if self.loop and self.loop.is_running():
            fut = asyncio.run_coroutine_threadsafe(self.stop(), self.loop)
            try:
                fut.result()
            except (RuntimeError, ValueError) as e:
                logger.exception("Error awaiting stop (%s): %s", type(e).__name__, e)
        else:
            try:
                asyncio.run(self.stop())
            except RuntimeError:
                # event loop already closed
                pass
        try:
            if os.getenv("TEST_MODE") == "1":
                ray.shutdown()
            elif hasattr(ray, "is_initialized") and ray.is_initialized():
                ray.shutdown()
        except (RuntimeError, ValueError) as exc:  # pragma: no cover - cleanup errors
            logger.exception("Ray shutdown failed (%s): %s", type(exc).__name__, exc)

    async def process_symbol(self, symbol: str):
        while symbol not in self.model_builder.predictive_models:
            logger.debug("Waiting for model for %s", symbol)
            await asyncio.sleep(30)
        while True:
            try:
                signal = await self.evaluate_signal(symbol)
                async with self.position_lock:
                    condition = (
                        "symbol" not in self.positions.index.names
                        or symbol
                        not in self.positions.index.get_level_values("symbol")
                    )
                if signal and condition:
                    ohlcv = self.data_handler.ohlcv
                    if (
                        "symbol" in ohlcv.index.names
                        and symbol in ohlcv.index.get_level_values("symbol")
                    ):
                        df = ohlcv.xs(symbol, level="symbol", drop_level=False)
                    else:
                        df = None
                    empty = await _check_df_async(df, f"process_symbol {symbol}")
                    if empty:
                        continue
                    current_price = df["close"].iloc[-1]
                    opt_res = self.data_handler.parameter_optimizer.optimize(symbol)
                    if inspect.isawaitable(opt_res):
                        params = await opt_res
                    else:
                        params = opt_res
                    op_res = self.open_position(symbol, signal, current_price, params)
                    if inspect.isawaitable(op_res):
                        await op_res
                await asyncio.sleep(
                    self.config["check_interval"] / len(self.data_handler.usdt_pairs)
                )
            except asyncio.CancelledError:
                raise
            except (
                aiohttp.ClientError,
                httpx.HTTPError,
                ConnectionError,
                RuntimeError,
            ) as e:
                logger.warning(
                    "Transient error processing %s (%s): %s",
                    symbol,
                    type(e).__name__,
                    e,
                    exc_info=True,
                )
                await asyncio.sleep(1)
                continue


# ----------------------------------------------------------------------
# REST API for minimal integration testing
# ----------------------------------------------------------------------

api_app = Flask(__name__)

# Expose an ASGI-compatible application so Gunicorn's UvicornWorker can run
# this Flask app without raising "Flask.__call__() missing start_response".
try:  # Flask 2.2+ provides ``asgi_app`` for native ASGI support
    asgi_app = api_app.asgi_app
except AttributeError:  # pragma: no cover - older Flask versions
    try:
        from a2wsgi import WSGIMiddleware  # type: ignore
    except ImportError as exc:  # pragma: no cover - fallback if a2wsgi isn't installed
        logger.exception("a2wsgi import failed (%s): %s", type(exc).__name__, exc)
        from uvicorn.middleware.wsgi import WSGIMiddleware

    asgi_app = WSGIMiddleware(api_app)

# Track when the TradeManager initialization finishes
_ready_event = threading.Event()

# For simple logging/testing of received orders
POSITIONS = []

trade_manager: TradeManager | None = None


async def create_trade_manager() -> TradeManager | None:
    """Instantiate the TradeManager using config.json."""
    global trade_manager
    if trade_manager is None:
        logger.info("Loading configuration from config.json")
        try:
            cfg = load_config("config.json")
            logger.info("Configuration loaded successfully")
        except (OSError, json.JSONDecodeError) as exc:
            logger.exception(
                "Failed to load configuration (%s): %s", type(exc).__name__, exc
            )
            raise
        if not ray.is_initialized():
            logger.info(
                "Initializing Ray with num_cpus=%s, num_gpus=1", cfg["ray_num_cpus"]
            )
            try:
                ray.init(
                    num_cpus=cfg["ray_num_cpus"],
                    num_gpus=1,
                    ignore_reinit_error=True,
                )
                logger.info("Ray initialized successfully")
            except RuntimeError as exc:
                logger.exception(
                    "Ray initialization failed (%s): %s", type(exc).__name__, exc
                )
                raise
        token = os.environ.get("TELEGRAM_BOT_TOKEN")
        chat_id = os.environ.get("TELEGRAM_CHAT_ID")
        telegram_bot = None
        if token:
            try:
                from telegram import Bot
                telegram_bot = Bot(token)
                try:
                    await telegram_bot.delete_webhook(drop_pending_updates=True)
                    logger.info("Deleted existing Telegram webhook")
                except httpx.HTTPError as exc:  # pragma: no cover - delete_webhook errors
                    logger.exception(
                        "Failed to delete Telegram webhook (%s): %s",
                        type(exc).__name__,
                        exc,
                    )
            except (RuntimeError, httpx.HTTPError) as exc:  # pragma: no cover - import/runtime errors
                logger.exception(
                    "Failed to create Telegram Bot (%s): %s", type(exc).__name__, exc
                )
                raise
        from bot.data_handler import DataHandler
        from bot.model_builder import ModelBuilder

        logger.info("Creating DataHandler")
        try:
            dh = DataHandler(cfg, telegram_bot, chat_id)
            logger.info("DataHandler created successfully")
        except RuntimeError as exc:
            logger.exception(
                "Failed to create DataHandler (%s): %s", type(exc).__name__, exc
            )
            raise

        logger.info("Creating ModelBuilder")
        try:
            mb = ModelBuilder(cfg, dh, None)
            dh.feature_callback = mb.precompute_features
            logger.info("ModelBuilder created successfully")
            asyncio.create_task(mb.train())
            asyncio.create_task(mb.backtest_loop())
            await dh.load_initial()
            asyncio.create_task(dh.subscribe_to_klines(dh.usdt_pairs))
        except RuntimeError as exc:
            logger.error("Initial data load failed: %s", exc)
            await dh.stop()
            return None
        except (ValueError, ImportError) as exc:
            logger.exception(
                "Failed to create ModelBuilder (%s): %s", type(exc).__name__, exc
            )
            raise

        trade_manager = TradeManager(cfg, dh, mb, telegram_bot, chat_id)
        logger.info("TradeManager instance created")
        if telegram_bot:
            from bot.utils import TelegramUpdateListener

            listener = TelegramUpdateListener(telegram_bot)

            async def handle_command(update):
                msg = getattr(update, "message", None)
                if not msg or not msg.text:
                    return
                text = msg.text.strip().lower()
                import trading_bot as tb

                if text.startswith("/start"):
                    tb.trading_enabled = True
                    await telegram_bot.send_message(
                        chat_id=msg.chat_id, text="Trading enabled"
                    )
                elif text.startswith("/stop"):
                    tb.trading_enabled = False
                    await telegram_bot.send_message(
                        chat_id=msg.chat_id, text="Trading disabled"
                    )
                elif text.startswith("/status"):
                    status = "enabled" if tb.trading_enabled else "disabled"
                    positions = []
                    if trade_manager is not None:
                        try:
                            res = trade_manager.get_open_positions()
                            positions = (
                                await res if inspect.isawaitable(res) else res
                            ) or []
                        except Exception as exc:  # pragma: no cover - log and ignore
                            logger.error("Failed to get open positions: %s", exc)
                    message = f"Trading {status}"
                    if positions:
                        message += "\n" + "\n".join(str(p) for p in positions)
                    await telegram_bot.send_message(chat_id=msg.chat_id, text=message)

            threading.Thread(
                target=lambda: asyncio.run(listener.listen(handle_command)),
                daemon=True,
            ).start()
            trade_manager._listener = listener
        if os.getenv("TEST_MODE") != "1":
            _register_cleanup_handlers(trade_manager)
    return trade_manager

def _initialize_trade_manager() -> None:
    """Background initialization for the TradeManager."""
    global trade_manager
    try:
        loop = asyncio.new_event_loop()
        asyncio.set_event_loop(loop)
        trade_manager = loop.run_until_complete(create_trade_manager())
        if trade_manager is not None:
            loop.create_task(trade_manager.run())
            _ready_event.set()
            loop.run_forever()
        else:
            _ready_event.set()
    except (RuntimeError, ValueError) as exc:
        logger.exception(
            "TradeManager initialization failed (%s): %s",
            type(exc).__name__,
            exc,
        )
        _ready_event.set()
        raise


# Load environment variables when the module is imported
load_dotenv()
if os.getenv("TEST_MODE") == "1":
    _ready_event.set()


_startup_launched = False


@api_app.before_request
def _start_trade_manager() -> None:
    """Launch trade manager initialization in a background thread."""
    global _startup_launched
    if _startup_launched or os.getenv("TEST_MODE") == "1":
        return
    _startup_launched = True
    threading.Thread(target=_initialize_trade_manager, daemon=True).start()





@api_app.route("/open_position", methods=["POST"])
def open_position_route():
    """Open a new trade position."""
    if not _ready_event.is_set() or trade_manager is None:
        return jsonify({"error": "not ready"}), 503
    info = request.get_json(force=True)
    POSITIONS.append(info)
    symbol = info.get("symbol")
    side = info.get("side")
    price = float(info.get("price", 0))
    if getattr(trade_manager, "loop", None):
        trade_manager.loop.call_soon_threadsafe(
            asyncio.create_task,
            trade_manager.open_position(symbol, side, price, info),
        )
    else:
        return jsonify({"error": "loop not running"}), 503
    return jsonify({"status": "ok"})


@api_app.route("/positions")
def positions_route():
    return jsonify({"positions": POSITIONS})


@api_app.route("/stats")
def stats_route():
    if not _ready_event.is_set() or trade_manager is None:
        return jsonify({"error": "not ready"}), 503
    stats = trade_manager.get_stats()
    return jsonify({"stats": stats})


@api_app.route("/start")
def start_route():
    if not _ready_event.is_set() or trade_manager is None:
        return jsonify({"error": "not ready"}), 503
    if getattr(trade_manager, "loop", None):
        trade_manager.loop.call_soon_threadsafe(
            asyncio.create_task,
            trade_manager.run(),
        )
        return jsonify({"status": "started"})
    return jsonify({"error": "loop not running"}), 503


@api_app.route("/ping")
def ping():
    return jsonify({"status": "ok"})


@api_app.route("/ready")
def ready() -> tuple:
    """Return 200 once the TradeManager is initialized."""
    if _ready_event.is_set() and trade_manager is not None:
        return jsonify({"status": "ok"})
    return jsonify({"status": "initializing"}), 503


if __name__ == "__main__":

    configure_logging()
    setup_multiprocessing()
    load_dotenv()
<<<<<<< HEAD
    host = os.getenv("HOST", "127.0.0.1")
=======
    host = os.getenv(
        "HOST", "127.0.0.1"
    )  # Bind to localhost to avoid exposing the service
>>>>>>> 6f127ad8
    port = int(os.getenv("PORT", "8002"))
    if os.getenv("ALLOW_UNSAFE_HOST") != "1":
        try:
            ip = ipaddress.ip_address(host)
        except ValueError:
            ip = None
        if ip is not None and ip.is_unspecified:
            raise ValueError(f"Unsafe host '{host}' is not allowed")
    logger.info("Запуск сервиса TradeManager на %s:%s", host, port)
    api_app.run(host=host, port=port)<|MERGE_RESOLUTION|>--- conflicted
+++ resolved
@@ -2001,13 +2001,6 @@
     configure_logging()
     setup_multiprocessing()
     load_dotenv()
-<<<<<<< HEAD
-    host = os.getenv("HOST", "127.0.0.1")
-=======
-    host = os.getenv(
-        "HOST", "127.0.0.1"
-    )  # Bind to localhost to avoid exposing the service
->>>>>>> 6f127ad8
     port = int(os.getenv("PORT", "8002"))
     if os.getenv("ALLOW_UNSAFE_HOST") != "1":
         try:
