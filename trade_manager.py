--- conflicted
+++ resolved
@@ -698,16 +698,6 @@
                 "highest_price": price if side == "buy" else float("inf"),
                 "lowest_price": price if side == "sell" else 0.0,
                 "breakeven_triggered": False,
-<<<<<<< HEAD
-                # Initialize with minimal timestamp so stop-loss checks run immediately
-=======
-                # ``last_checked_ts`` is initialised to the minimum timestamp so
-                # that risk-management routines run on the very next candle
-                # regardless of the historical data range. Previously this used
-                # the current time which could be ahead of the available data
-                # and caused checks like ``check_stop_loss_take_profit`` to
-                # return early, leaving positions open indefinitely in tests.
->>>>>>> 652b7019
                 "last_checked_ts": pd.Timestamp.min.tz_localize("UTC"),
             }
             timestamp = new_position["last_checked_ts"]
