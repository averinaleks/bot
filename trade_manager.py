--- conflicted
+++ resolved
@@ -2002,14 +2002,6 @@
     return jsonify({"status": "initializing"}), 503
 
 
-<<<<<<< HEAD
-_HOSTNAME_RE = re.compile(
-    r"^(?!-)[A-Za-z0-9-]{1,63}(?<!-)" r"(\.(?!-)[A-Za-z0-9-]{1,63}(?<!-))*$"
-)
-=======
-class InvalidHostError(ValueError):
-    """Raised when ``HOST`` contains an unsafe or invalid value."""
->>>>>>> 399a2553
 
 
 def _resolve_host() -> str:
@@ -2028,27 +2020,10 @@
         return "127.0.0.1"
     try:
         ip = ipaddress.ip_address(host_env)
-<<<<<<< HEAD
-=======
-        if ip.is_unspecified:
-            logger.error("Небезопасный HOST %s без явной конфигурации", host_env)
-            raise InvalidHostError(host_env)
->>>>>>> 399a2553
     except ValueError:
         if _HOSTNAME_RE.fullmatch(host_env):
             return host_env
         logger.error("Некорректное значение HOST %s", host_env)
-<<<<<<< HEAD
-        raise SystemExit(1)
-    else:
-        if ip.is_unspecified:
-            logger.error("Небезопасный HOST %s без явной конфигурации", host_env)
-            raise SystemExit(1)
-        return host_env
-=======
-        raise InvalidHostError(host_env)
-    return host_env
->>>>>>> 399a2553
 
 
 if __name__ == "__main__":
