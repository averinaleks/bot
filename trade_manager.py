"""Trading engine for executing and managing positions.

This module coordinates order placement, risk management and Telegram
notifications while interacting with the :class:`ModelBuilder` and exchange.
"""

import asyncio
import atexit
import signal
import os
import sys
import types
import json
import logging
import ipaddress
import re
import aiohttp

try:  # pragma: no cover - fallback for tests
    from dotenv import load_dotenv
except Exception:  # pragma: no cover - stub
    def load_dotenv(*args, **kwargs):
        return None

try:  # pragma: no cover - optional dependency
    import pandas as pd  # type: ignore
except ImportError as exc:  # noqa: W0703 - allow missing pandas
    logging.getLogger(__name__).warning("pandas import failed: %s", exc)
    pd = types.ModuleType("pandas")
    pd.DataFrame = dict
    pd.Series = list
    pd.MultiIndex = types.SimpleNamespace(from_arrays=lambda *a, **k: [])

import numpy as np  # type: ignore
from bot import test_stubs
test_stubs.apply()
from bot.test_stubs import IS_TEST_MODE

import ray
import httpx
from tenacity import retry, wait_exponential, stop_after_attempt
import inspect
# Базовые утилиты импортируются всегда
from bot.utils import (
    logger,
    TelegramLogger,
    is_cuda_available,
    check_dataframe_empty_async as _check_df_async,
    safe_api_call,
)

# ``configure_logging`` может отсутствовать в тестовых заглушках
try:  # pragma: no cover - fallback для тестов
    from bot.utils import configure_logging
except ImportError:  # pragma: no cover - заглушка
    def configure_logging() -> None:  # type: ignore
        """Stubbed logging configurator."""
        pass
from bot.config import BotConfig, load_config
import contextlib
from bot.http_client import (
    get_async_http_client as get_http_client,
    close_async_http_client as close_http_client,
)

try:  # pragma: no cover - optional dependency
    import torch  # type: ignore
except ImportError as exc:  # noqa: W0703 - optional dependency may not be installed
    logging.getLogger(__name__).warning("torch import failed: %s", exc)
    torch = types.ModuleType("torch")
    torch.tensor = lambda *a, **k: a[0]
    torch.float32 = float
    torch.no_grad = contextlib.nullcontext
    torch.cuda = types.SimpleNamespace(is_available=lambda: False)
    torch.amp = types.SimpleNamespace(autocast=lambda *a, **k: contextlib.nullcontext())
import time
from typing import Dict, Optional, Tuple
import shutil
from flask import Flask, request, jsonify
import threading
import multiprocessing as mp

def setup_multiprocessing() -> None:
    """Ensure multiprocessing uses the 'spawn' start method."""
    if mp.get_start_method(allow_none=True) != "spawn":
        mp.set_start_method("spawn", force=True)

# Determine computation device once

device_type = "cuda" if is_cuda_available() else "cpu"

_HOSTNAME_RE = re.compile(r"^(?!-)[A-Za-z0-9-]{1,63}(?<!-)(\.[A-Za-z0-9-]{1,63})*$")


class InvalidHostError(ValueError):
    pass


def _predict_model(model, tensor) -> np.ndarray:
    """Run model forward pass."""
    model.eval()
    with torch.no_grad(), torch.amp.autocast(device_type):
        return model(tensor).squeeze().float().cpu().numpy()


@ray.remote(num_cpus=1, num_gpus=1 if is_cuda_available() else 0)
def _predict_model_proc(model, tensor) -> np.ndarray:
    """Execute ``_predict_model`` in a separate process."""
    return _predict_model(model, tensor)


async def _predict_async(model, tensor) -> np.ndarray:
    """Asynchronously run the prediction process and return the result."""
    obj_ref = _predict_model_proc.remote(model, tensor)
    return await asyncio.to_thread(ray.get, obj_ref)


def _calibrate_output(calibrator, value: float) -> float:
    """Run calibrator prediction in a worker thread."""
    return calibrator.predict_proba([[value]])[0, 1]


def _register_cleanup_handlers(tm: "TradeManager") -> None:
    """Register atexit and signal handlers for graceful shutdown."""

    if getattr(tm, "_cleanup_registered", False):
        return

    tm._cleanup_registered = True

    def _handler(*_args):
        logger.info("Stopping TradeManager")
        tm.shutdown()
        try:
            asyncio.run(TelegramLogger.shutdown())
        except RuntimeError:
            # event loop may already be closed
            pass
        listener = getattr(tm, "_listener", None)
        if listener is not None:
            listener.stop()

    atexit.register(_handler)
    for sig in (signal.SIGTERM, signal.SIGINT):
        try:
            signal.signal(sig, lambda s, f: _handler())
        except ValueError:
            # signal may fail if not in main thread
            pass


class TradeManager:
    """Handles trading logic and sends Telegram notifications.

    Parameters
    ----------
    config : dict
        Bot configuration.
    data_handler : DataHandler
        Instance providing market data.
    model_builder
        Associated ModelBuilder instance.
    telegram_bot : telegram.Bot or compatible
        Bot used to send messages.
    chat_id : str | int
        Telegram chat identifier.
    rl_agent : optional
        Reinforcement learning agent used for decisions.
    """

    def __init__(
        self,
        config: BotConfig,
        data_handler,
        model_builder,
        telegram_bot,
        chat_id,
        rl_agent=None,
    ):
        self.config = config
        self.data_handler = data_handler
        self.model_builder = model_builder
        self.rl_agent = rl_agent
        if (
            not config.enable_notifications
            or not os.environ.get("TELEGRAM_BOT_TOKEN")
            or not os.environ.get("TELEGRAM_CHAT_ID")
        ):
            logger.warning(
                "TELEGRAM_BOT_TOKEN or TELEGRAM_CHAT_ID not set; Telegram alerts will not be sent"
            )
            async def _noop(*_, **__):
                pass

            self.telegram_logger = types.SimpleNamespace(
                info=lambda *a, **k: None,
                warning=lambda *a, **k: None,
                send_telegram_message=_noop,
            )
        else:
            unsent_path = None
            if config.save_unsent_telegram:
                unsent_path = os.path.join(
                    config.log_dir, config.unsent_telegram_path
                )
            self.telegram_logger = TelegramLogger(
                telegram_bot,
                chat_id,
                max_queue_size=config.get("telegram_queue_size"),
                unsent_path=unsent_path,
            )
        self.positions = pd.DataFrame(
            columns=[
                "symbol",
                "side",
                "size",
                "entry_price",
                "tp_multiplier",
                "sl_multiplier",
                "stop_loss_price",
                "highest_price",
                "lowest_price",
                "breakeven_triggered",
                "last_checked_ts",
            ],
            index=pd.MultiIndex.from_arrays(
                [pd.Index([], dtype=object), pd.DatetimeIndex([], tz="UTC")],
                names=["symbol", "timestamp"],
            ),
        )
        self.returns_by_symbol = {symbol: [] for symbol in data_handler.usdt_pairs}
        self.position_lock = asyncio.Lock()
        self.returns_lock = asyncio.Lock()
        self.tasks: list[asyncio.Task] = []
        self.loop: asyncio.AbstractEventLoop | None = None
        self.exchange = data_handler.exchange
        self.max_positions = config.get("max_positions", 5)
        self.top_signals = config.get("top_signals", self.max_positions)
        self.leverage = config.get("leverage", 10)
        self.max_position_pct = config.get("max_position_pct", 0.1)
        self.min_risk_per_trade = config.get("min_risk_per_trade", 0.01)
        self.max_risk_per_trade = config.get("max_risk_per_trade", 0.05)
        self.check_interval = config.get("check_interval", 60.0)
        self.performance_window = config.get("performance_window", 86400)
        self.state_file = os.path.join(config["cache_dir"], "trade_manager_state.parquet")
        self.returns_file = os.path.join(
            config["cache_dir"], "trade_manager_returns.json"
        )
        self.last_save_time = time.time()
        self.save_interval = 900
        self.positions_changed = False
        self.last_volatility = {symbol: 0.0 for symbol in data_handler.usdt_pairs}
        self.last_stats_day = int(time.time() // 86400)
        self._min_retrain_size: dict[str, int] = {}
        self.load_state()
        self.http_client = None

    def _has_position(self, symbol: str) -> bool:
        """Check if a position for ``symbol`` exists using the MultiIndex."""
        return (
            "symbol" in self.positions.index.names
            and symbol in self.positions.index.get_level_values("symbol")
        )

    async def compute_risk_per_trade(self, symbol: str, volatility: float) -> float:
        base_risk = self.config.get("risk_per_trade", self.min_risk_per_trade)
        async with self.returns_lock:
            returns = [
                r
                for t, r in self.returns_by_symbol.get(symbol, [])
                if time.time() - t <= self.performance_window
            ]
        sharpe = (
            np.mean(returns)
            / (np.std(returns) + 1e-6)
            * np.sqrt(365 * 24 * 60 * 60 / self.performance_window)
            if returns
            else 0.0
        )
        if sharpe < 0:
            base_risk *= self.config.get("risk_sharpe_loss_factor", 0.5)
        elif sharpe > 1:
            base_risk *= self.config.get("risk_sharpe_win_factor", 1.5)
        threshold = max(self.config.get("volatility_threshold", 0.02), 1e-6)
        vol_coeff = volatility / threshold
        vol_coeff = max(
            self.config.get("risk_vol_min", 0.5),
            min(self.config.get("risk_vol_max", 2.0), vol_coeff),
        )
        base_risk *= vol_coeff
        return min(self.max_risk_per_trade, max(self.min_risk_per_trade, base_risk))

    async def get_sharpe_ratio(self, symbol: str) -> float:
        async with self.returns_lock:
            returns = [
                r
                for t, r in self.returns_by_symbol.get(symbol, [])
                if time.time() - t <= self.performance_window
            ]
        if not returns:
            return 0.0
        return (
            np.mean(returns)
            / (np.std(returns) + 1e-6)
            * np.sqrt(365 * 24 * 60 * 60 / self.performance_window)
        )

    async def get_loss_streak(self, symbol: str) -> int:
        async with self.returns_lock:
            returns = [r for _, r in self.returns_by_symbol.get(symbol, [])]
        count = 0
        for r in reversed(returns):
            if r < 0:
                count += 1
            else:
                break
        return count

    async def get_win_streak(self, symbol: str) -> int:
        async with self.returns_lock:
            returns = [r for _, r in self.returns_by_symbol.get(symbol, [])]
        count = 0
        for r in reversed(returns):
            if r > 0:
                count += 1
            else:
                break
        return count

    async def compute_stats(self) -> Dict[str, float]:
        """Return overall win rate, average profit/loss and max drawdown."""
        async with self.returns_lock:
            all_returns = [r for vals in self.returns_by_symbol.values() for _, r in vals]
        total = len(all_returns)
        win_rate = sum(1 for r in all_returns if r > 0) / total if total else 0.0
        avg_pnl = float(np.mean(all_returns)) if all_returns else 0.0
        if all_returns:
            cum = np.cumsum(all_returns)
            running_max = np.maximum.accumulate(cum)
            drawdowns = running_max - cum
            max_dd = float(np.max(drawdowns))
        else:
            max_dd = 0.0
        return {
            "win_rate": win_rate,
            "avg_pnl": avg_pnl,
            "max_drawdown": max_dd,
        }

    def get_stats(self) -> Dict[str, float]:
        """Synchronous wrapper for :py:meth:`compute_stats`."""
        if self.loop and self.loop.is_running():
            fut = asyncio.run_coroutine_threadsafe(self.compute_stats(), self.loop)
            return fut.result()
        return asyncio.run(self.compute_stats())

    def save_state(self):
        if not self.positions_changed or (
            time.time() - self.last_save_time < self.save_interval
        ):
            return
        try:
            os.makedirs(self.config["cache_dir"], exist_ok=True)
            disk_usage = shutil.disk_usage(self.config["cache_dir"])
            if disk_usage.free / (1024**3) < 0.5:
                logger.warning(
                    "Not enough space to persist state: %.2f GB left",
                    disk_usage.free / (1024 ** 3),
                )
                return
            tmp_state = f"{self.state_file}.tmp"
            tmp_returns = f"{self.returns_file}.tmp"
            self.positions.to_parquet(tmp_state)
            with open(tmp_returns, "w", encoding="utf-8") as f:
                json.dump(self.returns_by_symbol, f)
            os.replace(tmp_state, self.state_file)
            os.replace(tmp_returns, self.returns_file)
            self.last_save_time = time.time()
            self.positions_changed = False
            logger.info("TradeManager state saved")
        except (OSError, ValueError) as e:
            logger.exception("Failed to save state (%s): %s", type(e).__name__, e)
            for path in (locals().get("tmp_state"), locals().get("tmp_returns")):
                try:
                    if path and os.path.exists(path):
                        os.remove(path)
                except OSError as cleanup_err:
                    logger.exception("Failed to remove temp file %s: %s", path, cleanup_err)
            raise

    def load_state(self):
        try:
            if os.path.exists(self.state_file):
                self.positions = pd.read_parquet(self.state_file)
                if (
                    "timestamp" in self.positions.index.names
                    and self.positions.index.get_level_values("timestamp").tz is None
                ):
                    self.positions = self.positions.tz_localize("UTC", level="timestamp")
                self._sort_positions()
            if os.path.exists(self.returns_file):
                with open(self.returns_file, "r", encoding="utf-8") as f:
                    self.returns_by_symbol = json.load(f)
                logger.info("TradeManager state loaded")
        except (OSError, ValueError, json.JSONDecodeError) as e:
            logger.exception("Failed to load state (%s): %s", type(e).__name__, e)
            raise

    def _sort_positions(self) -> None:
        """Ensure positions are sorted by symbol then timestamp."""
        if not self.positions.empty:
            self.positions.sort_index(level=["symbol", "timestamp"], inplace=True)

    @retry(
        wait=wait_exponential(multiplier=1, min=2, max=5), stop=stop_after_attempt(3)
    )
    async def place_order(
        self,
        symbol: str,
        side: str,
        size: float,
        price: float,
        params: Dict | None = None,
        *,
        use_lock: bool = True,
    ) -> Optional[Dict]:
        params = params or {}

        async def _execute_order() -> Optional[Dict]:
            try:
                order_params = {"category": "linear", **params}
                order_type = order_params.get("type", "market")
                tp_price = order_params.get("takeProfitPrice")
                sl_price = order_params.get("stopLossPrice")
                if (tp_price is not None or sl_price is not None) and hasattr(
                    self.exchange, "create_order_with_take_profit_and_stop_loss"
                ):
                    order_params = {
                        k: v
                        for k, v in order_params.items()
                        if k not in {"takeProfitPrice", "stopLossPrice"}
                    }
                    order = await safe_api_call(
                        self.exchange,
                        "create_order_with_take_profit_and_stop_loss",
                        symbol,
                        order_type,
                        side,
                        size,
                        price if order_type != "market" else None,
                        tp_price,
                        sl_price,
                        order_params,
                    )
                else:
                    if tp_price is not None:
                        order_params["takeProfitPrice"] = tp_price
                    if sl_price is not None:
                        order_params["stopLossPrice"] = sl_price
                    order = await safe_api_call(
                        self.exchange,
                        "create_order",
                        symbol,
                        order_type,
                        side,
                        size,
                        price,
                        order_params,
                    )
                logger.info(
                    "Order placed: %s, %s, size=%s, price=%s, type=%s",
                    symbol,
                    side,
                    size,
                    price,
                    order_type,
                )
                await self.telegram_logger.send_telegram_message(
                    f"✅ Order: {symbol} {side.upper()} size={size:.4f} @ {price:.2f} ({order_type})"
                )

                if isinstance(order, dict):
                    ret_code = order.get("retCode") or order.get("ret_code")
                    if ret_code is not None and ret_code != 0:
                        logger.error("Order not confirmed: %s", order)
                        await self.telegram_logger.send_telegram_message(
                            f"❌ Order not confirmed {symbol}: retCode {ret_code}"
                        )
                        return None

                return order
            except (httpx.HTTPError, RuntimeError) as e:
                logger.exception(
                    "Failed to place order for %s (%s): %s", symbol, type(e).__name__, e
                )
                await self.telegram_logger.send_telegram_message(
                    f"❌ Order error {symbol}: {e}"
                )
                raise

        if use_lock:
            async with self.position_lock:
                return await _execute_order()
        else:
            return await _execute_order()

    async def calculate_position_size(
        self, symbol: str, price: float, atr: float, sl_multiplier: float
    ) -> float:
        try:
            if price <= 0 or atr <= 0:
                logger.warning(
                    "Invalid inputs for %s: price=%s, atr=%s",
                    symbol,
                    price,
                    atr,
                )
                return 0.0
            account = await safe_api_call(self.exchange, "fetch_balance")
            balance_key = self.config.get("balance_key")
            if not balance_key:
                sym = symbol.split(":", 1)[0]
                balance_key = sym.split("/")[1] if "/" in sym else "USDT"
            equity = float(account.get("total", {}).get(balance_key, 0))
            if equity <= 0:
                logger.warning("Insufficient balance for %s", symbol)
                await self.telegram_logger.send_telegram_message(
                    f"⚠️ Insufficient balance for {symbol}: equity={equity}"
                )
                return 0.0
            ohlcv = self.data_handler.ohlcv
            if (
                "symbol" in ohlcv.index.names
                and symbol in ohlcv.index.get_level_values("symbol")
            ):
                df = ohlcv.xs(symbol, level="symbol", drop_level=False)
            else:
                df = None
            volatility = (
                df["close"].pct_change().std()
                if df is not None and not df.empty
                else self.config.get("volatility_threshold", 0.02)
            )
            risk_per_trade = await self.compute_risk_per_trade(symbol, volatility)
            risk_amount = equity * risk_per_trade
            stop_loss_distance = atr * sl_multiplier
            if stop_loss_distance <= 0:
                logger.warning("Invalid stop_loss_distance for %s", symbol)
                return 0.0
            position_size = risk_amount / (stop_loss_distance * self.leverage)
            position_size = min(
                position_size,
                equity * self.leverage / price * self.max_position_pct,
            )
            logger.info(
                "Position size for %s: %.4f (risk %.2f USDT, ATR %.2f)",
                symbol,
                position_size,
                risk_amount,
                atr,
            )
            return position_size
        except (httpx.HTTPError, KeyError, ValueError, RuntimeError) as e:
            logger.exception(
                "Failed to calculate position size for %s (%s): %s",
                symbol,
                type(e).__name__,
                e,
            )
            raise

    def calculate_stop_loss_take_profit(
        self,
        side: str,
        price: float,
        atr: float,
        sl_multiplier: float,
        tp_multiplier: float,
    ) -> Tuple[float, float]:
        """Return stop-loss and take-profit prices."""
        stop_loss_price = (
            price - sl_multiplier * atr if side == "buy" else price + sl_multiplier * atr
        )
        take_profit_price = (
            price + tp_multiplier * atr if side == "buy" else price - tp_multiplier * atr
        )
        return stop_loss_price, take_profit_price

    async def open_position(self, symbol: str, side: str, price: float, params: Dict):
        try:
            async with self.position_lock:
                self._sort_positions()
                if len(self.positions) >= self.max_positions:
                    logger.warning(
                        "Maximum number of positions reached: %s",
                        self.max_positions,
                    )
                    return
                if side not in {"buy", "sell"}:
                    logger.warning("Invalid side %s for %s", side, symbol)
                    return
                if self._has_position(symbol):
                    logger.warning("Position for %s already open", symbol)
                    return

            if not await self.data_handler.is_data_fresh(symbol):
                logger.warning("Stale data for %s, skipping trade", symbol)
                return
            atr = await self.data_handler.get_atr(symbol)
            if atr <= 0:
                logger.warning(
                    "ATR data missing for %s, retrying later",
                    symbol,
                )
                return
            sl_mult = params.get("sl_multiplier", self.config["sl_multiplier"])
            tp_mult = params.get("tp_multiplier", self.config["tp_multiplier"])
            size = await self.calculate_position_size(symbol, price, atr, sl_mult)
            if size <= 0:
                logger.warning("Position size too small for %s", symbol)
                return
            stop_loss_price, take_profit_price = self.calculate_stop_loss_take_profit(
                side, price, atr, sl_mult, tp_mult
            )

            order_params = {
                "leverage": self.leverage,
                "stopLossPrice": stop_loss_price,
                "takeProfitPrice": take_profit_price,
                "tpslMode": "full",
            }
            max_attempts = self.config.get("order_retry_attempts", 3)
            retry_delay = self.config.get("order_retry_delay", 1)
            order = None
            for attempt in range(max_attempts):
                if attempt > 0:
                    logger.info(
                        "Retrying order for %s (attempt %s/%s)",
                        symbol,
                        attempt + 1,
                        max_attempts,
                    )
                    await asyncio.sleep(retry_delay)
                try:
                    order = await self.place_order(
                        symbol, side, size, price, order_params, use_lock=False
                    )
                except (httpx.HTTPError, RuntimeError) as exc:  # pragma: no cover - network issues
                    logger.error(
                        "Order attempt %s for %s failed (%s): %s",
                        attempt + 1,
                        symbol,
                        type(exc).__name__,
                        exc,
                    )
                    order = None
                ret_code = None
                if isinstance(order, dict):
                    ret_code = order.get("retCode") or order.get("ret_code")
                if order and (ret_code is None or ret_code == 0):
                    break
                logger.warning(
                    "Order attempt %s for %s failed: %s",
                    attempt + 1,
                    symbol,
                    order,
                )
            else:
                logger.error(
                    "Order failed for %s after %s attempts",
                    symbol,
                    max_attempts,
                )
                await self.telegram_logger.send_telegram_message(
                    f"❌ Order failed {symbol}: retries exhausted"
                )
                return
            if isinstance(order, dict) and not (
                order.get("id") or order.get("orderId") or order.get("result")
            ):
                logger.error(
                    "Order confirmation missing id for %s: %s",
                    symbol,
                    order,
                )
                await self.telegram_logger.send_telegram_message(
                    f"❌ Order confirmation missing id {symbol}"
                )
                return
            # Use an explicit timezone-aware timestamp for the position index
            timestamp = pd.Timestamp.now(tz="UTC")
            new_position = {
                "symbol": symbol,
                "side": side,
                "size": size,
                "entry_price": price,
                "tp_multiplier": tp_mult,
                "sl_multiplier": sl_mult,
                "stop_loss_price": stop_loss_price,
                "highest_price": price if side == "buy" else float("inf"),
                "lowest_price": price if side == "sell" else 0.0,
                "breakeven_triggered": False,
            }
            idx = (symbol, timestamp)
            async with self.position_lock:
                if self._has_position(symbol):
                    logger.warning(
                        "Position for %s already open after order placed",
                        symbol,
                    )
                    return
                if len(self.positions) >= self.max_positions:
                    logger.warning(
                        "Maximum number of positions reached after order placed: %s",
                        self.max_positions,
                    )
                    return
                self.positions.loc[idx, :] = new_position
                self._sort_positions()
                self.positions_changed = True
            self.save_state()
            logger.info(
                "Position opened: %s, %s, size=%s, entry=%s",
                symbol,
                side,
                size,
                price,
            )
            await self.telegram_logger.send_telegram_message(
                (
                    f"📈 {symbol} {side.upper()} size={size:.4f} @ {price:.2f} "
                    f"SL={stop_loss_price:.2f} TP={take_profit_price:.2f}"
                ),
                urgent=True,
            )
        except (httpx.HTTPError, RuntimeError, ValueError, OSError) as e:
            logger.exception(
                "Failed to open position for %s (%s): %s", symbol, type(e).__name__, e
            )
            await self.telegram_logger.send_telegram_message(
                f"❌ Failed to open position {symbol}: {e}"
            )
            raise

    async def close_position(
        self, symbol: str, exit_price: float, reason: str = "Manual"
    ):
        # Fetch current position details under locks
        async with self.position_lock:
            async with self.returns_lock:
                self._sort_positions()
                if "symbol" in self.positions.index.names:
                    try:
                        position_df = self.positions.xs(
                            symbol, level="symbol", drop_level=False
                        )
                    except KeyError:
                        position_df = pd.DataFrame()
                else:
                    position_df = pd.DataFrame()
                if position_df.empty:
                    logger.warning("Position for %s not found", symbol)
                    return
                position = position_df.iloc[0]
                pos_idx = position_df.index[0]
                side = "sell" if position["side"] == "buy" else "buy"
                size = position["size"]
                entry_price = position["entry_price"]

        # Submit the order outside the locks
        try:
            order = await self.place_order(
                symbol,
                side,
                size,
                exit_price,
                use_lock=False,
            )
        except (httpx.HTTPError, RuntimeError) as e:  # pragma: no cover - network issues
            logger.exception(
                "Failed to close position for %s (%s): %s", symbol, type(e).__name__, e
            )
            await self.telegram_logger.send_telegram_message(
                f"❌ Failed to close position {symbol}: {e}"
            )
            raise

        if not order:
            return

        profit = (
            (exit_price - entry_price) * size
            if position["side"] == "buy"
            else (entry_price - exit_price) * size
        )
        profit *= self.leverage

        # Re-acquire locks to update state, verifying position still exists
        async with self.position_lock:
            async with self.returns_lock:
                if (
                    "symbol" in self.positions.index.names
                    and pos_idx in self.positions.index
                ):
                    self.positions = self.positions.drop(pos_idx)
                    self._sort_positions()
                    self.positions_changed = True
                    self.returns_by_symbol[symbol].append(
                        (pd.Timestamp.now(tz="UTC").timestamp(), profit)
                    )
                    self.save_state()
                else:
                    logger.warning(
                        "Position for %s modified before close confirmation", symbol
                    )

        logger.info(
            "Position closed: %s, profit=%.2f, reason=%s",
            symbol,
            profit,
            reason,
        )
        await self.telegram_logger.send_telegram_message(
            f"📉 {symbol} {position['side'].upper()} exit={exit_price:.2f} PnL={profit:.2f} USDT ({reason})",
            urgent=True,
        )

    async def check_trailing_stop(self, symbol: str, current_price: float):
        should_close = False
        async with self.position_lock:
            try:
                self._sort_positions()
                if "symbol" in self.positions.index.names:
                    try:
                        position_df = self.positions.xs(
                            symbol, level="symbol", drop_level=False
                        )
                    except KeyError:
                        position_df = pd.DataFrame()
                else:
                    position_df = pd.DataFrame()
                if position_df.empty:
                    logger.debug("Position for %s not found", symbol)
                    return
                position = position_df.iloc[0]
                atr = await self.data_handler.get_atr(symbol)
                if atr <= 0:
                    logger.debug("ATR data missing for %s, retrying later", symbol)
                    return
                trailing_stop_distance = atr * self.config.get(
                    "trailing_stop_multiplier", 1.0
                )

                profit_pct = (
                    (current_price - position["entry_price"])
                    / position["entry_price"]
                    * 100
                    if position["side"] == "buy"
                    else (position["entry_price"] - current_price)
                    / position["entry_price"]
                    * 100
                )
                profit_atr = (
                    current_price - position["entry_price"]
                    if position["side"] == "buy"
                    else position["entry_price"] - current_price
                )

                trigger_pct = self.config.get("trailing_stop_percentage", 1.0)
                trigger_atr = self.config.get("trailing_stop_coeff", 1.0) * atr

                if not position["breakeven_triggered"] and (
                    profit_pct >= trigger_pct or profit_atr >= trigger_atr
                ):
                    close_size = position["size"] * 0.5
                    side = "sell" if position["side"] == "buy" else "buy"
                    await self.place_order(
                        symbol,
                        side,
                        close_size,
                        current_price,
                        use_lock=False,
                    )
                    remaining_size = position["size"] - close_size
                    self.positions.loc[
                        pd.IndexSlice[symbol, :], "size"
                    ] = remaining_size
                    tick_size = 0.0
                    if hasattr(self.data_handler, "get_tick_size"):
                        ts = self.data_handler.get_tick_size(symbol)
                        tick_size = (
                            await ts if inspect.isawaitable(ts) else ts
                        )
                    breakeven_sl = position["entry_price"] + (
                        tick_size if position["side"] == "buy" else -tick_size
                    )
                    self.positions.loc[
                        pd.IndexSlice[symbol, :], "stop_loss_price"
                    ] = breakeven_sl
                    self.positions.loc[
                        pd.IndexSlice[symbol, :], "breakeven_triggered"
                    ] = True
                    self.positions_changed = True
                    self.save_state()
                    await self.telegram_logger.send_telegram_message(
                        f"🏁 {symbol} moved to breakeven, partial profits taken"
                    )

                if position["side"] == "buy":
                    new_highest = max(position["highest_price"], current_price)
                    self.positions.loc[
                        pd.IndexSlice[symbol, :], "highest_price"
                    ] = new_highest
                    trailing_stop_price = new_highest - trailing_stop_distance
                    if current_price <= trailing_stop_price:
                        should_close = True
                else:
                    new_lowest = min(position["lowest_price"], current_price)
                    self.positions.loc[
                        pd.IndexSlice[symbol, :], "lowest_price"
                    ] = new_lowest
                    trailing_stop_price = new_lowest + trailing_stop_distance
                    if current_price >= trailing_stop_price:
                        should_close = True
                self.positions.loc[
                    pd.IndexSlice[symbol, :], "last_checked_ts"
                ] = pd.Timestamp.now(tz="UTC")
            except (KeyError, ValueError) as e:
                logger.exception(
                    "Failed trailing stop check for %s (%s): %s",
                    symbol,
                    type(e).__name__,
                    e,
                )
                raise
        if should_close:
            await self.close_position(symbol, current_price, "Trailing Stop")

    async def check_stop_loss_take_profit(self, symbol: str, current_price: float):
        close_reason = None
        async with self.position_lock:
            try:
                self._sort_positions()
                if "symbol" in self.positions.index.names:
                    try:
                        position = self.positions.xs(symbol, level="symbol")
                    except KeyError:
                        position = pd.DataFrame()
                else:
                    position = pd.DataFrame()
                if position.empty:
                    return
                position = position.iloc[0]
                ohlcv = self.data_handler.ohlcv
                if (
                    "symbol" not in ohlcv.index.names
                    or symbol not in ohlcv.index.get_level_values("symbol")
                ):
                    return
                df = ohlcv.xs(symbol, level="symbol", drop_level=False)
                current_ts = df.index.get_level_values("timestamp")[-1]
                last_checked = position.get("last_checked_ts")
<<<<<<< HEAD
                position_ts = position.name if isinstance(position.name, pd.Timestamp) else None
                if not isinstance(last_checked, pd.Timestamp):
                    if current_price == position["entry_price"]:
                        last_checked = position_ts
                if isinstance(last_checked, pd.Timestamp) and current_ts <= last_checked:
=======
                if pd.notna(last_checked) and last_checked >= current_ts:
>>>>>>> e23ccb0c
                    return
                self.positions.loc[
                    pd.IndexSlice[symbol, :], "last_checked_ts"
                ] = current_ts
                self.positions_changed = True
                self.save_state()
                indicators = self.data_handler.indicators.get(symbol)
                if not indicators or not indicators.atr.iloc[-1]:
                    return
                atr = indicators.atr.iloc[-1]
                if position["breakeven_triggered"]:
                    stop_loss = position["stop_loss_price"]
                    take_profit = (
                        position["entry_price"] + position["tp_multiplier"] * atr
                        if position["side"] == "buy"
                        else position["entry_price"] - position["tp_multiplier"] * atr
                    )
                else:
                    if position["side"] == "buy":
                        stop_loss = (
                            position["entry_price"] - position["sl_multiplier"] * atr
                        )
                        take_profit = (
                            position["entry_price"] + position["tp_multiplier"] * atr
                        )
                    else:
                        stop_loss = (
                            position["entry_price"] + position["sl_multiplier"] * atr
                        )
                        take_profit = (
                            position["entry_price"] - position["tp_multiplier"] * atr
                        )
                    self.positions.loc[
                        pd.IndexSlice[symbol, :], "stop_loss_price"
                    ] = stop_loss
                if position["side"] == "buy" and current_price <= stop_loss:
                    close_reason = "Stop Loss"
                elif position["side"] == "sell" and current_price >= stop_loss:
                    close_reason = "Stop Loss"
                elif position["side"] == "buy" and current_price >= take_profit:
                    close_reason = "Take Profit"
                elif position["side"] == "sell" and current_price <= take_profit:
                    close_reason = "Take Profit"
            except (KeyError, ValueError) as e:
                logger.exception(
                    "Failed SL/TP check for %s (%s): %s",
                    symbol,
                    type(e).__name__,
                    e,
                )
                raise
        if close_reason:
            await self.close_position(symbol, current_price, close_reason)

    async def check_exit_signal(self, symbol: str, current_price: float):
        try:
            if self.model_builder is None:
                return
            model = self.model_builder.predictive_models.get(symbol)
            if not model:
                logger.debug("Model for %s not found", symbol)
                return
            async with self.position_lock:
                self._sort_positions()
                if "symbol" in self.positions.index.names:
                    try:
                        position = self.positions.xs(symbol, level="symbol")
                    except KeyError:
                        position = pd.DataFrame()
                else:
                    position = pd.DataFrame()
                num_positions = len(self.positions)
            if position.empty:
                return
            position = position.iloc[0]
            indicators = self.data_handler.indicators.get(symbol)
            empty = await _check_df_async(
                indicators.df, f"check_exit_signal {symbol}"
            )
            if not indicators or empty:
                return
            features = self.model_builder.get_cached_features(symbol)
            if features is None or len(features) < self.config["lstm_timesteps"]:
                try:
                    features = await self.model_builder.prepare_lstm_features(
                        symbol, indicators
                    )
                except (RuntimeError, ValueError) as exc:
                    logger.debug(
                        "Failed to prepare features for %s (%s): %s",
                        symbol,
                        type(exc).__name__,
                        exc,
                        exc_info=True,
                    )
                    return
                self.model_builder.feature_cache[symbol] = features
            if len(features) < self.config["lstm_timesteps"]:
                logger.debug(
                    "Not enough features for %s: %s", symbol, len(features)
                )
                return
            X = np.array([features[-self.config["lstm_timesteps"] :]])
            X_tensor = torch.tensor(
                X, dtype=torch.float32, device=self.model_builder.device
            )
            prediction = await _predict_async(model, X_tensor)
            calibrator = self.model_builder.calibrators.get(symbol)
            if calibrator is not None:
                prediction = await asyncio.to_thread(
                    _calibrate_output, calibrator, float(prediction)
                )
            rl_signal = None
            if self.rl_agent and symbol in self.rl_agent.models:
                rl_feat = np.append(
                    features[-1],
                    [float(prediction), num_positions / max(1, self.max_positions)],
                ).astype(np.float32)
                rl_signal = self.rl_agent.predict(symbol, rl_feat)
                if rl_signal and rl_signal != "hold":
                    logger.info("RL action for %s: %s", symbol, rl_signal)
                    if rl_signal == "close":
                        await self.close_position(symbol, current_price, "RL Signal")
                        return
                    if rl_signal == "open_long" and position["side"] == "sell":
                        await self.close_position(symbol, current_price, "RL Reverse")
                        params = await self.data_handler.parameter_optimizer.optimize(symbol)
                        await self.open_position(symbol, "buy", current_price, params)
                        return
                    if rl_signal == "open_short" and position["side"] == "buy":
                        await self.close_position(symbol, current_price, "RL Reverse")
                        params = await self.data_handler.parameter_optimizer.optimize(symbol)
                        await self.open_position(symbol, "sell", current_price, params)
                        return
            long_threshold, short_threshold = (
                await self.model_builder.adjust_thresholds(symbol, prediction)
            )
            if position["side"] == "buy" and prediction < short_threshold:
                logger.info(
                    "Model exit long signal for %s: pred=%.4f, threshold=%.2f",
                    symbol,
                    prediction,
                    short_threshold,
                )
                await self.close_position(symbol, current_price, "Model Exit Signal")
                if prediction <= short_threshold - self.config.get("reversal_margin", 0.05):
                    opposite = "sell"
                    ema_ok = await self.evaluate_ema_condition(symbol, opposite)
                    if ema_ok:
                        async with self.position_lock:
                            already_open = self._has_position(symbol)
                        if not already_open:
                            params = await self.data_handler.parameter_optimizer.optimize(symbol)
                            await self.open_position(symbol, opposite, current_price, params)
            elif position["side"] == "sell" and prediction > long_threshold:
                logger.info(
                    "Model exit short signal for %s: pred=%.4f, threshold=%.2f",
                    symbol,
                    prediction,
                    long_threshold,
                )
                await self.close_position(symbol, current_price, "Model Exit Signal")
                if prediction >= long_threshold + self.config.get("reversal_margin", 0.05):
                    opposite = "buy"
                    ema_ok = await self.evaluate_ema_condition(symbol, opposite)
                    if ema_ok:
                        async with self.position_lock:
                            already_open = self._has_position(symbol)
                        if not already_open:
                            params = await self.data_handler.parameter_optimizer.optimize(symbol)
                            await self.open_position(symbol, opposite, current_price, params)
        except (httpx.HTTPError, RuntimeError, ValueError) as e:
            logger.exception(
                "Failed to check model signal for %s (%s): %s",
                symbol,
                type(e).__name__,
                e,
            )
            raise

    async def monitor_performance(self):
        while True:
            try:
                async with self.returns_lock:
                    current_time = pd.Timestamp.now(tz="UTC").timestamp()
                    for symbol in self.returns_by_symbol:
                        returns = [
                            r
                            for t, r in self.returns_by_symbol[symbol]
                            if current_time - t <= self.performance_window
                        ]
                        self.returns_by_symbol[symbol] = [
                            (t, r)
                            for t, r in self.returns_by_symbol[symbol]
                            if current_time - t <= self.performance_window
                        ]
                        if returns:
                            sharpe_ratio = (
                                np.mean(returns)
                                / (np.std(returns) + 1e-6)
                                * np.sqrt(365 * 24 * 60 * 60 / self.performance_window)
                            )
                            logger.info(
                                "Sharpe Ratio for %s: %.2f",
                                symbol,
                                sharpe_ratio,
                            )
                            ohlcv = self.data_handler.ohlcv
                            if (
                                "symbol" in ohlcv.index.names
                                and symbol in ohlcv.index.get_level_values("symbol")
                            ):
                                df = ohlcv.xs(symbol, level="symbol", drop_level=False)
                            else:
                                df = None
                            if df is not None and not df.empty:
                                volatility = df["close"].pct_change().std()
                                volatility_change = abs(
                                    volatility - self.last_volatility.get(symbol, 0.0)
                                ) / max(self.last_volatility.get(symbol, 0.01), 0.01)
                                self.last_volatility[symbol] = volatility
                                if (
                                    sharpe_ratio
                                    < self.config.get("min_sharpe_ratio", 0.5)
                                    or volatility_change > 0.5
                                ):
                                    logger.info(
                                        "Retraining triggered for %s: Sharpe=%.2f, Volatility change=%.2f",
                                        symbol,
                                        sharpe_ratio,
                                        volatility_change,
                                    )
                                    retrained = await self._maybe_retrain_symbol(symbol)
                                    if retrained:
                                        await self.telegram_logger.send_telegram_message(
                                            (
                                                f"🔄 Retraining {symbol}: Sharpe={sharpe_ratio:.2f}, "
                                                f"Volatility={volatility_change:.2f}"
                                            )
                                        )
                            if sharpe_ratio < self.config.get("min_sharpe_ratio", 0.5):
                                logger.warning(
                                    "Low Sharpe Ratio for %s: %.2f",
                                    symbol,
                                    sharpe_ratio,
                                )
                                await self.telegram_logger.send_telegram_message(
                                    f"⚠️ Low Sharpe Ratio for {symbol}: {sharpe_ratio:.2f}"
                                )
                current_day = int(current_time // 86400)
                if current_day != self.last_stats_day:
                    stats = await self.compute_stats()
                    logger.info(
                        "Daily stats: win_rate=%.2f%% avg_pnl=%.2f max_drawdown=%.2f",
                        stats["win_rate"] * 100,
                        stats["avg_pnl"],
                        stats["max_drawdown"],
                    )
                    self.last_stats_day = current_day
                await asyncio.sleep(self.performance_window / 10)
            except asyncio.CancelledError:
                raise
            except (httpx.HTTPError, ValueError, RuntimeError) as e:
                logger.exception(
                    "Performance monitoring error (%s): %s",
                    type(e).__name__,
                    e,
                )
                await asyncio.sleep(1)
                continue

    async def manage_positions(self):
        while True:
            try:
                async with self.position_lock:
                    symbols = []
                    if "symbol" in self.positions.index.names:
                        symbols = self.positions.index.get_level_values("symbol").unique()
                for symbol in symbols:
                    ohlcv = self.data_handler.ohlcv
                    if (
                        "symbol" in ohlcv.index.names
                        and symbol in ohlcv.index.get_level_values("symbol")
                    ):
                        df = ohlcv.xs(symbol, level="symbol", drop_level=False)
                    else:
                        df = None
                    empty = await _check_df_async(df, f"manage_positions {symbol}")
                    if empty:
                        continue
                    current_price = df["close"].iloc[-1]
                    if self._has_position(symbol):
                        res = self.check_trailing_stop(symbol, current_price)
                        if inspect.isawaitable(res):
                            await res
                    if self._has_position(symbol):
                        res = self.check_stop_loss_take_profit(symbol, current_price)
                        if inspect.isawaitable(res):
                            await res
                    if self._has_position(symbol):
                        res = self.check_exit_signal(symbol, current_price)
                        if inspect.isawaitable(res):
                            await res
                await asyncio.sleep(self.check_interval)
            except asyncio.CancelledError:
                raise
            except (ValueError, RuntimeError, KeyError) as e:
                logger.exception(
                    "Error managing positions (%s): %s",
                    type(e).__name__,
                    e,
                )
                await asyncio.sleep(1)
                continue

    async def evaluate_ema_condition(self, symbol: str, signal: str) -> bool:
        try:
            ohlcv_2h = self.data_handler.ohlcv_2h
            if (
                "symbol" in ohlcv_2h.index.names
                and symbol in ohlcv_2h.index.get_level_values("symbol")
            ):
                df_2h = ohlcv_2h.xs(symbol, level="symbol", drop_level=False)
            else:
                df_2h = None
            indicators_2h = self.data_handler.indicators_2h.get(symbol)
            empty = await _check_df_async(df_2h, f"evaluate_ema_condition {symbol}")
            if empty or not indicators_2h:
                logger.warning(
                    "No data or indicators for %s on 2h timeframe",
                    symbol,
                )
                return False
            ema30 = indicators_2h.ema30
            ema100 = indicators_2h.ema100
            close = df_2h["close"]
            timestamps = df_2h.index.get_level_values("timestamp")
            lookback_period = pd.Timedelta(
                seconds=self.config["ema_crossover_lookback"]
            )
            recent_data = df_2h[timestamps >= timestamps[-1] - lookback_period]
            if len(recent_data) < 2:
                logger.debug(
                    "Not enough data to check EMA crossover for %s",
                    symbol,
                )
                return False
            ema30_recent = ema30[-len(recent_data) :]
            ema100_recent = ema100[-len(recent_data) :]
            crossover_long = (ema30_recent.iloc[-2] <= ema100_recent.iloc[-2]) and (
                ema30_recent.iloc[-1] > ema100_recent.iloc[-1]
            )
            crossover_short = (ema30_recent.iloc[-2] >= ema100_recent.iloc[-2]) and (
                ema30_recent.iloc[-1] < ema100_recent.iloc[-1]
            )
            if (signal == "buy" and not crossover_long) or (
                signal == "sell" and not crossover_short
            ):
                logger.debug(
                    "EMA crossover not confirmed for %s, signal=%s",
                    symbol,
                    signal,
                )
                return False
            pullback_period = pd.Timedelta(seconds=self.config["pullback_period"])
            pullback_data = df_2h[timestamps >= timestamps[-1] - pullback_period]
            volatility = close.pct_change().std() if not close.empty else 0.02
            pullback_threshold = (
                ema30.iloc[-1] * self.config["pullback_volatility_coeff"] * volatility
            )
            pullback_zone_high = ema30.iloc[-1] + pullback_threshold
            pullback_zone_low = ema30.iloc[-1] - pullback_threshold
            pullback_occurred = False
            for i in range(len(pullback_data)):
                price = pullback_data["close"].iloc[i]
                if pullback_zone_low <= price <= pullback_zone_high:
                    pullback_occurred = True
                    break
            if not pullback_occurred:
                logger.debug(
                    "No pullback to EMA30 for %s, signal=%s",
                    symbol,
                    signal,
                )
                return False
            current_price = close.iloc[-1]
            if (signal == "buy" and current_price <= ema30.iloc[-1]) or (
                signal == "sell" and current_price >= ema30.iloc[-1]
            ):
                logger.debug("Price not consolidated for %s, signal=%s", symbol, signal)
                return False
            logger.info("EMA conditions satisfied for %s, signal=%s", symbol, signal)
            return True
        except (KeyError, ValueError) as e:
            logger.exception(
                "Failed to check EMA conditions for %s (%s): %s",
                symbol,
                type(e).__name__,
                e,
            )
            raise

    async def _dataset_has_multiple_classes(
        self, symbol: str, features: np.ndarray | None = None
    ) -> tuple[bool, int]:
        if features is None:
            indicators = self.data_handler.indicators.get(symbol)
            empty = (
                await _check_df_async(indicators.df, f"dataset check {symbol}")
                if indicators
                else True
            )
            if not indicators or empty:
                return False, 0
            try:
                features = await self.model_builder.prepare_lstm_features(
                    symbol, indicators
                )
            except (RuntimeError, ValueError) as exc:
                logger.debug(
                    "Failed to prepare features for %s (%s): %s",
                    symbol,
                    type(exc).__name__,
                    exc,
                    exc_info=True,
                )
                return False, 0
        required_len = self.config["lstm_timesteps"] * 2
        if len(features) < required_len:
            return False, len(features)
        _, y = self.model_builder.prepare_dataset(features)
        return len(np.unique(y)) >= 2, len(y)

    async def _maybe_retrain_symbol(
        self, symbol: str, features: np.ndarray | None = None
    ) -> bool:
        has_classes, size = await self._dataset_has_multiple_classes(symbol, features)
        if not has_classes or size <= self._min_retrain_size.get(symbol, 0):
            self._min_retrain_size[symbol] = max(
                size, self._min_retrain_size.get(symbol, 0)
            )
            logger.debug(
                "Insufficient class labels for %s; postponing retrain", symbol
            )
            return False
        try:
            await self.model_builder.retrain_symbol(symbol)
            self._min_retrain_size.pop(symbol, None)
            return True
        except (httpx.HTTPError, aiohttp.ClientError, ConnectionError, RuntimeError) as exc:
            status = getattr(getattr(exc, "response", None), "status_code", None)
            if status == 400:
                self._min_retrain_size[symbol] = size
                logger.info(
                    "Retraining deferred for %s until more data accumulates", symbol
                )
                return False
            logger.error(
                "Retraining failed for %s (%s): %s",
                symbol,
                type(exc).__name__,
                exc,
                exc_info=True,
            )
            raise

    async def evaluate_signal(self, symbol: str, return_prob: bool = False):
        try:
            model = self.model_builder.predictive_models.get(symbol)
            indicators = self.data_handler.indicators.get(symbol)
            empty = (
                await _check_df_async(indicators.df, f"evaluate_signal {symbol}")
                if indicators
                else True
            )
            if not indicators or empty:
                return None
            ohlcv = self.data_handler.ohlcv
            if (
                "symbol" in ohlcv.index.names
                and symbol in ohlcv.index.get_level_values("symbol")
            ):
                df = ohlcv.xs(symbol, level="symbol", drop_level=False)
            else:
                df = None
            if not await self.data_handler.is_data_fresh(symbol):
                logger.debug("Stale data for %s, skipping signal", symbol)
                return None
            if df is not None and not df.empty:
                volatility = df["close"].pct_change().std()
            else:
                volatility = self.config.get("volatility_threshold", 0.02)
            features = self.model_builder.get_cached_features(symbol)
            if features is None or len(features) < self.config["lstm_timesteps"]:
                try:
                    features = await self.model_builder.prepare_lstm_features(
                        symbol, indicators
                    )
                except (RuntimeError, ValueError) as exc:
                    logger.debug(
                        "Failed to prepare features for %s (%s): %s",
                        symbol,
                        type(exc).__name__,
                        exc,
                        exc_info=True,
                    )
                    return None
                self.model_builder.feature_cache[symbol] = features
            if len(features) < self.config["lstm_timesteps"]:
                logger.debug(
                    "Not enough features for %s: %s", symbol, len(features)
                )
                return None
            if not model:
                logger.debug("Model for %s not yet trained", symbol)
                if not await self._maybe_retrain_symbol(symbol, features):
                    return None
                model = self.model_builder.predictive_models.get(symbol)
                if not model:
                    return None
            X = np.array([features[-self.config["lstm_timesteps"] :]])
            X_tensor = torch.tensor(
                X, dtype=torch.float32, device=self.model_builder.device
            )
            prediction = await _predict_async(model, X_tensor)
            calibrator = self.model_builder.calibrators.get(symbol)
            if calibrator is not None:
                prediction = await asyncio.to_thread(
                    _calibrate_output, calibrator, float(prediction)
                )

            if self.config.get("prediction_target", "direction") == "pnl":
                cost = 2 * self.config.get("trading_fee", 0.0)
                if prediction > cost:
                    signal = "buy"
                elif prediction < -cost:
                    signal = "sell"
                else:
                    signal = None
                return (signal, float(prediction)) if return_prob else signal

            long_threshold, short_threshold = (
                await self.model_builder.adjust_thresholds(symbol, prediction)
            )
            signal = None
            if prediction > long_threshold:
                signal = "buy"
            elif prediction < short_threshold:
                signal = "sell"

            rl_signal = None
            if self.rl_agent and symbol in self.rl_agent.models:
                async with self.position_lock:
                    num_positions = len(self.positions)
                rl_feat = np.append(
                    features[-1],
                    [float(prediction), num_positions / max(1, self.max_positions)],
                ).astype(np.float32)
                rl_signal = self.rl_agent.predict(symbol, rl_feat)
                if rl_signal and rl_signal != "hold":
                    logger.info("RL action for %s: %s", symbol, rl_signal)
            if rl_signal in ("open_long", "open_short", "close"):
                final = (
                    "buy" if rl_signal == "open_long" else
                    "sell" if rl_signal == "open_short" else "close"
                )
                return (final, float(prediction)) if return_prob else final

            ema_signal = None
            check = self.evaluate_ema_condition(symbol, "buy")
            if inspect.isawaitable(check):
                ema_buy = await check
            else:
                ema_buy = check
            if ema_buy:
                ema_signal = "buy"
            else:
                check = self.evaluate_ema_condition(symbol, "sell")
                if inspect.isawaitable(check):
                    ema_sell = await check
                else:
                    ema_sell = check
                if ema_sell:
                    ema_signal = "sell"

            weights = {
                "transformer": self.config.get("transformer_weight", 0.5),
                "ema": self.config.get("ema_weight", 0.2),
            }
            scores = {"buy": 0.0, "sell": 0.0}
            scores["buy"] += weights["transformer"] * float(prediction)
            scores["sell"] += weights["transformer"] * (1.0 - float(prediction))
            if ema_signal == "buy":
                scores["buy"] += weights["ema"]
            elif ema_signal == "sell":
                scores["sell"] += weights["ema"]

            total_weight = sum(weights.values())
            if scores["buy"] > scores["sell"] and scores["buy"] >= total_weight / 2:
                final = "buy"
            elif scores["sell"] > scores["buy"] and scores["sell"] >= total_weight / 2:
                final = "sell"
            else:
                final = None
            if final:
                logger.info(
                    "Voting result for %s -> %s (scores %.2f/%.2f)",
                    symbol,
                    final,
                    scores["buy"],
                    scores["sell"],
                )
            if return_prob:
                return final, float(prediction)
            return final
        except (httpx.HTTPError, RuntimeError, ValueError) as e:
            logger.exception(
                "Failed to evaluate signal for %s (%s): %s",
                symbol,
                type(e).__name__,
                e,
            )
            raise

    async def gather_pending_signals(self):
        """Collect and rank signals for all symbols."""
        signals = []
        async with self.position_lock:
            if "symbol" in self.positions.index.names:
                open_symbols = set(
                    self.positions.index.get_level_values("symbol").unique()
                )
            else:
                open_symbols = set()
        for symbol in self.data_handler.usdt_pairs:
            if symbol in open_symbols:
                continue
            result = await self.evaluate_signal(symbol, return_prob=True)
            if not result:
                continue
            signal, prob = result
            if not signal:
                continue
            ohlcv = self.data_handler.ohlcv
            if (
                "symbol" in ohlcv.index.names
                and symbol in ohlcv.index.get_level_values("symbol")
            ):
                df = ohlcv.xs(symbol, level="symbol", drop_level=False)
            else:
                df = None
            empty = await _check_df_async(df, f"gather_pending_signals {symbol}")
            if empty:
                continue
            price = df["close"].iloc[-1]
            atr = await self.data_handler.get_atr(symbol)
            score = float(prob) * float(atr)
            signals.append({"symbol": symbol, "signal": signal, "score": score, "price": price})
        signals.sort(key=lambda s: s["score"], reverse=True)
        return signals

    async def execute_top_signals_once(self):
        """Open positions for the best-ranked signals."""
        signals = await self.gather_pending_signals()
        for info in signals[: self.top_signals]:
            params = await self.data_handler.parameter_optimizer.optimize(info["symbol"])
            await self.open_position(info["symbol"], info["signal"], info["price"], params)

    async def ranked_signal_loop(self):
        while True:
            try:
                await self.execute_top_signals_once()
                await asyncio.sleep(self.check_interval)
            except asyncio.CancelledError:
                raise
            except (ValueError, RuntimeError) as e:
                logger.exception(
                    "Error processing ranked signals (%s): %s",
                    type(e).__name__,
                    e,
                )
                await asyncio.sleep(1)

    async def run(self):
        try:
            self.loop = asyncio.get_running_loop()
            self.tasks = [
                asyncio.create_task(
                    self.monitor_performance(), name="monitor_performance"
                ),
                asyncio.create_task(self.manage_positions(), name="manage_positions"),
                asyncio.create_task(self.ranked_signal_loop(), name="ranked_signal_loop"),
            ]
            results = await asyncio.gather(*self.tasks, return_exceptions=True)
            for task, result in zip(self.tasks, results):
                if isinstance(result, Exception):
                    logger.error("Task %s failed: %s", task.get_name(), result)
                    await self.telegram_logger.send_telegram_message(
                        f"❌ Task {task.get_name()} failed: {result}"
                    )
        except (httpx.HTTPError, RuntimeError, ValueError) as e:
            logger.exception(
                "Critical error in TradeManager (%s): %s",
                type(e).__name__,
                e,
            )
            await self.telegram_logger.send_telegram_message(
                f"❌ Critical TradeManager error: {e}"
            )
            raise
        finally:
            self.tasks.clear()

    async def stop(self) -> None:
        """Cancel running tasks and shut down Telegram logging."""
        for task in list(self.tasks):
            task.cancel()
        for task in list(self.tasks):
            try:
                await task
            except asyncio.CancelledError:
                pass
        self.tasks.clear()
        await TelegramLogger.shutdown()
        await close_http_client()

    def shutdown(self) -> None:
        """Synchronous wrapper for graceful shutdown."""
        if self.loop and self.loop.is_running():
            fut = asyncio.run_coroutine_threadsafe(self.stop(), self.loop)
            try:
                fut.result()
            except (RuntimeError, ValueError) as e:
                logger.exception("Error awaiting stop (%s): %s", type(e).__name__, e)
        else:
            try:
                asyncio.run(self.stop())
            except RuntimeError:
                # event loop already closed
                pass
        try:
            if IS_TEST_MODE or getattr(ray, "is_initialized", lambda: False)():
                ray.shutdown()
        except (RuntimeError, ValueError) as exc:  # pragma: no cover - cleanup errors
            logger.exception("Ray shutdown failed (%s): %s", type(exc).__name__, exc)

    async def process_symbol(self, symbol: str):
        if self.http_client is None:
            self.http_client = await get_http_client()
        while symbol not in self.model_builder.predictive_models:
            logger.debug("Waiting for model for %s", symbol)
            await asyncio.sleep(30)
        while True:
            try:
                signal = await self.evaluate_signal(symbol)
                async with self.position_lock:
                    condition = (
                        "symbol" not in self.positions.index.names
                        or symbol
                        not in self.positions.index.get_level_values("symbol")
                    )
                if signal and condition:
                    ohlcv = self.data_handler.ohlcv
                    if (
                        "symbol" in ohlcv.index.names
                        and symbol in ohlcv.index.get_level_values("symbol")
                    ):
                        df = ohlcv.xs(symbol, level="symbol", drop_level=False)
                    else:
                        df = None
                    empty = await _check_df_async(df, f"process_symbol {symbol}")
                    if empty:
                        continue
                    current_price = df["close"].iloc[-1]
                    opt_res = self.data_handler.parameter_optimizer.optimize(symbol)
                    if inspect.isawaitable(opt_res):
                        params = await opt_res
                    else:
                        params = opt_res
                    op_res = self.open_position(symbol, signal, current_price, params)
                    if inspect.isawaitable(op_res):
                        await op_res
                await asyncio.sleep(
                    self.config["check_interval"] / len(self.data_handler.usdt_pairs)
                )
            except asyncio.CancelledError:
                raise
            except (
                aiohttp.ClientError,
                httpx.HTTPError,
                ConnectionError,
                RuntimeError,
            ) as e:
                logger.warning(
                    "Transient error processing %s (%s): %s",
                    symbol,
                    type(e).__name__,
                    e,
                    exc_info=True,
                )
                await asyncio.sleep(1)
                continue


# ----------------------------------------------------------------------
# REST API for minimal integration testing
# ----------------------------------------------------------------------

api_app = Flask(__name__)

# Expose an ASGI-compatible application so Gunicorn's UvicornWorker can run
# this Flask app without raising "Flask.__call__() missing start_response".
try:  # Flask 2.2+ provides ``asgi_app`` for native ASGI support
    asgi_app = api_app.asgi_app
except AttributeError:  # pragma: no cover - older Flask versions
    try:
        from a2wsgi import WSGIMiddleware  # type: ignore
    except ImportError as exc:  # pragma: no cover - fallback if a2wsgi isn't installed
        logger.exception("a2wsgi import failed (%s): %s", type(exc).__name__, exc)
        from uvicorn.middleware.wsgi import WSGIMiddleware

    asgi_app = WSGIMiddleware(api_app)

# Track when the TradeManager initialization finishes
_ready_event = threading.Event()

# For simple logging/testing of received orders
POSITIONS = []

trade_manager: TradeManager | None = None


async def create_trade_manager() -> TradeManager | None:
    """Instantiate the TradeManager using config.json."""
    global trade_manager
    if trade_manager is None:
        logger.info("Loading configuration from config.json")
        try:
            cfg = load_config("config.json")
            logger.info("Configuration loaded successfully")
        except (OSError, json.JSONDecodeError) as exc:
            logger.exception(
                "Failed to load configuration (%s): %s", type(exc).__name__, exc
            )
            raise
        if not ray.is_initialized():
            logger.info(
                "Initializing Ray with num_cpus=%s, num_gpus=1", cfg["ray_num_cpus"]
            )
            try:
                ray.init(
                    num_cpus=cfg["ray_num_cpus"],
                    num_gpus=1,
                    ignore_reinit_error=True,
                )
                logger.info("Ray initialized successfully")
            except RuntimeError as exc:
                logger.exception(
                    "Ray initialization failed (%s): %s", type(exc).__name__, exc
                )
                raise
        token = os.environ.get("TELEGRAM_BOT_TOKEN")
        chat_id = os.environ.get("TELEGRAM_CHAT_ID")
        telegram_bot = None
        if token:
            try:
                from telegram import Bot
                telegram_bot = Bot(token)
                try:
                    await telegram_bot.delete_webhook(drop_pending_updates=True)
                    logger.info("Deleted existing Telegram webhook")
                except httpx.HTTPError as exc:  # pragma: no cover - delete_webhook errors
                    logger.exception(
                        "Failed to delete Telegram webhook (%s): %s",
                        type(exc).__name__,
                        exc,
                    )
            except (RuntimeError, httpx.HTTPError) as exc:  # pragma: no cover - import/runtime errors
                logger.exception(
                    "Failed to create Telegram Bot (%s): %s", type(exc).__name__, exc
                )
                raise
        from bot.data_handler import DataHandler
        from bot.model_builder import ModelBuilder

        logger.info("Creating DataHandler")
        try:
            dh = DataHandler(cfg, telegram_bot, chat_id)
            logger.info("DataHandler created successfully")
        except RuntimeError as exc:
            logger.exception(
                "Failed to create DataHandler (%s): %s", type(exc).__name__, exc
            )
            raise

        logger.info("Creating ModelBuilder")
        try:
            mb = ModelBuilder(cfg, dh, None)
            dh.feature_callback = mb.precompute_features
            logger.info("ModelBuilder created successfully")
            asyncio.create_task(mb.train())
            asyncio.create_task(mb.backtest_loop())
            await dh.load_initial()
            asyncio.create_task(dh.subscribe_to_klines(dh.usdt_pairs))
        except RuntimeError as exc:
            logger.error("Initial data load failed: %s", exc)
            await dh.stop()
            return None
        except (ValueError, ImportError) as exc:
            logger.exception(
                "Failed to create ModelBuilder (%s): %s", type(exc).__name__, exc
            )
            raise

        trade_manager = TradeManager(cfg, dh, mb, telegram_bot, chat_id)
        logger.info("TradeManager instance created")
        if telegram_bot:
            from bot.utils import TelegramUpdateListener

            listener = TelegramUpdateListener(telegram_bot)

            async def handle_command(update):
                msg = getattr(update, "message", None)
                if not msg or not msg.text:
                    return
                text = msg.text.strip().lower()
                import trading_bot as tb

                if text.startswith("/start"):
                    await tb.set_trading_enabled(True)
                    try:
                        await telegram_bot.send_message(
                            chat_id=msg.chat_id, text="Trading enabled"
                        )
                    except Exception as exc:
                        logger.error("Failed to send Telegram message: %s", exc)
                elif text.startswith("/stop"):
                    await tb.set_trading_enabled(False)
                    try:
                        await telegram_bot.send_message(
                            chat_id=msg.chat_id, text="Trading disabled"
                        )
                    except Exception as exc:
                        logger.error("Failed to send Telegram message: %s", exc)
                elif text.startswith("/status"):
                    status = "enabled" if await tb.get_trading_enabled() else "disabled"
                    positions = []
                    if trade_manager is not None:
                        try:
                            res = trade_manager.get_open_positions()
                            positions = (
                                await res if inspect.isawaitable(res) else res
                            ) or []
                        except Exception as exc:  # pragma: no cover - log and ignore
                            logger.error("Failed to get open positions: %s", exc)
                    message = f"Trading {status}"
                    if positions:
                        message += "\n" + "\n".join(str(p) for p in positions)
                    try:
                        await telegram_bot.send_message(chat_id=msg.chat_id, text=message)
                    except Exception as exc:
                        logger.error("Failed to send Telegram message: %s", exc)

            threading.Thread(
                target=lambda: asyncio.run(listener.listen(handle_command)),
                daemon=True,
            ).start()
            trade_manager._listener = listener
        if not IS_TEST_MODE:
            _register_cleanup_handlers(trade_manager)
    return trade_manager

def _initialize_trade_manager() -> None:
    """Background initialization for the TradeManager."""
    global trade_manager
    try:
        loop = asyncio.new_event_loop()
        asyncio.set_event_loop(loop)
        trade_manager = loop.run_until_complete(create_trade_manager())
        if trade_manager is not None:
            loop.create_task(trade_manager.run())
            _ready_event.set()
            loop.run_forever()
        else:
            _ready_event.set()
    except (RuntimeError, ValueError) as exc:
        logger.exception(
            "TradeManager initialization failed (%s): %s",
            type(exc).__name__,
            exc,
        )
        _ready_event.set()
        raise


# Set ready event immediately in test mode
if IS_TEST_MODE:
    _ready_event.set()


_startup_launched = False


@api_app.before_request
def _start_trade_manager() -> None:
    """Launch trade manager initialization in a background thread."""
    global _startup_launched
    if _startup_launched or IS_TEST_MODE:
        return
    _startup_launched = True
    threading.Thread(target=_initialize_trade_manager, daemon=True).start()





@api_app.route("/open_position", methods=["POST"])
def open_position_route():
    """Open a new trade position."""
    if not _ready_event.is_set() or trade_manager is None:
        return jsonify({"error": "not ready"}), 503
    info = request.get_json(force=True)
    POSITIONS.append(info)
    symbol = info.get("symbol")
    side = info.get("side")
    price = float(info.get("price", 0))
    if getattr(trade_manager, "loop", None):
        trade_manager.loop.call_soon_threadsafe(
            asyncio.create_task,
            trade_manager.open_position(symbol, side, price, info),
        )
    else:
        return jsonify({"error": "loop not running"}), 503
    return jsonify({"status": "ok"})


@api_app.route("/positions")
def positions_route():
    return jsonify({"positions": POSITIONS})


@api_app.route("/stats")
def stats_route():
    if not _ready_event.is_set() or trade_manager is None:
        return jsonify({"error": "not ready"}), 503
    stats = trade_manager.get_stats()
    return jsonify({"stats": stats})


@api_app.route("/start")
def start_route():
    if not _ready_event.is_set() or trade_manager is None:
        return jsonify({"error": "not ready"}), 503
    if getattr(trade_manager, "loop", None):
        trade_manager.loop.call_soon_threadsafe(
            asyncio.create_task,
            trade_manager.run(),
        )
        return jsonify({"status": "started"})
    return jsonify({"error": "loop not running"}), 503


@api_app.route("/ping")
def ping():
    return jsonify({"status": "ok"})


@api_app.route("/ready")
def ready() -> tuple:
    """Return 200 once the TradeManager is initialized."""
    if _ready_event.is_set() and trade_manager is not None:
        return jsonify({"status": "ok"})
    return jsonify({"status": "initializing"}), 503




def _resolve_host() -> str:
    """Получить безопасный адрес привязки сервиса.

    Если переменная окружения ``HOST`` не задана, используется ``127.0.0.1`` и
    выводится предупреждение. Запуск на всех интерфейсах (``0.0.0.0`` или ``::``)
    запрещён без явной конфигурации.
    """

    host_env = os.getenv("HOST")
    if host_env is None:
        logger.warning(
            "HOST не установлен, используется 127.0.0.1. Укажите HOST для внешнего доступа",
        )
        return "127.0.0.1"
    try:
        ipaddress.ip_address(host_env)
    except ValueError:
        if not _HOSTNAME_RE.fullmatch(host_env):
            raise InvalidHostError(f"Некорректное значение HOST {host_env}")
    return host_env


if __name__ == "__main__":

    configure_logging()
    setup_multiprocessing()
    load_dotenv()
    try:
        host = _resolve_host()
    except InvalidHostError as exc:
        logger.error("Ошибка конфигурации HOST: %s", exc)
        sys.exit(1)
    port = int(os.getenv("PORT", "8002"))
    logger.info("Запуск сервиса TradeManager на %s:%s", host, port)
    api_app.run(host=host, port=port)<|MERGE_RESOLUTION|>--- conflicted
+++ resolved
@@ -960,15 +960,6 @@
                 df = ohlcv.xs(symbol, level="symbol", drop_level=False)
                 current_ts = df.index.get_level_values("timestamp")[-1]
                 last_checked = position.get("last_checked_ts")
-<<<<<<< HEAD
-                position_ts = position.name if isinstance(position.name, pd.Timestamp) else None
-                if not isinstance(last_checked, pd.Timestamp):
-                    if current_price == position["entry_price"]:
-                        last_checked = position_ts
-                if isinstance(last_checked, pd.Timestamp) and current_ts <= last_checked:
-=======
-                if pd.notna(last_checked) and last_checked >= current_ts:
->>>>>>> e23ccb0c
                     return
                 self.positions.loc[
                     pd.IndexSlice[symbol, :], "last_checked_ts"
