"""Trading engine for executing and managing positions.

This module coordinates order placement, risk management and Telegram
notifications while interacting with the :class:`ModelBuilder` and exchange.
"""

import asyncio
import atexit
import signal
import os
import sys
import types
import json
import logging
import aiohttp

try:  # pragma: no cover - optional dependency
    import pandas as pd  # type: ignore
except ImportError as exc:  # noqa: W0703 - allow missing pandas
    logging.getLogger(__name__).warning("pandas import failed: %s", exc)
    pd = types.ModuleType("pandas")
    pd.DataFrame = dict
    pd.Series = list
    pd.MultiIndex = types.SimpleNamespace(from_arrays=lambda *a, **k: [])

import numpy as np  # type: ignore

if os.getenv("TEST_MODE") == "1":
    ray = types.ModuleType("ray")

    class _RayRemoteFunction:
        def __init__(self, func):
            self._function = func

        def remote(self, *args, **kwargs):
            return self._function(*args, **kwargs)

        def options(self, *args, **kwargs):
            return self

    def _ray_remote(func=None, **_kwargs):
        if func is None:
            def wrapper(f):
                return _RayRemoteFunction(f)
            return wrapper
        return _RayRemoteFunction(func)

    ray.remote = _ray_remote
    ray.get = lambda x: x
    ray.init = lambda *a, **k: None
    ray.is_initialized = lambda: False
    httpx_mod = types.ModuleType("httpx")
    httpx_mod.HTTPError = Exception
    sys.modules.setdefault("httpx", httpx_mod)
    pybit_mod = types.ModuleType("pybit")
    ut_mod = types.ModuleType("unified_trading")
    ut_mod.HTTP = object
    pybit_mod.unified_trading = ut_mod
    sys.modules.setdefault("pybit", pybit_mod)
    sys.modules.setdefault("pybit.unified_trading", ut_mod)
    a2wsgi_mod = types.ModuleType("a2wsgi")
    a2wsgi_mod.WSGIMiddleware = lambda app: app
    sys.modules.setdefault("a2wsgi", a2wsgi_mod)
    uvicorn_mod = types.ModuleType("uvicorn")
    uvicorn_mod.middleware = types.SimpleNamespace(wsgi=types.SimpleNamespace(WSGIMiddleware=lambda app: app))
    sys.modules.setdefault("uvicorn", uvicorn_mod)
else:
    import ray
import httpx
from tenacity import retry, wait_exponential, stop_after_attempt
import inspect
from bot.utils import (
    logger,
    TelegramLogger,
    is_cuda_available,
    check_dataframe_empty_async as _check_df_async,
    safe_api_call,
)
from bot.config import BotConfig, load_config
import contextlib

try:  # pragma: no cover - optional dependency
    import torch  # type: ignore
except ImportError as exc:  # noqa: W0703 - optional dependency may not be installed
    logging.getLogger(__name__).warning("torch import failed: %s", exc)
    torch = types.ModuleType("torch")
    torch.tensor = lambda *a, **k: a[0]
    torch.float32 = float
    torch.no_grad = contextlib.nullcontext
    torch.cuda = types.SimpleNamespace(is_available=lambda: False)
    torch.amp = types.SimpleNamespace(autocast=lambda *a, **k: contextlib.nullcontext())
import time
from typing import Dict, Optional, Tuple
import shutil
from dotenv import load_dotenv
from flask import Flask, request, jsonify
if os.getenv("TEST_MODE") == "1" and not hasattr(Flask, "asgi_app"):
    Flask.asgi_app = property(lambda self: self.wsgi_app)
import threading
import multiprocessing as mp

def setup_multiprocessing() -> None:
    """Ensure multiprocessing uses the 'spawn' start method."""
    if mp.get_start_method(allow_none=True) != "spawn":
        mp.set_start_method("spawn", force=True)

# Determine computation device once

device_type = "cuda" if is_cuda_available() else "cpu"


def _predict_model(model, tensor) -> np.ndarray:
    """Run model forward pass."""
    model.eval()
    with torch.no_grad(), torch.amp.autocast(device_type):
        return model(tensor).squeeze().float().cpu().numpy()


@ray.remote(num_cpus=1, num_gpus=1 if is_cuda_available() else 0)
def _predict_model_proc(model, tensor) -> np.ndarray:
    """Execute ``_predict_model`` in a separate process."""
    return _predict_model(model, tensor)


async def _predict_async(model, tensor) -> np.ndarray:
    """Asynchronously run the prediction process and return the result."""
    obj_ref = _predict_model_proc.remote(model, tensor)
    return await asyncio.to_thread(ray.get, obj_ref)


def _calibrate_output(calibrator, value: float) -> float:
    """Run calibrator prediction in a worker thread."""
    return calibrator.predict_proba([[value]])[0, 1]


def _register_cleanup_handlers(tm: "TradeManager") -> None:
    """Register atexit and signal handlers for graceful shutdown."""

    if getattr(tm, "_cleanup_registered", False):
        return

    tm._cleanup_registered = True

    def _handler(*_args):
        logger.info("Stopping TradeManager")
        tm.shutdown()
        try:
            asyncio.run(TelegramLogger.shutdown())
        except RuntimeError:
            # event loop may already be closed
            pass
        listener = getattr(tm, "_listener", None)
        if listener is not None:
            listener.stop()

    atexit.register(_handler)
    for sig in (signal.SIGTERM, signal.SIGINT):
        try:
            signal.signal(sig, lambda s, f: _handler())
        except ValueError:
            # signal may fail if not in main thread
            pass


class TradeManager:
    """Handles trading logic and sends Telegram notifications.

    Parameters
    ----------
    config : dict
        Bot configuration.
    data_handler : DataHandler
        Instance providing market data.
    model_builder
        Associated ModelBuilder instance.
    telegram_bot : telegram.Bot or compatible
        Bot used to send messages.
    chat_id : str | int
        Telegram chat identifier.
    rl_agent : optional
        Reinforcement learning agent used for decisions.
    """

    def __init__(
        self,
        config: BotConfig,
        data_handler,
        model_builder,
        telegram_bot,
        chat_id,
        rl_agent=None,
    ):
        self.config = config
        self.data_handler = data_handler
        self.model_builder = model_builder
        self.rl_agent = rl_agent
        if not os.environ.get("TELEGRAM_BOT_TOKEN") or not os.environ.get("TELEGRAM_CHAT_ID"):
            logger.warning(
                "TELEGRAM_BOT_TOKEN or TELEGRAM_CHAT_ID not set; Telegram alerts will not be sent"
            )
        self.telegram_logger = TelegramLogger(
            telegram_bot,
            chat_id,
            max_queue_size=config.get("telegram_queue_size"),
        )
        self.positions = pd.DataFrame(
            columns=[
                "symbol",
                "side",
                "size",
                "entry_price",
                "tp_multiplier",
                "sl_multiplier",
                "stop_loss_price",
                "highest_price",
                "lowest_price",
                "breakeven_triggered",
            ],
            index=pd.MultiIndex.from_arrays(
                [pd.Index([], dtype=object), pd.DatetimeIndex([], tz="UTC")],
                names=["symbol", "timestamp"],
            ),
        )
        self.returns_by_symbol = {symbol: [] for symbol in data_handler.usdt_pairs}
        self.position_lock = asyncio.Lock()
        self.returns_lock = asyncio.Lock()
        self.tasks: list[asyncio.Task] = []
        self.loop: asyncio.AbstractEventLoop | None = None
        self.exchange = data_handler.exchange
        self.max_positions = config.get("max_positions", 5)
        self.top_signals = config.get("top_signals", self.max_positions)
        self.leverage = config.get("leverage", 10)
        self.min_risk_per_trade = config.get("min_risk_per_trade", 0.01)
        self.max_risk_per_trade = config.get("max_risk_per_trade", 0.05)
        self.check_interval = config.get("check_interval", 60.0)
        self.performance_window = config.get("performance_window", 86400)
        self.state_file = os.path.join(config["cache_dir"], "trade_manager_state.parquet")
        self.returns_file = os.path.join(
            config["cache_dir"], "trade_manager_returns.json"
        )
        self.last_save_time = time.time()
        self.save_interval = 900
        self.positions_changed = False
        self.last_volatility = {symbol: 0.0 for symbol in data_handler.usdt_pairs}
        self.last_stats_day = int(time.time() // 86400)
        self._min_retrain_size: dict[str, int] = {}
        self.load_state()

    async def compute_risk_per_trade(self, symbol: str, volatility: float) -> float:
        base_risk = self.config.get("risk_per_trade", self.min_risk_per_trade)
        async with self.returns_lock:
            returns = [
                r
                for t, r in self.returns_by_symbol.get(symbol, [])
                if time.time() - t <= self.performance_window
            ]
        sharpe = (
            np.mean(returns)
            / (np.std(returns) + 1e-6)
            * np.sqrt(365 * 24 * 60 * 60 / self.performance_window)
            if returns
            else 0.0
        )
        if sharpe < 0:
            base_risk *= self.config.get("risk_sharpe_loss_factor", 0.5)
        elif sharpe > 1:
            base_risk *= self.config.get("risk_sharpe_win_factor", 1.5)
        threshold = max(self.config.get("volatility_threshold", 0.02), 1e-6)
        vol_coeff = volatility / threshold
        vol_coeff = max(
            self.config.get("risk_vol_min", 0.5),
            min(self.config.get("risk_vol_max", 2.0), vol_coeff),
        )
        base_risk *= vol_coeff
        return min(self.max_risk_per_trade, max(self.min_risk_per_trade, base_risk))

    async def get_sharpe_ratio(self, symbol: str) -> float:
        async with self.returns_lock:
            returns = [
                r
                for t, r in self.returns_by_symbol.get(symbol, [])
                if time.time() - t <= self.performance_window
            ]
        if not returns:
            return 0.0
        return (
            np.mean(returns)
            / (np.std(returns) + 1e-6)
            * np.sqrt(365 * 24 * 60 * 60 / self.performance_window)
        )

    async def get_loss_streak(self, symbol: str) -> int:
        async with self.returns_lock:
            returns = [r for _, r in self.returns_by_symbol.get(symbol, [])]
        count = 0
        for r in reversed(returns):
            if r < 0:
                count += 1
            else:
                break
        return count

    async def get_win_streak(self, symbol: str) -> int:
        async with self.returns_lock:
            returns = [r for _, r in self.returns_by_symbol.get(symbol, [])]
        count = 0
        for r in reversed(returns):
            if r > 0:
                count += 1
            else:
                break
        return count

    async def compute_stats(self) -> Dict[str, float]:
        """Return overall win rate, average profit/loss and max drawdown."""
        async with self.returns_lock:
            all_returns = [r for vals in self.returns_by_symbol.values() for _, r in vals]
        total = len(all_returns)
        win_rate = sum(1 for r in all_returns if r > 0) / total if total else 0.0
        avg_pnl = float(np.mean(all_returns)) if all_returns else 0.0
        if all_returns:
            cum = np.cumsum(all_returns)
            running_max = np.maximum.accumulate(cum)
            drawdowns = running_max - cum
            max_dd = float(np.max(drawdowns))
        else:
            max_dd = 0.0
        return {
            "win_rate": win_rate,
            "avg_pnl": avg_pnl,
            "max_drawdown": max_dd,
        }

    def get_stats(self) -> Dict[str, float]:
        """Synchronous wrapper for :py:meth:`compute_stats`."""
        if self.loop and self.loop.is_running():
            fut = asyncio.run_coroutine_threadsafe(self.compute_stats(), self.loop)
            return fut.result()
        return asyncio.run(self.compute_stats())

    def save_state(self):
        if not self.positions_changed or (
            time.time() - self.last_save_time < self.save_interval
        ):
            return
        try:
            disk_usage = shutil.disk_usage(self.config["cache_dir"])
            if disk_usage.free / (1024**3) < 0.5:
                logger.warning(
                    "Not enough space to persist state: %.2f GB left",
                    disk_usage.free / (1024 ** 3),
                )
                return
            self.positions.to_parquet(self.state_file)
            with open(self.returns_file, "w", encoding="utf-8") as f:
                json.dump(self.returns_by_symbol, f)
            self.last_save_time = time.time()
            self.positions_changed = False
            logger.info("TradeManager state saved")
        except (OSError, ValueError) as e:
            logger.exception("Failed to save state (%s): %s", type(e).__name__, e)
            raise

    def load_state(self):
        try:
            if os.path.exists(self.state_file):
                self.positions = pd.read_parquet(self.state_file)
                if (
                    "timestamp" in self.positions.index.names
                    and self.positions.index.get_level_values("timestamp").tz is None
                ):
                    self.positions = self.positions.tz_localize("UTC", level="timestamp")
                self._sort_positions()
            if os.path.exists(self.returns_file):
                with open(self.returns_file, "r", encoding="utf-8") as f:
                    self.returns_by_symbol = json.load(f)
                logger.info("TradeManager state loaded")
        except (OSError, ValueError, json.JSONDecodeError) as e:
            logger.exception("Failed to load state (%s): %s", type(e).__name__, e)
            raise

    def _sort_positions(self) -> None:
        """Ensure positions are sorted by symbol then timestamp."""
        if not self.positions.empty:
            self.positions.sort_index(level=["symbol", "timestamp"], inplace=True)

    @retry(
        wait=wait_exponential(multiplier=1, min=2, max=5), stop=stop_after_attempt(3)
    )
    async def place_order(
        self,
        symbol: str,
        side: str,
        size: float,
        price: float,
        params: Dict | None = None,
        *,
        use_lock: bool = True,
    ) -> Optional[Dict]:
        params = params or {}

        async def _execute_order() -> Optional[Dict]:
            try:
                order_params = {"category": "linear", **params}
                order_type = order_params.get("type", "market")
                tp_price = order_params.get("takeProfitPrice")
                sl_price = order_params.get("stopLossPrice")
                if (tp_price is not None or sl_price is not None) and hasattr(
                    self.exchange, "create_order_with_take_profit_and_stop_loss"
                ):
                    order_params = {
                        k: v
                        for k, v in order_params.items()
                        if k not in {"takeProfitPrice", "stopLossPrice"}
                    }
                    order = await safe_api_call(
                        self.exchange,
                        "create_order_with_take_profit_and_stop_loss",
                        symbol,
                        order_type,
                        side,
                        size,
                        price if order_type != "market" else None,
                        tp_price,
                        sl_price,
                        order_params,
                    )
                else:
                    if tp_price is not None:
                        order_params["takeProfitPrice"] = tp_price
                    if sl_price is not None:
                        order_params["stopLossPrice"] = sl_price
                    order = await safe_api_call(
                        self.exchange,
                        "create_order",
                        symbol,
                        order_type,
                        side,
                        size,
                        price,
                        order_params,
                    )
                logger.info(
                    "Order placed: %s, %s, size=%s, price=%s, type=%s",
                    symbol,
                    side,
                    size,
                    price,
                    order_type,
                )
                await self.telegram_logger.send_telegram_message(
                    f"✅ Order: {symbol} {side.upper()} size={size:.4f} @ {price:.2f} ({order_type})"
                )

                if isinstance(order, dict):
                    ret_code = order.get("retCode") or order.get("ret_code")
                    if ret_code is not None and ret_code != 0:
                        logger.error("Order not confirmed: %s", order)
                        await self.telegram_logger.send_telegram_message(
                            f"❌ Order not confirmed {symbol}: retCode {ret_code}"
                        )
                        return None

                return order
            except (httpx.HTTPError, RuntimeError) as e:
                logger.exception(
                    "Failed to place order for %s (%s): %s", symbol, type(e).__name__, e
                )
                await self.telegram_logger.send_telegram_message(
                    f"❌ Order error {symbol}: {e}"
                )
                raise

        if use_lock:
            async with self.position_lock:
                return await _execute_order()
        else:
            return await _execute_order()

    async def calculate_position_size(
        self, symbol: str, price: float, atr: float, sl_multiplier: float
    ) -> float:
        try:
            if price <= 0 or atr <= 0:
                logger.warning(
                    "Invalid inputs for %s: price=%s, atr=%s",
                    symbol,
                    price,
                    atr,
                )
                return 0.0
            account = await safe_api_call(self.exchange, "fetch_balance")
            balance_key = self.config.get("balance_key")
            if not balance_key:
                sym = symbol.split(":", 1)[0]
                balance_key = sym.split("/")[1] if "/" in sym else "USDT"
            equity = float(account.get("total", {}).get(balance_key, 0))
            if equity <= 0:
                logger.warning("Insufficient balance for %s", symbol)
                await self.telegram_logger.send_telegram_message(
                    f"⚠️ Insufficient balance for {symbol}: equity={equity}"
                )
                return 0.0
            ohlcv = self.data_handler.ohlcv
            if (
                "symbol" in ohlcv.index.names
                and symbol in ohlcv.index.get_level_values("symbol")
            ):
                df = ohlcv.xs(symbol, level="symbol", drop_level=False)
            else:
                df = None
            volatility = (
                df["close"].pct_change().std()
                if df is not None and not df.empty
                else self.config.get("volatility_threshold", 0.02)
            )
            risk_per_trade = await self.compute_risk_per_trade(symbol, volatility)
            risk_amount = equity * risk_per_trade
            stop_loss_distance = atr * sl_multiplier
            if stop_loss_distance <= 0:
                logger.warning("Invalid stop_loss_distance for %s", symbol)
                return 0.0
            position_size = risk_amount / (stop_loss_distance * self.leverage)
            position_size = min(position_size, equity * self.leverage / price * 0.1)
            logger.info(
                "Position size for %s: %.4f (risk %.2f USDT, ATR %.2f)",
                symbol,
                position_size,
                risk_amount,
                atr,
            )
            return position_size
        except (httpx.HTTPError, KeyError, ValueError, RuntimeError) as e:
            logger.exception(
                "Failed to calculate position size for %s (%s): %s",
                symbol,
                type(e).__name__,
                e,
            )
            raise

    def calculate_stop_loss_take_profit(
        self,
        side: str,
        price: float,
        atr: float,
        sl_multiplier: float,
        tp_multiplier: float,
    ) -> Tuple[float, float]:
        """Return stop-loss and take-profit prices."""
        stop_loss_price = (
            price - sl_multiplier * atr if side == "buy" else price + sl_multiplier * atr
        )
        take_profit_price = (
            price + tp_multiplier * atr if side == "buy" else price - tp_multiplier * atr
        )
        return stop_loss_price, take_profit_price

    async def open_position(self, symbol: str, side: str, price: float, params: Dict):
        try:
            async with self.position_lock:
                self._sort_positions()
                if len(self.positions) >= self.max_positions:
                    logger.warning(
                        "Maximum number of positions reached: %s",
                        self.max_positions,
                    )
                    return
                if side not in {"buy", "sell"}:
                    logger.warning("Invalid side %s for %s", side, symbol)
                    return
                if (
                    "symbol" in self.positions.index.names
                    and symbol in self.positions.index.get_level_values("symbol")
                ):
                    logger.warning("Position for %s already open", symbol)
                    return

            if not await self.data_handler.is_data_fresh(symbol):
                logger.warning("Stale data for %s, skipping trade", symbol)
                return
            atr = await self.data_handler.get_atr(symbol)
            if atr <= 0:
                logger.warning(
                    "ATR data missing for %s, retrying later",
                    symbol,
                )
                return
            sl_mult = params.get("sl_multiplier", self.config["sl_multiplier"])
            tp_mult = params.get("tp_multiplier", self.config["tp_multiplier"])
            size = await self.calculate_position_size(symbol, price, atr, sl_mult)
            if size <= 0:
                logger.warning("Position size too small for %s", symbol)
                return
            stop_loss_price, take_profit_price = self.calculate_stop_loss_take_profit(
                side, price, atr, sl_mult, tp_mult
            )

            order_params = {
                "leverage": self.leverage,
                "stopLossPrice": stop_loss_price,
                "takeProfitPrice": take_profit_price,
                "tpslMode": "full",
            }
            max_attempts = self.config.get("order_retry_attempts", 3)
            retry_delay = self.config.get("order_retry_delay", 1)
            order = None
            for attempt in range(max_attempts):
                if attempt > 0:
                    logger.info(
                        "Retrying order for %s (attempt %s/%s)",
                        symbol,
                        attempt + 1,
                        max_attempts,
                    )
                    await asyncio.sleep(retry_delay)
                try:
                    order = await self.place_order(
                        symbol, side, size, price, order_params, use_lock=False
                    )
                except (httpx.HTTPError, RuntimeError) as exc:  # pragma: no cover - network issues
                    logger.error(
                        "Order attempt %s for %s failed (%s): %s",
                        attempt + 1,
                        symbol,
                        type(exc).__name__,
                        exc,
                    )
                    order = None
                ret_code = None
                if isinstance(order, dict):
                    ret_code = order.get("retCode") or order.get("ret_code")
                if order and (ret_code is None or ret_code == 0):
                    break
                logger.warning(
                    "Order attempt %s for %s failed: %s",
                    attempt + 1,
                    symbol,
                    order,
                )
            else:
                logger.error(
                    "Order failed for %s after %s attempts",
                    symbol,
                    max_attempts,
                )
                await self.telegram_logger.send_telegram_message(
                    f"❌ Order failed {symbol}: retries exhausted"
                )
                return
            if isinstance(order, dict) and not (
                order.get("id") or order.get("orderId") or order.get("result")
            ):
                logger.error(
                    "Order confirmation missing id for %s: %s",
                    symbol,
                    order,
                )
                await self.telegram_logger.send_telegram_message(
                    f"❌ Order confirmation missing id {symbol}"
                )
                return
            new_position = {
                "symbol": symbol,
                "side": side,
                "size": size,
                "entry_price": price,
                "tp_multiplier": tp_mult,
                "sl_multiplier": sl_mult,
                "stop_loss_price": stop_loss_price,
                "highest_price": price if side == "buy" else float("inf"),
                "lowest_price": price if side == "sell" else 0.0,
                "breakeven_triggered": False,
            }
            timestamp = pd.Timestamp.utcnow().tz_localize(None).tz_localize("UTC")
            new_position_df = pd.DataFrame(
                [new_position],
                index=pd.MultiIndex.from_tuples(
                    [(symbol, timestamp)], names=["symbol", "timestamp"]
                ),
                dtype=object,
            )
            async with self.position_lock:
                if (
                    "symbol" in self.positions.index.names
                    and symbol in self.positions.index.get_level_values("symbol")
                ):
                    logger.warning(
                        "Position for %s already open after order placed",
                        symbol,
                    )
                    return
                if len(self.positions) >= self.max_positions:
                    logger.warning(
                        "Maximum number of positions reached after order placed: %s",
                        self.max_positions,
                    )
                    return
                if self.positions.empty:
                    self.positions = new_position_df
                else:
                    self.positions = pd.concat(
                        [self.positions, new_position_df], ignore_index=False
                    )
                self._sort_positions()
                self.positions_changed = True
            self.save_state()
            logger.info(
                "Position opened: %s, %s, size=%s, entry=%s",
                symbol,
                side,
                size,
                price,
            )
            await self.telegram_logger.send_telegram_message(
                f"📈 {symbol} {side.upper()} size={size:.4f} @ {price:.2f} SL={stop_loss_price:.2f} TP={take_profit_price:.2f}",
                urgent=True,
            )
        except (httpx.HTTPError, RuntimeError, ValueError, OSError) as e:
            logger.exception(
                "Failed to open position for %s (%s): %s", symbol, type(e).__name__, e
            )
            await self.telegram_logger.send_telegram_message(
                f"❌ Failed to open position {symbol}: {e}"
            )
            raise

    async def close_position(
        self, symbol: str, exit_price: float, reason: str = "Manual"
    ):
        # Fetch current position details under locks
        async with self.position_lock:
            async with self.returns_lock:
                self._sort_positions()
                if "symbol" in self.positions.index.names:
                    try:
                        position_df = self.positions.xs(
                            symbol, level="symbol", drop_level=False
                        )
                    except KeyError:
                        position_df = pd.DataFrame()
                else:
                    position_df = pd.DataFrame()
                if position_df.empty:
                    logger.warning("Position for %s not found", symbol)
                    return
                position = position_df.iloc[0]
                pos_idx = position_df.index[0]
                side = "sell" if position["side"] == "buy" else "buy"
                size = position["size"]
                entry_price = position["entry_price"]

        # Submit the order outside the locks
        try:
            order = await self.place_order(
                symbol,
                side,
                size,
                exit_price,
                use_lock=False,
            )
        except (httpx.HTTPError, RuntimeError) as e:  # pragma: no cover - network issues
            logger.exception(
                "Failed to close position for %s (%s): %s", symbol, type(e).__name__, e
            )
            await self.telegram_logger.send_telegram_message(
                f"❌ Failed to close position {symbol}: {e}"
            )
            raise

        if not order:
            return

        profit = (
            (exit_price - entry_price) * size
            if position["side"] == "buy"
            else (entry_price - exit_price) * size
        )
        profit *= self.leverage

        # Re-acquire locks to update state, verifying position still exists
        async with self.position_lock:
            async with self.returns_lock:
                if (
                    "symbol" in self.positions.index.names
                    and pos_idx in self.positions.index
                ):
                    self.positions = self.positions.drop(pos_idx)
                    self._sort_positions()
                    self.positions_changed = True
                    self.returns_by_symbol[symbol].append(
                        (pd.Timestamp.now(tz="UTC").timestamp(), profit)
                    )
                    self.save_state()
                else:
                    logger.warning(
                        "Position for %s modified before close confirmation", symbol
                    )

        logger.info(
            "Position closed: %s, profit=%.2f, reason=%s",
            symbol,
            profit,
            reason,
        )
        await self.telegram_logger.send_telegram_message(
            f"📉 {symbol} {position['side'].upper()} exit={exit_price:.2f} PnL={profit:.2f} USDT ({reason})",
            urgent=True,
        )

    async def check_trailing_stop(self, symbol: str, current_price: float):
        should_close = False
        async with self.position_lock:
            try:
                self._sort_positions()
                if "symbol" in self.positions.index.names:
                    try:
                        position_df = self.positions.xs(
                            symbol, level="symbol", drop_level=False
                        )
                    except KeyError:
                        position_df = pd.DataFrame()
                else:
                    position_df = pd.DataFrame()
                if position_df.empty:
                    logger.debug("Position for %s not found", symbol)
                    return
                position = position_df.iloc[0]
                atr = await self.data_handler.get_atr(symbol)
                if atr <= 0:
                    logger.debug("ATR data missing for %s, retrying later", symbol)
                    return
                trailing_stop_distance = atr * self.config.get(
                    "trailing_stop_multiplier", 1.0
                )

                profit_pct = (
                    (current_price - position["entry_price"])
                    / position["entry_price"]
                    * 100
                    if position["side"] == "buy"
                    else (position["entry_price"] - current_price)
                    / position["entry_price"]
                    * 100
                )
                profit_atr = (
                    current_price - position["entry_price"]
                    if position["side"] == "buy"
                    else position["entry_price"] - current_price
                )

                trigger_pct = self.config.get("trailing_stop_percentage", 1.0)
                trigger_atr = self.config.get("trailing_stop_coeff", 1.0) * atr

                if not position["breakeven_triggered"] and (
                    profit_pct >= trigger_pct or profit_atr >= trigger_atr
                ):
                    close_size = position["size"] * 0.5
                    side = "sell" if position["side"] == "buy" else "buy"
                    await self.place_order(
                        symbol,
                        side,
                        close_size,
                        current_price,
                        use_lock=False,
                    )
                    remaining_size = position["size"] - close_size
                    self.positions.loc[
                        pd.IndexSlice[symbol, :], "size"
                    ] = remaining_size
                    self.positions.loc[
                        pd.IndexSlice[symbol, :], "stop_loss_price"
                    ] = position["entry_price"]
                    self.positions.loc[
                        pd.IndexSlice[symbol, :], "breakeven_triggered"
                    ] = True
                    self.positions_changed = True
                    self.save_state()
                    await self.telegram_logger.send_telegram_message(
                        f"🏁 {symbol} moved to breakeven, partial profits taken"
                    )

                if position["side"] == "buy":
                    new_highest = max(position["highest_price"], current_price)
                    self.positions.loc[
                        pd.IndexSlice[symbol, :], "highest_price"
                    ] = new_highest
                    trailing_stop_price = new_highest - trailing_stop_distance
                    if current_price <= trailing_stop_price:
                        should_close = True
                else:
                    new_lowest = min(position["lowest_price"], current_price)
                    self.positions.loc[
                        pd.IndexSlice[symbol, :], "lowest_price"
                    ] = new_lowest
                    trailing_stop_price = new_lowest + trailing_stop_distance
                    if current_price >= trailing_stop_price:
                        should_close = True
            except (KeyError, ValueError) as e:
                logger.exception(
                    "Failed trailing stop check for %s (%s): %s",
                    symbol,
                    type(e).__name__,
                    e,
                )
                raise
        if should_close:
            await self.close_position(symbol, current_price, "Trailing Stop")

    async def check_stop_loss_take_profit(self, symbol: str, current_price: float):
        close_reason = None
        async with self.position_lock:
            try:
                self._sort_positions()
                if "symbol" in self.positions.index.names:
                    try:
                        position = self.positions.xs(symbol, level="symbol")
                    except KeyError:
                        position = pd.DataFrame()
                else:
                    position = pd.DataFrame()
                if position.empty:
                    return
                position = position.iloc[0]
                indicators = self.data_handler.indicators.get(symbol)
                if not indicators or not indicators.atr.iloc[-1]:
                    return
                atr = indicators.atr.iloc[-1]
                if position["breakeven_triggered"]:
                    stop_loss = position["stop_loss_price"]
                    take_profit = (
                        position["entry_price"] + position["tp_multiplier"] * atr
                        if position["side"] == "buy"
                        else position["entry_price"] - position["tp_multiplier"] * atr
                    )
                else:
                    if position["side"] == "buy":
                        stop_loss = (
                            position["entry_price"] - position["sl_multiplier"] * atr
                        )
                        take_profit = (
                            position["entry_price"] + position["tp_multiplier"] * atr
                        )
                    else:
                        stop_loss = (
                            position["entry_price"] + position["sl_multiplier"] * atr
                        )
                        take_profit = (
                            position["entry_price"] - position["tp_multiplier"] * atr
                        )
                    self.positions.loc[
                        pd.IndexSlice[symbol, :], "stop_loss_price"
                    ] = stop_loss
                if position["side"] == "buy" and current_price <= stop_loss:
                    close_reason = "Stop Loss"
                elif position["side"] == "sell" and current_price >= stop_loss:
                    close_reason = "Stop Loss"
                elif position["side"] == "buy" and current_price >= take_profit:
                    close_reason = "Take Profit"
                elif position["side"] == "sell" and current_price <= take_profit:
                    close_reason = "Take Profit"
            except (KeyError, ValueError) as e:
                logger.exception(
                    "Failed SL/TP check for %s (%s): %s",
                    symbol,
                    type(e).__name__,
                    e,
                )
                raise
        if close_reason:
            await self.close_position(symbol, current_price, close_reason)

    async def check_exit_signal(self, symbol: str, current_price: float):
        try:
            if self.model_builder is None:
                return
            model = self.model_builder.predictive_models.get(symbol)
            if not model:
                logger.debug("Model for %s not found", symbol)
                return
            async with self.position_lock:
                self._sort_positions()
                if "symbol" in self.positions.index.names:
                    try:
                        position = self.positions.xs(symbol, level="symbol")
                    except KeyError:
                        position = pd.DataFrame()
                else:
                    position = pd.DataFrame()
                num_positions = len(self.positions)
            if position.empty:
                return
            position = position.iloc[0]
            indicators = self.data_handler.indicators.get(symbol)
            empty = await _check_df_async(
                indicators.df, f"check_exit_signal {symbol}"
            )
            if not indicators or empty:
                return
            features = self.model_builder.get_cached_features(symbol)
            if features is None or len(features) < self.config["lstm_timesteps"]:
                try:
                    features = await self.model_builder.prepare_lstm_features(
                        symbol, indicators
                    )
                except (RuntimeError, ValueError) as exc:
                    logger.debug(
                        "Failed to prepare features for %s (%s): %s",
                        symbol,
                        type(exc).__name__,
                        exc,
                        exc_info=True,
                    )
                    return
                self.model_builder.feature_cache[symbol] = features
            if len(features) < self.config["lstm_timesteps"]:
                logger.debug(
                    "Not enough features for %s: %s", symbol, len(features)
                )
                return
            X = np.array([features[-self.config["lstm_timesteps"] :]])
            X_tensor = torch.tensor(
                X, dtype=torch.float32, device=self.model_builder.device
            )
            prediction = await _predict_async(model, X_tensor)
            calibrator = self.model_builder.calibrators.get(symbol)
            if calibrator is not None:
                prediction = await asyncio.to_thread(
                    _calibrate_output, calibrator, float(prediction)
                )
            rl_signal = None
            if self.rl_agent and symbol in self.rl_agent.models:
                rl_feat = np.append(
                    features[-1],
                    [float(prediction), num_positions / max(1, self.max_positions)],
                ).astype(np.float32)
                rl_signal = self.rl_agent.predict(symbol, rl_feat)
                if rl_signal and rl_signal != "hold":
                    logger.info("RL action for %s: %s", symbol, rl_signal)
                    if rl_signal == "close":
                        await self.close_position(symbol, current_price, "RL Signal")
                        return
                    if rl_signal == "open_long" and position["side"] == "sell":
                        await self.close_position(symbol, current_price, "RL Reverse")
                        params = await self.data_handler.parameter_optimizer.optimize(symbol)
                        await self.open_position(symbol, "buy", current_price, params)
                        return
                    if rl_signal == "open_short" and position["side"] == "buy":
                        await self.close_position(symbol, current_price, "RL Reverse")
                        params = await self.data_handler.parameter_optimizer.optimize(symbol)
                        await self.open_position(symbol, "sell", current_price, params)
                        return
            long_threshold, short_threshold = (
                await self.model_builder.adjust_thresholds(symbol, prediction)
            )
            if position["side"] == "buy" and prediction < short_threshold:
                logger.info(
                    "Model exit long signal for %s: pred=%.4f, threshold=%.2f",
                    symbol,
                    prediction,
                    short_threshold,
                )
                await self.close_position(symbol, current_price, "Model Exit Signal")
                if prediction <= short_threshold - self.config.get("reversal_margin", 0.05):
                    opposite = "sell"
                    ema_ok = await self.evaluate_ema_condition(symbol, opposite)
                    if ema_ok:
                        async with self.position_lock:
                            already_open = (
                                "symbol" in self.positions.index.names
                                and symbol in self.positions.index.get_level_values("symbol")
                            )
                        if not already_open:
                            params = await self.data_handler.parameter_optimizer.optimize(symbol)
                            await self.open_position(symbol, opposite, current_price, params)
            elif position["side"] == "sell" and prediction > long_threshold:
                logger.info(
                    "Model exit short signal for %s: pred=%.4f, threshold=%.2f",
                    symbol,
                    prediction,
                    long_threshold,
                )
                await self.close_position(symbol, current_price, "Model Exit Signal")
                if prediction >= long_threshold + self.config.get("reversal_margin", 0.05):
                    opposite = "buy"
                    ema_ok = await self.evaluate_ema_condition(symbol, opposite)
                    if ema_ok:
                        async with self.position_lock:
                            already_open = (
                                "symbol" in self.positions.index.names
                                and symbol in self.positions.index.get_level_values("symbol")
                            )
                        if not already_open:
                            params = await self.data_handler.parameter_optimizer.optimize(symbol)
                            await self.open_position(symbol, opposite, current_price, params)
        except (httpx.HTTPError, RuntimeError, ValueError) as e:
            logger.exception(
                "Failed to check model signal for %s (%s): %s",
                symbol,
                type(e).__name__,
                e,
            )
            raise

    async def monitor_performance(self):
        while True:
            try:
                async with self.returns_lock:
                    current_time = pd.Timestamp.now(tz="UTC").timestamp()
                    for symbol in self.returns_by_symbol:
                        returns = [
                            r
                            for t, r in self.returns_by_symbol[symbol]
                            if current_time - t <= self.performance_window
                        ]
                        self.returns_by_symbol[symbol] = [
                            (t, r)
                            for t, r in self.returns_by_symbol[symbol]
                            if current_time - t <= self.performance_window
                        ]
                        if returns:
                            sharpe_ratio = (
                                np.mean(returns)
                                / (np.std(returns) + 1e-6)
                                * np.sqrt(365 * 24 * 60 * 60 / self.performance_window)
                            )
                            logger.info(
                                "Sharpe Ratio for %s: %.2f",
                                symbol,
                                sharpe_ratio,
                            )
                            ohlcv = self.data_handler.ohlcv
                            if (
                                "symbol" in ohlcv.index.names
                                and symbol in ohlcv.index.get_level_values("symbol")
                            ):
                                df = ohlcv.xs(symbol, level="symbol", drop_level=False)
                            else:
                                df = None
                            if df is not None and not df.empty:
                                volatility = df["close"].pct_change().std()
                                volatility_change = abs(
                                    volatility - self.last_volatility.get(symbol, 0.0)
                                ) / max(self.last_volatility.get(symbol, 0.01), 0.01)
                                self.last_volatility[symbol] = volatility
                                if (
                                    sharpe_ratio
                                    < self.config.get("min_sharpe_ratio", 0.5)
                                    or volatility_change > 0.5
                                ):
                                    logger.info(
                                        "Retraining triggered for %s: Sharpe=%.2f, Volatility change=%.2f",
                                        symbol,
                                        sharpe_ratio,
                                        volatility_change,
                                    )
                                    retrained = await self._maybe_retrain_symbol(symbol)
                                    if retrained:
                                        await self.telegram_logger.send_telegram_message(
                                            f"🔄 Retraining {symbol}: Sharpe={sharpe_ratio:.2f}, Volatility={volatility_change:.2f}"
                                        )
                            if sharpe_ratio < self.config.get("min_sharpe_ratio", 0.5):
                                logger.warning(
                                    "Low Sharpe Ratio for %s: %.2f",
                                    symbol,
                                    sharpe_ratio,
                                )
                                await self.telegram_logger.send_telegram_message(
                                    f"⚠️ Low Sharpe Ratio for {symbol}: {sharpe_ratio:.2f}"
                                )
                current_day = int(current_time // 86400)
                if current_day != self.last_stats_day:
                    stats = await self.compute_stats()
                    logger.info(
                        "Daily stats: win_rate=%.2f%% avg_pnl=%.2f max_drawdown=%.2f",
                        stats["win_rate"] * 100,
                        stats["avg_pnl"],
                        stats["max_drawdown"],
                    )
                    self.last_stats_day = current_day
                await asyncio.sleep(self.performance_window / 10)
            except asyncio.CancelledError:
                raise
            except (httpx.HTTPError, ValueError, RuntimeError) as e:
                logger.exception(
                    "Performance monitoring error (%s): %s",
                    type(e).__name__,
                    e,
                )
                await asyncio.sleep(1)
                continue

    async def manage_positions(self):
        while True:
            try:
                async with self.position_lock:
                    symbols = []
                    if "symbol" in self.positions.index.names:
                        symbols = self.positions.index.get_level_values("symbol").unique()
                for symbol in symbols:
                    ohlcv = self.data_handler.ohlcv
                    if (
                        "symbol" in ohlcv.index.names
                        and symbol in ohlcv.index.get_level_values("symbol")
                    ):
                        df = ohlcv.xs(symbol, level="symbol", drop_level=False)
                    else:
                        df = None
                    empty = await _check_df_async(df, f"manage_positions {symbol}")
                    if empty:
                        continue
                    current_price = df["close"].iloc[-1]
                    if (
                        "symbol" in self.positions.index.names
                        and symbol in self.positions.index.get_level_values("symbol")
                    ):
                        res = self.check_trailing_stop(symbol, current_price)
                        if inspect.isawaitable(res):
                            await res
                    if (
                        "symbol" in self.positions.index.names
                        and symbol in self.positions.index.get_level_values("symbol")
                    ):
                        res = self.check_stop_loss_take_profit(symbol, current_price)
                        if inspect.isawaitable(res):
                            await res
                    if (
                        "symbol" in self.positions.index.names
                        and symbol in self.positions.index.get_level_values("symbol")
                    ):
                        res = self.check_exit_signal(symbol, current_price)
                        if inspect.isawaitable(res):
                            await res
                await asyncio.sleep(self.check_interval)
            except asyncio.CancelledError:
                raise
            except (ValueError, RuntimeError, KeyError) as e:
                logger.exception(
                    "Error managing positions (%s): %s",
                    type(e).__name__,
                    e,
                )
                await asyncio.sleep(1)
                continue

    async def evaluate_ema_condition(self, symbol: str, signal: str) -> bool:
        try:
            ohlcv_2h = self.data_handler.ohlcv_2h
            if (
                "symbol" in ohlcv_2h.index.names
                and symbol in ohlcv_2h.index.get_level_values("symbol")
            ):
                df_2h = ohlcv_2h.xs(symbol, level="symbol", drop_level=False)
            else:
                df_2h = None
            indicators_2h = self.data_handler.indicators_2h.get(symbol)
            empty = await _check_df_async(df_2h, f"evaluate_ema_condition {symbol}")
            if empty or not indicators_2h:
                logger.warning(
                    "No data or indicators for %s on 2h timeframe",
                    symbol,
                )
                return False
            ema30 = indicators_2h.ema30
            ema100 = indicators_2h.ema100
            close = df_2h["close"]
            timestamps = df_2h.index.get_level_values("timestamp")
            lookback_period = pd.Timedelta(
                seconds=self.config["ema_crossover_lookback"]
            )
            recent_data = df_2h[timestamps >= timestamps[-1] - lookback_period]
            if len(recent_data) < 2:
                logger.debug(
                    "Not enough data to check EMA crossover for %s",
                    symbol,
                )
                return False
            ema30_recent = ema30[-len(recent_data) :]
            ema100_recent = ema100[-len(recent_data) :]
            crossover_long = (ema30_recent.iloc[-2] <= ema100_recent.iloc[-2]) and (
                ema30_recent.iloc[-1] > ema100_recent.iloc[-1]
            )
            crossover_short = (ema30_recent.iloc[-2] >= ema100_recent.iloc[-2]) and (
                ema30_recent.iloc[-1] < ema100_recent.iloc[-1]
            )
            if (signal == "buy" and not crossover_long) or (
                signal == "sell" and not crossover_short
            ):
                logger.debug(
                    "EMA crossover not confirmed for %s, signal=%s",
                    symbol,
                    signal,
                )
                return False
            pullback_period = pd.Timedelta(seconds=self.config["pullback_period"])
            pullback_data = df_2h[timestamps >= timestamps[-1] - pullback_period]
            volatility = close.pct_change().std() if not close.empty else 0.02
            pullback_threshold = (
                ema30.iloc[-1] * self.config["pullback_volatility_coeff"] * volatility
            )
            pullback_zone_high = ema30.iloc[-1] + pullback_threshold
            pullback_zone_low = ema30.iloc[-1] - pullback_threshold
            pullback_occurred = False
            for i in range(len(pullback_data)):
                price = pullback_data["close"].iloc[i]
                if pullback_zone_low <= price <= pullback_zone_high:
                    pullback_occurred = True
                    break
            if not pullback_occurred:
                logger.debug(
                    "No pullback to EMA30 for %s, signal=%s",
                    symbol,
                    signal,
                )
                return False
            current_price = close.iloc[-1]
            if (signal == "buy" and current_price <= ema30.iloc[-1]) or (
                signal == "sell" and current_price >= ema30.iloc[-1]
            ):
                logger.debug("Price not consolidated for %s, signal=%s", symbol, signal)
                return False
            logger.info("EMA conditions satisfied for %s, signal=%s", symbol, signal)
            return True
        except (KeyError, ValueError) as e:
            logger.exception(
                "Failed to check EMA conditions for %s (%s): %s",
                symbol,
                type(e).__name__,
                e,
            )
            raise

    async def _dataset_has_multiple_classes(
        self, symbol: str, features: np.ndarray | None = None
    ) -> tuple[bool, int]:
        if features is None:
            indicators = self.data_handler.indicators.get(symbol)
            empty = (
                await _check_df_async(indicators.df, f"dataset check {symbol}")
                if indicators
                else True
            )
            if not indicators or empty:
                return False, 0
            try:
                features = await self.model_builder.prepare_lstm_features(
                    symbol, indicators
                )
            except (RuntimeError, ValueError) as exc:
                logger.debug(
                    "Failed to prepare features for %s (%s): %s",
                    symbol,
                    type(exc).__name__,
                    exc,
                    exc_info=True,
                )
                return False, 0
        required_len = self.config["lstm_timesteps"] * 2
        if len(features) < required_len:
            return False, len(features)
        _, y = self.model_builder.prepare_dataset(features)
        return len(np.unique(y)) >= 2, len(y)

    async def _maybe_retrain_symbol(
        self, symbol: str, features: np.ndarray | None = None
    ) -> bool:
        has_classes, size = await self._dataset_has_multiple_classes(symbol, features)
        if not has_classes or size <= self._min_retrain_size.get(symbol, 0):
            self._min_retrain_size[symbol] = max(
                size, self._min_retrain_size.get(symbol, 0)
            )
            logger.debug(
                "Insufficient class labels for %s; postponing retrain", symbol
            )
            return False
        try:
            await self.model_builder.retrain_symbol(symbol)
            self._min_retrain_size.pop(symbol, None)
            return True
        except (httpx.HTTPError, aiohttp.ClientError, ConnectionError, RuntimeError) as exc:
            status = getattr(getattr(exc, "response", None), "status_code", None)
            if status == 400:
                self._min_retrain_size[symbol] = size
                logger.info(
                    "Retraining deferred for %s until more data accumulates", symbol
                )
                return False
            logger.error(
                "Retraining failed for %s (%s): %s",
                symbol,
                type(exc).__name__,
                exc,
                exc_info=True,
            )
            raise

    async def evaluate_signal(self, symbol: str, return_prob: bool = False):
        try:
            model = self.model_builder.predictive_models.get(symbol)
            indicators = self.data_handler.indicators.get(symbol)
            empty = (
                await _check_df_async(indicators.df, f"evaluate_signal {symbol}")
                if indicators
                else True
            )
            if not indicators or empty:
                return None
            ohlcv = self.data_handler.ohlcv
            if (
                "symbol" in ohlcv.index.names
                and symbol in ohlcv.index.get_level_values("symbol")
            ):
                df = ohlcv.xs(symbol, level="symbol", drop_level=False)
            else:
                df = None
            if not await self.data_handler.is_data_fresh(symbol):
                logger.debug("Stale data for %s, skipping signal", symbol)
                return None
            if df is not None and not df.empty:
                volatility = df["close"].pct_change().std()
            else:
                volatility = self.config.get("volatility_threshold", 0.02)
            features = self.model_builder.get_cached_features(symbol)
            if features is None or len(features) < self.config["lstm_timesteps"]:
                try:
                    features = await self.model_builder.prepare_lstm_features(
                        symbol, indicators
                    )
                except (RuntimeError, ValueError) as exc:
                    logger.debug(
                        "Failed to prepare features for %s (%s): %s",
                        symbol,
                        type(exc).__name__,
                        exc,
                        exc_info=True,
                    )
                    return None
                self.model_builder.feature_cache[symbol] = features
            if len(features) < self.config["lstm_timesteps"]:
                logger.debug(
                    "Not enough features for %s: %s", symbol, len(features)
                )
                return None
            if not model:
                logger.debug("Model for %s not yet trained", symbol)
                if not await self._maybe_retrain_symbol(symbol, features):
                    return None
                model = self.model_builder.predictive_models.get(symbol)
                if not model:
                    return None
            X = np.array([features[-self.config["lstm_timesteps"] :]])
            X_tensor = torch.tensor(
                X, dtype=torch.float32, device=self.model_builder.device
            )
            prediction = await _predict_async(model, X_tensor)
            calibrator = self.model_builder.calibrators.get(symbol)
            if calibrator is not None:
                prediction = await asyncio.to_thread(
                    _calibrate_output, calibrator, float(prediction)
                )

            if self.config.get("prediction_target", "direction") == "pnl":
                cost = 2 * self.config.get("trading_fee", 0.0)
                if prediction > cost:
                    signal = "buy"
                elif prediction < -cost:
                    signal = "sell"
                else:
                    signal = None
                return (signal, float(prediction)) if return_prob else signal

            long_threshold, short_threshold = (
                await self.model_builder.adjust_thresholds(symbol, prediction)
            )
            signal = None
            if prediction > long_threshold:
                signal = "buy"
            elif prediction < short_threshold:
                signal = "sell"

            rl_signal = None
            if self.rl_agent and symbol in self.rl_agent.models:
                async with self.position_lock:
                    num_positions = len(self.positions)
                rl_feat = np.append(
                    features[-1],
                    [float(prediction), num_positions / max(1, self.max_positions)],
                ).astype(np.float32)
                rl_signal = self.rl_agent.predict(symbol, rl_feat)
                if rl_signal and rl_signal != "hold":
                    logger.info("RL action for %s: %s", symbol, rl_signal)
            if rl_signal in ("open_long", "open_short", "close"):
                final = (
                    "buy" if rl_signal == "open_long" else
                    "sell" if rl_signal == "open_short" else "close"
                )
                return (final, float(prediction)) if return_prob else final

            ema_signal = None
            check = self.evaluate_ema_condition(symbol, "buy")
            if inspect.isawaitable(check):
                ema_buy = await check
            else:
                ema_buy = check
            if ema_buy:
                ema_signal = "buy"
            else:
                check = self.evaluate_ema_condition(symbol, "sell")
                if inspect.isawaitable(check):
                    ema_sell = await check
                else:
                    ema_sell = check
                if ema_sell:
                    ema_signal = "sell"

            weights = {
                "transformer": self.config.get("transformer_weight", 0.5),
                "ema": self.config.get("ema_weight", 0.2),
            }
            scores = {"buy": 0.0, "sell": 0.0}
            scores["buy"] += weights["transformer"] * float(prediction)
            scores["sell"] += weights["transformer"] * (1.0 - float(prediction))
            if ema_signal == "buy":
                scores["buy"] += weights["ema"]
            elif ema_signal == "sell":
                scores["sell"] += weights["ema"]

            total_weight = sum(weights.values())
            if scores["buy"] > scores["sell"] and scores["buy"] >= total_weight / 2:
                final = "buy"
            elif scores["sell"] > scores["buy"] and scores["sell"] >= total_weight / 2:
                final = "sell"
            else:
                final = None
            if final:
                logger.info(
                    "Voting result for %s -> %s (scores %.2f/%.2f)",
                    symbol,
                    final,
                    scores["buy"],
                    scores["sell"],
                )
            if return_prob:
                return final, float(prediction)
            return final
        except (httpx.HTTPError, RuntimeError, ValueError) as e:
            logger.exception(
                "Failed to evaluate signal for %s (%s): %s",
                symbol,
                type(e).__name__,
                e,
            )
            raise

    async def gather_pending_signals(self):
        """Collect and rank signals for all symbols."""
        signals = []
        async with self.position_lock:
            if "symbol" in self.positions.index.names:
                open_symbols = set(
                    self.positions.index.get_level_values("symbol").unique()
                )
            else:
                open_symbols = set()
        for symbol in self.data_handler.usdt_pairs:
            if symbol in open_symbols:
                continue
            result = await self.evaluate_signal(symbol, return_prob=True)
            if not result:
                continue
            signal, prob = result
            if not signal:
                continue
            ohlcv = self.data_handler.ohlcv
            if (
                "symbol" in ohlcv.index.names
                and symbol in ohlcv.index.get_level_values("symbol")
            ):
                df = ohlcv.xs(symbol, level="symbol", drop_level=False)
            else:
                df = None
            empty = await _check_df_async(df, f"gather_pending_signals {symbol}")
            if empty:
                continue
            price = df["close"].iloc[-1]
            atr = await self.data_handler.get_atr(symbol)
            score = float(prob) * float(atr)
            signals.append({"symbol": symbol, "signal": signal, "score": score, "price": price})
        signals.sort(key=lambda s: s["score"], reverse=True)
        return signals

    async def execute_top_signals_once(self):
        """Open positions for the best-ranked signals."""
        signals = await self.gather_pending_signals()
        for info in signals[: self.top_signals]:
            params = await self.data_handler.parameter_optimizer.optimize(info["symbol"])
            await self.open_position(info["symbol"], info["signal"], info["price"], params)

    async def ranked_signal_loop(self):
        while True:
            try:
                await self.execute_top_signals_once()
                await asyncio.sleep(self.check_interval)
            except asyncio.CancelledError:
                raise
            except (ValueError, RuntimeError) as e:
                logger.exception(
                    "Error processing ranked signals (%s): %s",
                    type(e).__name__,
                    e,
                )
                await asyncio.sleep(1)

    async def run(self):
        try:
            self.loop = asyncio.get_running_loop()
            self.tasks = [
                asyncio.create_task(
                    self.monitor_performance(), name="monitor_performance"
                ),
                asyncio.create_task(self.manage_positions(), name="manage_positions"),
                asyncio.create_task(self.ranked_signal_loop(), name="ranked_signal_loop"),
            ]
            results = await asyncio.gather(*self.tasks, return_exceptions=True)
            for task, result in zip(self.tasks, results):
                if isinstance(result, Exception):
                    logger.error("Task %s failed: %s", task.get_name(), result)
                    await self.telegram_logger.send_telegram_message(
                        f"❌ Task {task.get_name()} failed: {result}"
                    )
        except (httpx.HTTPError, RuntimeError, ValueError) as e:
            logger.exception(
                "Critical error in TradeManager (%s): %s",
                type(e).__name__,
                e,
            )
            await self.telegram_logger.send_telegram_message(
                f"❌ Critical TradeManager error: {e}"
            )
            raise
        finally:
            self.tasks.clear()

    async def stop(self) -> None:
        """Cancel running tasks and shut down Telegram logging."""
        for task in list(self.tasks):
            task.cancel()
        for task in list(self.tasks):
            try:
                await task
            except asyncio.CancelledError:
                pass
        self.tasks.clear()
        await TelegramLogger.shutdown()

    def shutdown(self) -> None:
        """Synchronous wrapper for graceful shutdown."""
        if self.loop and self.loop.is_running():
            fut = asyncio.run_coroutine_threadsafe(self.stop(), self.loop)
            try:
                fut.result()
            except (RuntimeError, ValueError) as e:
                logger.exception("Error awaiting stop (%s): %s", type(e).__name__, e)
        else:
            try:
                asyncio.run(self.stop())
            except RuntimeError:
                # event loop already closed
                pass
        try:
            if os.getenv("TEST_MODE") == "1":
                ray.shutdown()
            elif hasattr(ray, "is_initialized") and ray.is_initialized():
                ray.shutdown()
        except (RuntimeError, ValueError) as exc:  # pragma: no cover - cleanup errors
            logger.exception("Ray shutdown failed (%s): %s", type(exc).__name__, exc)

    async def process_symbol(self, symbol: str):
        while symbol not in self.model_builder.predictive_models:
            logger.debug("Waiting for model for %s", symbol)
            await asyncio.sleep(30)
        while True:
            try:
                signal = await self.evaluate_signal(symbol)
                async with self.position_lock:
                    condition = (
                        "symbol" not in self.positions.index.names
                        or symbol
                        not in self.positions.index.get_level_values("symbol")
                    )
                if signal and condition:
                    ohlcv = self.data_handler.ohlcv
                    if (
                        "symbol" in ohlcv.index.names
                        and symbol in ohlcv.index.get_level_values("symbol")
                    ):
                        df = ohlcv.xs(symbol, level="symbol", drop_level=False)
                    else:
                        df = None
                    empty = await _check_df_async(df, f"process_symbol {symbol}")
                    if empty:
                        continue
                    current_price = df["close"].iloc[-1]
                    opt_res = self.data_handler.parameter_optimizer.optimize(symbol)
                    if inspect.isawaitable(opt_res):
                        params = await opt_res
                    else:
                        params = opt_res
                    op_res = self.open_position(symbol, signal, current_price, params)
                    if inspect.isawaitable(op_res):
                        await op_res
                await asyncio.sleep(
                    self.config["check_interval"] / len(self.data_handler.usdt_pairs)
                )
            except asyncio.CancelledError:
                raise
            except (
                aiohttp.ClientError,
                httpx.HTTPError,
                ConnectionError,
                RuntimeError,
            ) as e:
                logger.warning(
                    "Transient error processing %s (%s): %s",
                    symbol,
                    type(e).__name__,
                    e,
                    exc_info=True,
                )
                await asyncio.sleep(1)
                continue


# ----------------------------------------------------------------------
# REST API for minimal integration testing
# ----------------------------------------------------------------------

api_app = Flask(__name__)

# Expose an ASGI-compatible application so Gunicorn's UvicornWorker can run
# this Flask app without raising "Flask.__call__() missing start_response".
try:  # Flask 2.2+ provides ``asgi_app`` for native ASGI support
    asgi_app = api_app.asgi_app
except AttributeError:  # pragma: no cover - older Flask versions
    try:
        from a2wsgi import WSGIMiddleware  # type: ignore
    except ImportError as exc:  # pragma: no cover - fallback if a2wsgi isn't installed
        logger.exception("a2wsgi import failed (%s): %s", type(exc).__name__, exc)
        from uvicorn.middleware.wsgi import WSGIMiddleware

    asgi_app = WSGIMiddleware(api_app)

# Track when the TradeManager initialization finishes
_ready_event = threading.Event()

# For simple logging/testing of received orders
POSITIONS = []

trade_manager: TradeManager | None = None


async def create_trade_manager() -> TradeManager | None:
    """Instantiate the TradeManager using config.json."""
    global trade_manager
    if trade_manager is None:
        logger.info("Loading configuration from config.json")
        try:
            cfg = load_config("config.json")
            logger.info("Configuration loaded successfully")
        except (OSError, json.JSONDecodeError) as exc:
            logger.exception(
                "Failed to load configuration (%s): %s", type(exc).__name__, exc
            )
            raise
        if not ray.is_initialized():
            logger.info(
                "Initializing Ray with num_cpus=%s, num_gpus=1", cfg["ray_num_cpus"]
            )
            try:
                ray.init(
                    num_cpus=cfg["ray_num_cpus"],
                    num_gpus=1,
                    ignore_reinit_error=True,
                )
                logger.info("Ray initialized successfully")
            except RuntimeError as exc:
                logger.exception(
                    "Ray initialization failed (%s): %s", type(exc).__name__, exc
                )
                raise
        token = os.environ.get("TELEGRAM_BOT_TOKEN")
        chat_id = os.environ.get("TELEGRAM_CHAT_ID")
        telegram_bot = None
        if token:
            try:
                from telegram import Bot
                telegram_bot = Bot(token)
                try:
                    await telegram_bot.delete_webhook(drop_pending_updates=True)
                    logger.info("Deleted existing Telegram webhook")
                except httpx.HTTPError as exc:  # pragma: no cover - delete_webhook errors
                    logger.exception(
                        "Failed to delete Telegram webhook (%s): %s",
                        type(exc).__name__,
                        exc,
                    )
            except (RuntimeError, httpx.HTTPError) as exc:  # pragma: no cover - import/runtime errors
                logger.exception(
                    "Failed to create Telegram Bot (%s): %s", type(exc).__name__, exc
                )
                raise
        from bot.data_handler import DataHandler
        from bot.model_builder import ModelBuilder

        logger.info("Creating DataHandler")
        try:
            dh = DataHandler(cfg, telegram_bot, chat_id)
            logger.info("DataHandler created successfully")
        except RuntimeError as exc:
            logger.exception(
                "Failed to create DataHandler (%s): %s", type(exc).__name__, exc
            )
            raise

        logger.info("Creating ModelBuilder")
        try:
            mb = ModelBuilder(cfg, dh, None)
            dh.feature_callback = mb.precompute_features
            logger.info("ModelBuilder created successfully")
            asyncio.create_task(mb.train())
            asyncio.create_task(mb.backtest_loop())
            await dh.load_initial()
            asyncio.create_task(dh.subscribe_to_klines(dh.usdt_pairs))
        except RuntimeError as exc:
            logger.error("Initial data load failed: %s", exc)
            await dh.stop()
            return None
        except (ValueError, ImportError) as exc:
            logger.exception(
                "Failed to create ModelBuilder (%s): %s", type(exc).__name__, exc
            )
            raise

        trade_manager = TradeManager(cfg, dh, mb, telegram_bot, chat_id)
        logger.info("TradeManager instance created")
        if telegram_bot:
            from bot.utils import TelegramUpdateListener

            listener = TelegramUpdateListener(telegram_bot)

            async def handle_command(update):
                msg = getattr(update, "message", None)
                if not msg or not msg.text:
                    return
                text = msg.text.strip().lower()
                import trading_bot as tb

                if text.startswith("/start"):
                    tb.trading_enabled = True
                    await telegram_bot.send_message(
                        chat_id=msg.chat_id, text="Trading enabled"
                    )
                elif text.startswith("/stop"):
                    tb.trading_enabled = False
                    await telegram_bot.send_message(
                        chat_id=msg.chat_id, text="Trading disabled"
                    )
                elif text.startswith("/status"):
                    status = "enabled" if tb.trading_enabled else "disabled"
                    positions = []
                    if trade_manager is not None:
                        try:
                            res = trade_manager.get_open_positions()
                            positions = (
                                await res if inspect.isawaitable(res) else res
                            ) or []
                        except Exception as exc:  # pragma: no cover - log and ignore
                            logger.error("Failed to get open positions: %s", exc)
                    message = f"Trading {status}"
                    if positions:
                        message += "\n" + "\n".join(str(p) for p in positions)
                    await telegram_bot.send_message(chat_id=msg.chat_id, text=message)

            threading.Thread(
                target=lambda: asyncio.run(listener.listen(handle_command)),
                daemon=True,
            ).start()
            trade_manager._listener = listener
        if os.getenv("TEST_MODE") != "1":
            _register_cleanup_handlers(trade_manager)
    return trade_manager

def _initialize_trade_manager() -> None:
    """Background initialization for the TradeManager."""
    global trade_manager
    try:
        loop = asyncio.new_event_loop()
        asyncio.set_event_loop(loop)
        trade_manager = loop.run_until_complete(create_trade_manager())
        if trade_manager is not None:
            loop.create_task(trade_manager.run())
            _ready_event.set()
            loop.run_forever()
        else:
            _ready_event.set()
    except (RuntimeError, ValueError) as exc:
        logger.exception(
            "TradeManager initialization failed (%s): %s",
            type(exc).__name__,
            exc,
        )
        _ready_event.set()
        raise


# Load environment variables when the module is imported
load_dotenv()
if os.getenv("TEST_MODE") == "1":
    _ready_event.set()


_startup_launched = False


@api_app.before_request
def _start_trade_manager() -> None:
    """Launch trade manager initialization in a background thread."""
    global _startup_launched
    if _startup_launched or os.getenv("TEST_MODE") == "1":
        return
    _startup_launched = True
    threading.Thread(target=_initialize_trade_manager, daemon=True).start()





@api_app.route("/open_position", methods=["POST"])
def open_position_route():
    """Open a new trade position."""
    if not _ready_event.is_set() or trade_manager is None:
        return jsonify({"error": "not ready"}), 503
    info = request.get_json(force=True)
    POSITIONS.append(info)
    symbol = info.get("symbol")
    side = info.get("side")
    price = float(info.get("price", 0))
    if getattr(trade_manager, "loop", None):
        trade_manager.loop.call_soon_threadsafe(
            asyncio.create_task,
            trade_manager.open_position(symbol, side, price, info),
        )
    else:
        return jsonify({"error": "loop not running"}), 503
    return jsonify({"status": "ok"})


@api_app.route("/positions")
def positions_route():
    return jsonify({"positions": POSITIONS})


@api_app.route("/stats")
def stats_route():
    if not _ready_event.is_set() or trade_manager is None:
        return jsonify({"error": "not ready"}), 503
    stats = trade_manager.get_stats()
    return jsonify({"stats": stats})


@api_app.route("/start")
def start_route():
    if not _ready_event.is_set() or trade_manager is None:
        return jsonify({"error": "not ready"}), 503
    if getattr(trade_manager, "loop", None):
        trade_manager.loop.call_soon_threadsafe(
            asyncio.create_task,
            trade_manager.run(),
        )
        return jsonify({"status": "started"})
    return jsonify({"error": "loop not running"}), 503


@api_app.route("/ping")
def ping():
    return jsonify({"status": "ok"})


@api_app.route("/ready")
def ready() -> tuple:
    """Return 200 once the TradeManager is initialized."""
    if _ready_event.is_set() and trade_manager is not None:
        return jsonify({"status": "ok"})
    return jsonify({"status": "initializing"}), 503


if __name__ == "__main__":
<<<<<<< HEAD
    from bot.utils import configure_logging, validate_host
=======
    from bot.utils import configure_logging, validate_host_port
>>>>>>> b4a24c4e

    configure_logging()
    setup_multiprocessing()
    load_dotenv()
<<<<<<< HEAD
    port = int(os.environ.get("PORT", "8002"))
    host = validate_host(logger)
=======
    host, port = validate_host_port("HOST", "PORT", 8002)
    if host != "127.0.0.1":
        logger.warning(
            "Используется не локальный хост %s; убедитесь, что это намеренно",
            host,
        )
    else:
        logger.info("HOST не установлен, используется %s", host)
>>>>>>> b4a24c4e
    logger.info("Запуск сервиса TradeManager на %s:%s", host, port)
    api_app.run(host=host, port=port)  # nosec B104  # хост проверен выше<|MERGE_RESOLUTION|>--- conflicted
+++ resolved
@@ -1995,27 +1995,9 @@
 
 
 if __name__ == "__main__":
-<<<<<<< HEAD
-    from bot.utils import configure_logging, validate_host
-=======
-    from bot.utils import configure_logging, validate_host_port
->>>>>>> b4a24c4e
 
     configure_logging()
     setup_multiprocessing()
     load_dotenv()
-<<<<<<< HEAD
-    port = int(os.environ.get("PORT", "8002"))
-    host = validate_host(logger)
-=======
-    host, port = validate_host_port("HOST", "PORT", 8002)
-    if host != "127.0.0.1":
-        logger.warning(
-            "Используется не локальный хост %s; убедитесь, что это намеренно",
-            host,
-        )
-    else:
-        logger.info("HOST не установлен, используется %s", host)
->>>>>>> b4a24c4e
     logger.info("Запуск сервиса TradeManager на %s:%s", host, port)
     api_app.run(host=host, port=port)  # nosec B104  # хост проверен выше