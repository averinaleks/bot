"""Trading engine for executing and managing positions.

This module coordinates order placement, risk management and Telegram
notifications while interacting with the :class:`ModelBuilder` and exchange.
"""

from bot.utils import TelegramLogger

import asyncio
import atexit
import signal
import os
import sys
import types
import json
import logging
import ipaddress
import re
try:  # pragma: no cover - optional dependency
    import aiohttp  # type: ignore
except Exception:  # pragma: no cover - minimal stub
    aiohttp = types.SimpleNamespace(ClientError=Exception)

try:  # pragma: no cover - fallback for tests
    from dotenv import load_dotenv
except Exception:  # pragma: no cover - stub
    def load_dotenv(*args, **kwargs):
        return None

try:  # pragma: no cover - optional dependency
    import pandas as pd  # type: ignore
except ImportError as exc:  # noqa: W0703 - allow missing pandas
    logging.getLogger(__name__).warning("pandas import failed: %s", exc)
    pd = types.ModuleType("pandas")
    pd.DataFrame = dict
    pd.Series = list
    pd.MultiIndex = types.SimpleNamespace(from_arrays=lambda *a, **k: [])

import numpy as np  # type: ignore
from bot import test_stubs
test_stubs.apply()
from bot.test_stubs import IS_TEST_MODE

import ray
import httpx
from tenacity import retry, wait_exponential, stop_after_attempt
import inspect
# Базовые утилиты импортируются всегда
from bot.utils import (
    logger,
    is_cuda_available,
    check_dataframe_empty_async as _check_df_async,
    safe_api_call,
)

# ``configure_logging`` может отсутствовать в тестовых заглушках
try:  # pragma: no cover - fallback для тестов
    from bot.utils import configure_logging
except ImportError:  # pragma: no cover - заглушка
    def configure_logging() -> None:  # type: ignore
        """Stubbed logging configurator."""
        pass
from bot.config import BotConfig, load_config
import contextlib
from bot.http_client import (
    get_async_http_client as get_http_client,
    close_async_http_client as close_http_client,
)

try:  # pragma: no cover - optional dependency
    import torch  # type: ignore
except ImportError as exc:  # noqa: W0703 - optional dependency may not be installed
    logging.getLogger(__name__).warning("torch import failed: %s", exc)
    torch = types.ModuleType("torch")
    torch.tensor = lambda *a, **k: a[0]
    torch.float32 = float
    torch.no_grad = contextlib.nullcontext
    torch.cuda = types.SimpleNamespace(is_available=lambda: False)
    torch.amp = types.SimpleNamespace(autocast=lambda *a, **k: contextlib.nullcontext())
import time
from typing import Dict, Optional, Tuple
import shutil
try:  # pragma: no cover - optional dependency
    from flask import Flask, request, jsonify  # type: ignore
except Exception:  # pragma: no cover - minimal stubs
    Flask = object  # type: ignore

    def request(*args, **kwargs):  # type: ignore
        return None

    def jsonify(*args, **kwargs):  # type: ignore
        return {}

    class _StubApp:  # minimal API used in tests
        def __init__(self, *args, **kwargs):
            pass

        def before_request(self, func):
            return func

        def route(self, *args, **kwargs):  # pragma: no cover - simple passthrough
            def decorator(func):
                return func

            return decorator

        def run(self, *args, **kwargs):  # pragma: no cover - no-op
            return None

        @property
        def asgi_app(self):  # pragma: no cover - simple property
            return None

    Flask = _StubApp  # type: ignore[assignment]
import threading
import multiprocessing as mp

def setup_multiprocessing() -> None:
    """Ensure multiprocessing uses the 'spawn' start method."""
    if mp.get_start_method(allow_none=True) != "spawn":
        mp.set_start_method("spawn", force=True)

# Determine computation device once

device_type = "cuda" if is_cuda_available() else "cpu"

_HOSTNAME_RE = re.compile(r"^(?!-)[A-Za-z0-9-]{1,63}(?<!-)(\.[A-Za-z0-9-]{1,63})*$")


class InvalidHostError(ValueError):
    pass


def _predict_model(model, tensor) -> np.ndarray:
    """Run model forward pass."""
    model.eval()
    with torch.no_grad(), torch.amp.autocast(device_type):
        return model(tensor).squeeze().float().cpu().numpy()


@ray.remote(num_cpus=1, num_gpus=1 if is_cuda_available() else 0)
def _predict_model_proc(model, tensor) -> np.ndarray:
    """Execute ``_predict_model`` in a separate process."""
    return _predict_model(model, tensor)


async def _predict_async(model, tensor) -> np.ndarray:
    """Asynchronously run the prediction process and return the result."""
    obj_ref = _predict_model_proc.remote(model, tensor)
    return await asyncio.to_thread(ray.get, obj_ref)


def _calibrate_output(calibrator, value: float) -> float:
    """Run calibrator prediction in a worker thread."""
    return calibrator.predict_proba([[value]])[0, 1]


def _register_cleanup_handlers(tm: "TradeManager") -> None:
    """Register atexit and signal handlers for graceful shutdown."""

    if getattr(tm, "_cleanup_registered", False):
        return

    tm._cleanup_registered = True

    def _handler(*_args):
        logger.info("Остановка TradeManager")
        tm.shutdown()
        try:
            asyncio.run(TelegramLogger.shutdown())
        except RuntimeError:
            # event loop may already be closed
            pass
        listener = getattr(tm, "_listener", None)
        if listener is not None:
            listener.stop()

    atexit.register(_handler)
    for sig in (signal.SIGTERM, signal.SIGINT):
        try:
            signal.signal(sig, lambda s, f: _handler())
        except ValueError:
            # signal may fail if not in main thread
            pass


class TradeManager:
    """Handles trading logic and sends Telegram notifications.

    Parameters
    ----------
    config : dict
        Bot configuration.
    data_handler : DataHandler
        Instance providing market data.
    model_builder
        Associated ModelBuilder instance.
    telegram_bot : telegram.Bot or compatible
        Bot used to send messages.
    chat_id : str | int
        Telegram chat identifier.
    rl_agent : optional
        Reinforcement learning agent used for decisions.
    """

    def __init__(
        self,
        config: BotConfig,
        data_handler,
        model_builder,
        telegram_bot,
        chat_id,
        rl_agent=None,
    ):
        self.config = config
        self.data_handler = data_handler
        self.model_builder = model_builder
        self.rl_agent = rl_agent
        if (
            not config.enable_notifications
            or not os.environ.get("TELEGRAM_BOT_TOKEN")
            or not os.environ.get("TELEGRAM_CHAT_ID")
        ):
            logger.warning(
                "TELEGRAM_BOT_TOKEN or TELEGRAM_CHAT_ID not set; Telegram alerts will not be sent"
            )
            async def _noop(*_, **__):
                pass

            self.telegram_logger = types.SimpleNamespace(
                info=lambda *a, **k: None,
                warning=lambda *a, **k: None,
                send_telegram_message=_noop,
            )
        else:
            unsent_path = None
            if config.save_unsent_telegram:
                unsent_path = os.path.join(
                    config.log_dir, config.unsent_telegram_path
                )
            self.telegram_logger = TelegramLogger(
                telegram_bot,
                chat_id,
                max_queue_size=config.get("telegram_queue_size"),
                unsent_path=unsent_path,
            )
        self.positions = pd.DataFrame(
            columns=[
                "symbol",
                "side",
                "position",
                "size",
                "entry_price",
                "tp_multiplier",
                "sl_multiplier",
                "stop_loss_price",
                "highest_price",
                "lowest_price",
                "breakeven_triggered",
                "last_checked_ts",
                "last_trailing_ts",
            ],
            index=pd.MultiIndex.from_arrays(
                [pd.Index([], dtype=object), pd.DatetimeIndex([], tz="UTC")],
                names=["symbol", "timestamp"],
            ),
        )
        self.returns_by_symbol = {symbol: [] for symbol in data_handler.usdt_pairs}
        self.position_lock = asyncio.Lock()
        self.returns_lock = asyncio.Lock()
        self.tasks: list[asyncio.Task] = []
        self.loop: asyncio.AbstractEventLoop | None = None
        self.exchange = data_handler.exchange
        self.max_positions = config.get("max_positions", 5)
        self.top_signals = config.get("top_signals", self.max_positions)
        self.leverage = config.get("leverage", 10)
        self.max_position_pct = config.get("max_position_pct", 0.1)
        self.min_risk_per_trade = config.get("min_risk_per_trade", 0.01)
        self.max_risk_per_trade = config.get("max_risk_per_trade", 0.05)
        self.check_interval = config.get("check_interval", 60.0)
        self.performance_window = config.get("performance_window", 86400)
        self.state_file = os.path.join(config["cache_dir"], "trade_manager_state.parquet")
        self.returns_file = os.path.join(
            config["cache_dir"], "trade_manager_returns.json"
        )
        self.last_save_time = time.time()
        self.save_interval = 900
        self.positions_changed = False
        self.last_volatility = {symbol: 0.0 for symbol in data_handler.usdt_pairs}
        self.last_stats_day = int(time.time() // 86400)
        self._min_retrain_size: dict[str, int] = {}
        self.load_state()
        self.http_client = None

    def _has_position(self, symbol: str) -> bool:
        """Check if a position for ``symbol`` exists using the MultiIndex."""
        return (
            "symbol" in self.positions.index.names
            and symbol in self.positions.index.get_level_values("symbol")
        )

    async def compute_risk_per_trade(self, symbol: str, volatility: float) -> float:
        base_risk = self.config.get("risk_per_trade", self.min_risk_per_trade)
        async with self.returns_lock:
            returns = [
                r
                for t, r in self.returns_by_symbol.get(symbol, [])
                if time.time() - t <= self.performance_window
            ]
        sharpe = (
            np.mean(returns)
            / (np.std(returns) + 1e-6)
            * np.sqrt(365 * 24 * 60 * 60 / self.performance_window)
            if returns
            else 0.0
        )
        if sharpe < 0:
            base_risk *= self.config.get("risk_sharpe_loss_factor", 0.5)
        elif sharpe > 1:
            base_risk *= self.config.get("risk_sharpe_win_factor", 1.5)
        threshold = max(self.config.get("volatility_threshold", 0.02), 1e-6)
        vol_coeff = volatility / threshold
        vol_coeff = max(
            self.config.get("risk_vol_min", 0.5),
            min(self.config.get("risk_vol_max", 2.0), vol_coeff),
        )
        base_risk *= vol_coeff
        return min(self.max_risk_per_trade, max(self.min_risk_per_trade, base_risk))

    async def get_sharpe_ratio(self, symbol: str) -> float:
        async with self.returns_lock:
            returns = [
                r
                for t, r in self.returns_by_symbol.get(symbol, [])
                if time.time() - t <= self.performance_window
            ]
        if not returns:
            return 0.0
        return (
            np.mean(returns)
            / (np.std(returns) + 1e-6)
            * np.sqrt(365 * 24 * 60 * 60 / self.performance_window)
        )

    async def get_loss_streak(self, symbol: str) -> int:
        async with self.returns_lock:
            returns = [r for _, r in self.returns_by_symbol.get(symbol, [])]
        count = 0
        for r in reversed(returns):
            if r < 0:
                count += 1
            else:
                break
        return count

    async def get_win_streak(self, symbol: str) -> int:
        async with self.returns_lock:
            returns = [r for _, r in self.returns_by_symbol.get(symbol, [])]
        count = 0
        for r in reversed(returns):
            if r > 0:
                count += 1
            else:
                break
        return count

    async def compute_stats(self) -> Dict[str, float]:
        """Return overall win rate, average profit/loss and max drawdown."""
        async with self.returns_lock:
            all_returns = [r for vals in self.returns_by_symbol.values() for _, r in vals]
        total = len(all_returns)
        win_rate = sum(1 for r in all_returns if r > 0) / total if total else 0.0
        avg_pnl = float(np.mean(all_returns)) if all_returns else 0.0
        if all_returns:
            cum = np.cumsum(all_returns)
            running_max = np.maximum.accumulate(cum)
            drawdowns = running_max - cum
            max_dd = float(np.max(drawdowns))
        else:
            max_dd = 0.0
        return {
            "win_rate": win_rate,
            "avg_pnl": avg_pnl,
            "max_drawdown": max_dd,
        }

    def get_stats(self) -> Dict[str, float]:
        """Synchronous wrapper for :py:meth:`compute_stats`."""
        if self.loop and self.loop.is_running():
            fut = asyncio.run_coroutine_threadsafe(self.compute_stats(), self.loop)
            return fut.result()
        return asyncio.run(self.compute_stats())

    def save_state(self):
        if not self.positions_changed or (
            time.time() - self.last_save_time < self.save_interval
        ):
            return
        try:
            os.makedirs(self.config["cache_dir"], exist_ok=True)
            disk_usage = shutil.disk_usage(self.config["cache_dir"])
            if disk_usage.free / (1024**3) < 0.5:
                logger.warning(
                    "Not enough space to persist state: %.2f GB left",
                    disk_usage.free / (1024 ** 3),
                )
                return
            tmp_state = f"{self.state_file}.tmp"
            tmp_returns = f"{self.returns_file}.tmp"
            try:
                self.positions.to_parquet(tmp_state)
            except Exception as exc:  # pragma: no cover - optional deps missing
                logger.warning(
                    "Parquet support unavailable, falling back to JSON: %s",
                    exc,
                )
                # ``orient='split'`` cannot be round-tripped with MultiIndex in
                # recent pandas versions. Serialize as records and rebuild the
                # index on load instead to avoid ``NotImplementedError``.
                self.positions.drop(columns="symbol", errors="ignore").reset_index().to_json(
                    tmp_state, orient="records", date_format="iso"
                )
            with open(tmp_returns, "w", encoding="utf-8") as f:
                json.dump(self.returns_by_symbol, f)
            os.replace(tmp_state, self.state_file)
            os.replace(tmp_returns, self.returns_file)
            self.last_save_time = time.time()
            self.positions_changed = False
            logger.info("Состояние TradeManager сохранено")
        except (OSError, ValueError) as e:
            logger.exception("Failed to save state (%s): %s", type(e).__name__, e)
            for path in (locals().get("tmp_state"), locals().get("tmp_returns")):
                try:
                    if path and os.path.exists(path):
                        os.remove(path)
                except OSError as cleanup_err:
                    logger.exception("Не удалось удалить временный файл %s: %s", path, cleanup_err)
            raise

    def load_state(self):
        try:
            if os.path.exists(self.state_file):
                try:
                    self.positions = pd.read_parquet(self.state_file)
                except Exception:
                    df = pd.read_json(self.state_file, orient="records")
                    if not df.empty:
                        df["timestamp"] = pd.to_datetime(df["timestamp"], utc=True)
                        self.positions = df.set_index(["symbol", "timestamp"])
                    else:
                        self.positions = df
                if "timestamp" in self.positions.index.names:
                    ts_level = self.positions.index.get_level_values("timestamp")
                    if ts_level.tz is None:
                        self.positions = (
                            self.positions
                            .tz_localize("UTC", level="timestamp")
                            .tz_convert("UTC", level="timestamp")
                        )
                    else:
                        self.positions = self.positions.tz_convert(
                            "UTC", level="timestamp"
                        )
                self._sort_positions()
                if "last_trailing_ts" not in self.positions.columns:
                    self.positions["last_trailing_ts"] = pd.NaT
            if os.path.exists(self.returns_file):
                with open(self.returns_file, "r", encoding="utf-8") as f:
                    self.returns_by_symbol = json.load(f)
                logger.info("Состояние TradeManager загружено")
        except (OSError, ValueError, json.JSONDecodeError) as e:
            logger.exception("Не удалось загрузить состояние (%s): %s", type(e).__name__, e)
            raise

    def _sort_positions(self) -> None:
        """Ensure positions are sorted by symbol then timestamp."""
        if not self.positions.empty:
            self.positions.sort_index(level=["symbol", "timestamp"], inplace=True)

    @retry(
        wait=wait_exponential(multiplier=1, min=2, max=5), stop=stop_after_attempt(3)
    )
    async def place_order(
        self,
        symbol: str,
        side: str,
        size: float,
        price: float,
        params: Dict | None = None,
        *,
        use_lock: bool = True,
    ) -> Optional[Dict]:
        params = params or {}

        async def _execute_order() -> Optional[Dict]:
            try:
                order_params = {"category": "linear", **params}
                order_type = order_params.get("type", "market")
                tp_price = order_params.get("takeProfitPrice")
                sl_price = order_params.get("stopLossPrice")
                if (tp_price is not None or sl_price is not None) and hasattr(
                    self.exchange, "create_order_with_take_profit_and_stop_loss"
                ):
                    order_params = {
                        k: v
                        for k, v in order_params.items()
                        if k not in {"takeProfitPrice", "stopLossPrice"}
                    }
                    order = await safe_api_call(
                        self.exchange,
                        "create_order_with_take_profit_and_stop_loss",
                        symbol,
                        order_type,
                        side,
                        size,
                        price if order_type != "market" else None,
                        tp_price,
                        sl_price,
                        order_params,
                    )
                else:
                    if tp_price is not None:
                        order_params["takeProfitPrice"] = tp_price
                    if sl_price is not None:
                        order_params["stopLossPrice"] = sl_price
                    order = await safe_api_call(
                        self.exchange,
                        "create_order",
                        symbol,
                        order_type,
                        side,
                        size,
                        price,
                        order_params,
                    )
                logger.info(
                    "Order placed: %s, %s, size=%s, price=%s, type=%s",
                    symbol,
                    side,
                    size,
                    price,
                    order_type,
                )
                await self.telegram_logger.send_telegram_message(
                    f"✅ Order: {symbol} {side.upper()} size={size:.4f} @ {price:.2f} ({order_type})"
                )

                if isinstance(order, dict):
                    ret_code = order.get("retCode") or order.get("ret_code")
                    if ret_code is not None and ret_code != 0:
                        logger.error("Ордер не подтверждён: %s", order)
                        await self.telegram_logger.send_telegram_message(
                            f"❌ Order not confirmed {symbol}: retCode {ret_code}"
                        )
                        return None

                return order
            except (httpx.HTTPError, RuntimeError) as e:
                logger.exception(
                    "Не удалось разместить ордер для %s (%s): %s",
                    symbol,
                    type(e).__name__,
                    e,
                )
                await self.telegram_logger.send_telegram_message(
                    f"❌ Order error {symbol}: {e}"
                )
                raise

        if use_lock:
            async with self.position_lock:
                return await _execute_order()
        else:
            return await _execute_order()

    async def calculate_position_size(
        self, symbol: str, price: float, atr: float, sl_multiplier: float
    ) -> float:
        try:
            if price <= 0 or atr <= 0:
                logger.warning(
                    "Invalid inputs for %s: price=%s, atr=%s",
                    symbol,
                    price,
                    atr,
                )
                return 0.0
            account = await safe_api_call(self.exchange, "fetch_balance")
            balance_key = self.config.get("balance_key")
            if not balance_key:
                sym = symbol.split(":", 1)[0]
                balance_key = sym.split("/")[1] if "/" in sym else "USDT"
            equity = float(account.get("total", {}).get(balance_key, 0))
            if equity <= 0:
                logger.warning("Недостаточный баланс для %s", symbol)
                await self.telegram_logger.send_telegram_message(
                    f"⚠️ Insufficient balance for {symbol}: equity={equity}"
                )
                return 0.0
            ohlcv = self.data_handler.ohlcv
            if (
                "symbol" in ohlcv.index.names
                and symbol in ohlcv.index.get_level_values("symbol")
            ):
                df = ohlcv.xs(symbol, level="symbol", drop_level=False)
            else:
                df = None
            volatility = (
                df["close"].pct_change().std()
                if df is not None and not df.empty
                else self.config.get("volatility_threshold", 0.02)
            )
            risk_per_trade = await self.compute_risk_per_trade(symbol, volatility)
            risk_amount = equity * risk_per_trade
            stop_loss_distance = atr * sl_multiplier
            if stop_loss_distance <= 0:
                logger.warning("Некорректный stop_loss_distance для %s", symbol)
                return 0.0
            position_size = risk_amount / (stop_loss_distance * self.leverage)
            position_size = min(
                position_size,
                equity * self.leverage / price * self.max_position_pct,
            )
            logger.info(
                "Position size for %s: %.4f (risk %.2f USDT, ATR %.2f)",
                symbol,
                position_size,
                risk_amount,
                atr,
            )
            return position_size
        except (httpx.HTTPError, KeyError, ValueError, RuntimeError) as e:
            logger.exception(
                "Не удалось вычислить размер позиции для %s (%s): %s",
                symbol,
                type(e).__name__,
                e,
            )
            raise

    def calculate_stop_loss_take_profit(
        self,
        side: str,
        price: float,
        atr: float,
        sl_multiplier: float,
        tp_multiplier: float,
    ) -> Tuple[float, float]:
        """Return stop-loss and take-profit prices."""
        stop_loss_price = (
            price - sl_multiplier * atr if side == "buy" else price + sl_multiplier * atr
        )
        take_profit_price = (
            price + tp_multiplier * atr if side == "buy" else price - tp_multiplier * atr
        )
        return stop_loss_price, take_profit_price

    async def open_position(self, symbol: str, side: str, price: float, params: Dict):
        try:
            async with self.position_lock:
                self._sort_positions()
                if len(self.positions) >= self.max_positions:
                    logger.warning(
                        "Достигнуто максимальное число позиций: %s",
                        self.max_positions,
                    )
                    return
                if side not in {"buy", "sell"}:
                    logger.warning("Некорректная сторона %s для %s", side, symbol)
                    return
                if self._has_position(symbol):
                    logger.warning("Позиция по %s уже открыта", symbol)
                    return

            if not await self.data_handler.is_data_fresh(symbol):
                logger.warning("Устаревшие данные для %s, пропуск сделки", symbol)
                return
            atr = await self.data_handler.get_atr(symbol)
            if atr <= 0:
                logger.warning(
                    "Данные ATR отсутствуют для %s, повтор позже",
                    symbol,
                )
                return
            sl_mult = params.get("sl_multiplier", self.config["sl_multiplier"])
            tp_mult = params.get("tp_multiplier", self.config["tp_multiplier"])
            size = await self.calculate_position_size(symbol, price, atr, sl_mult)
            if size <= 0:
                logger.warning("Размер позиции слишком мал для %s", symbol)
                return
            stop_loss_price, take_profit_price = self.calculate_stop_loss_take_profit(
                side, price, atr, sl_mult, tp_mult
            )

            order_params = {
                "leverage": self.leverage,
                "stopLossPrice": stop_loss_price,
                "takeProfitPrice": take_profit_price,
                "tpslMode": "full",
            }
            max_attempts = self.config.get("order_retry_attempts", 3)
            retry_delay = self.config.get("order_retry_delay", 1)
            order = None
            for attempt in range(max_attempts):
                if attempt > 0:
                    logger.info(
                        "Retrying order for %s (attempt %s/%s)",
                        symbol,
                        attempt + 1,
                        max_attempts,
                    )
                    await asyncio.sleep(retry_delay)
                try:
                    order = await self.place_order(
                        symbol, side, size, price, order_params, use_lock=False
                    )
                except (httpx.HTTPError, RuntimeError) as exc:  # pragma: no cover - network issues
                    logger.error(
                        "Order attempt %s for %s failed (%s): %s",
                        attempt + 1,
                        symbol,
                        type(exc).__name__,
                        exc,
                    )
                    order = None
                ret_code = None
                if isinstance(order, dict):
                    ret_code = order.get("retCode") or order.get("ret_code")
                if order and (ret_code is None or ret_code == 0):
                    break
                logger.warning(
                    "Order attempt %s for %s failed: %s",
                    attempt + 1,
                    symbol,
                    order,
                )
            else:
                logger.error(
                    "Order failed for %s after %s attempts",
                    symbol,
                    max_attempts,
                )
                await self.telegram_logger.send_telegram_message(
                    f"❌ Order failed {symbol}: retries exhausted"
                )
                return
            if isinstance(order, dict) and not (
                order.get("id") or order.get("orderId") or order.get("result")
            ):
                logger.error(
                    "Order confirmation missing id for %s: %s",
                    symbol,
                    order,
                )
                await self.telegram_logger.send_telegram_message(
                    f"❌ Order confirmation missing id {symbol}"
                )
                return
            # Use an explicit timezone-aware timestamp for the position index
            timestamp = pd.Timestamp.now(tz="UTC")
            pos_sign = 1 if side == "buy" else -1
            new_position = {
                "symbol": symbol,
                "side": side,
                "position": pos_sign,
                "size": size,
                "entry_price": price,
                "tp_multiplier": tp_mult,
                "sl_multiplier": sl_mult,
                "stop_loss_price": stop_loss_price,
                "highest_price": price if pos_sign == 1 else float("inf"),
                "lowest_price": price if pos_sign == -1 else 0.0,
                "breakeven_triggered": False,
            }
            idx = (symbol, timestamp)
            async with self.position_lock:
                if self._has_position(symbol):
                    logger.warning(
                        "Позиция по %s уже открыта после размещения ордера",
                        symbol,
                    )
                    return
                if len(self.positions) >= self.max_positions:
                    logger.warning(
                        "Достигнуто максимальное число позиций после размещения ордера: %s",
                        self.max_positions,
                    )
                    return
                self.positions.loc[idx, :] = new_position
                self._sort_positions()
                self.positions_changed = True
            self.save_state()
            logger.info(
                "Position opened: %s, %s, size=%s, entry=%s",
                symbol,
                side,
                size,
                price,
            )
            await self.telegram_logger.send_telegram_message(
                (
                    f"📈 {symbol} {side.upper()} size={size:.4f} @ {price:.2f} "
                    f"SL={stop_loss_price:.2f} TP={take_profit_price:.2f}"
                ),
                urgent=True,
            )
        except (httpx.HTTPError, RuntimeError, ValueError, OSError) as e:
            logger.exception(
                "Не удалось открыть позицию для %s (%s): %s",
                symbol,
                type(e).__name__,
                e,
            )
            await self.telegram_logger.send_telegram_message(
                f"❌ Failed to open position {symbol}: {e}"
            )
            raise

    async def close_position(
        self, symbol: str, exit_price: float, reason: str = "Manual"
    ):
        # Fetch current position details under locks
        async with self.position_lock:
            async with self.returns_lock:
                self._sort_positions()
                if "symbol" in self.positions.index.names:
                    try:
                        position_df = self.positions.xs(
                            symbol, level="symbol", drop_level=False
                        )
                    except KeyError:
                        position_df = pd.DataFrame()
                else:
                    position_df = pd.DataFrame()
                if position_df.empty:
                    logger.warning("Позиция по %s не найдена", symbol)
                    return
                position = position_df.iloc[0]
                pos_idx = position_df.index[0]
                pos_sign = position["position"]
                side = "sell" if pos_sign == 1 else "buy"
                size = position["size"]
                entry_price = position["entry_price"]

        # Submit the order outside the locks
        try:
            order = await self.place_order(
                symbol,
                side,
                size,
                exit_price,
                use_lock=False,
            )
        except (httpx.HTTPError, RuntimeError) as e:  # pragma: no cover - network issues
            logger.exception(
                "Не удалось закрыть позицию для %s (%s): %s",
                symbol,
                type(e).__name__,
                e,
            )
            await self.telegram_logger.send_telegram_message(
                f"❌ Failed to close position {symbol}: {e}"
            )
            raise

        if not order:
            return

        profit = (exit_price - entry_price) * size * pos_sign
        profit *= self.leverage

        # Re-acquire locks to update state, verifying position still exists
        async with self.position_lock:
            async with self.returns_lock:
                if (
                    "symbol" in self.positions.index.names
                    and pos_idx in self.positions.index
                ):
                    self.positions = self.positions.drop(pos_idx)
                    self._sort_positions()
                    self.positions_changed = True
                    self.returns_by_symbol[symbol].append(
                        (pd.Timestamp.now(tz="UTC").timestamp(), profit)
                    )
                    self.save_state()
                else:
                    logger.warning(
                        "Position for %s modified before close confirmation", symbol
                    )

        logger.info(
            "Position closed: %s, profit=%.2f, reason=%s",
            symbol,
            profit,
            reason,
        )
        await self.telegram_logger.send_telegram_message(
            f"📉 {symbol} {position['side'].upper()} exit={exit_price:.2f} PnL={profit:.2f} USDT ({reason})",
            urgent=True,
        )

    async def check_trailing_stop(self, symbol: str, current_price: float):
        should_close = False
        exit_price = current_price
        async with self.position_lock:
            try:
                self._sort_positions()
                if "symbol" in self.positions.index.names:
                    try:
                        position_df = self.positions.xs(
                            symbol, level="symbol", drop_level=False
                        )
                    except KeyError:
                        position_df = pd.DataFrame()
                else:
                    position_df = pd.DataFrame()
                if position_df.empty:
                    logger.debug("Позиция по %s не найдена", symbol)
                    return
                position = position_df.iloc[0]
                atr = await self.data_handler.get_atr(symbol)
                if atr <= 0:
                    logger.debug("Данные ATR отсутствуют для %s, повтор позже", symbol)
                    return
                trailing_stop_distance = atr * self.config.get(
                    "trailing_stop_multiplier", 1.0
                )
                tick_size = 0.0
                if hasattr(self.data_handler, "get_tick_size"):
                    ts = self.data_handler.get_tick_size(symbol)
                    tick_size = await ts if inspect.isawaitable(ts) else ts

                profit_pct = (
                    (current_price - position["entry_price"])
                    / position["entry_price"]
                    * 100
                    if position["side"] == "buy"
                    else (position["entry_price"] - current_price)
                    / position["entry_price"]
                    * 100
                )
                profit_atr = (
                    current_price - position["entry_price"]
                    if position["side"] == "buy"
                    else position["entry_price"] - current_price
                )

                trigger_pct = self.config.get("trailing_stop_percentage", 1.0)
                trigger_atr = self.config.get("trailing_stop_coeff", 1.0) * atr

                if not position["breakeven_triggered"] and (
                    profit_pct >= trigger_pct or profit_atr >= trigger_atr
                ):
                    close_size = position["size"] * 0.5
                    side = "sell" if position["side"] == "buy" else "buy"
                    await self.place_order(
                        symbol,
                        side,
                        close_size,
                        current_price,
                        use_lock=False,
                    )
                    remaining_size = position["size"] - close_size
                    self.positions.loc[
                        pd.IndexSlice[symbol, :], "size"
                    ] = remaining_size
                    breakeven_sl = position["entry_price"] + (
                        tick_size if position["side"] == "buy" else -tick_size
                    )
                    self.positions.loc[
                        pd.IndexSlice[symbol, :], "stop_loss_price"
                    ] = breakeven_sl
                    self.positions.loc[
                        pd.IndexSlice[symbol, :], "breakeven_triggered"
                    ] = True
                    self.positions_changed = True
                    self.save_state()
                    await self.telegram_logger.send_telegram_message(
                        f"🏁 {symbol} moved to breakeven, partial profits taken"
                    )

                idx = pd.IndexSlice[symbol, :]
                ohlcv = self.data_handler.ohlcv
                if (
                    "symbol" in ohlcv.index.names
                    and symbol in ohlcv.index.get_level_values("symbol")
                ):
                    df = ohlcv.xs(symbol, level="symbol", drop_level=False)
                    current_ts = df.index.get_level_values("timestamp")[-1]
                    last_trailing = position.get("last_trailing_ts")
                    if pd.isna(last_trailing) or current_ts > last_trailing:
                        close_price = df["close"].iloc[-1]
                        if position["side"] == "buy":
                            new_highest = max(position["highest_price"], close_price)
                            self.positions.loc[idx, "highest_price"] = new_highest
                        else:
                            new_lowest = min(position["lowest_price"], close_price)
                            self.positions.loc[idx, "lowest_price"] = new_lowest
                        self.positions.loc[idx, "last_trailing_ts"] = current_ts
                        self.positions_changed = True
                        self.save_state()
                        position = self.positions.xs(symbol, level="symbol").iloc[0]

                if position["side"] == "buy":
                    trailing_stop_price = (
                        position["highest_price"] - trailing_stop_distance
                    )
                    if current_price <= trailing_stop_price:
                        should_close = True
                        if trailing_stop_price - current_price > tick_size:
                            logger.debug(
                                "Price skipped trailing stop for %s: stop=%.2f, price=%.2f",
                                symbol,
                                trailing_stop_price,
                                current_price,
                            )
                        exit_price = current_price
                else:
                    trailing_stop_price = (
                        position["lowest_price"] + trailing_stop_distance
                    )
                    if current_price >= trailing_stop_price:
                        should_close = True
                        if current_price - trailing_stop_price > tick_size:
                            logger.debug(
                                "Price skipped trailing stop for %s: stop=%.2f, price=%.2f",
                                symbol,
                                trailing_stop_price,
                                current_price,
                            )
                        exit_price = current_price

                self.positions.loc[idx, "last_checked_ts"] = pd.Timestamp.now(tz="UTC")
            except (KeyError, ValueError) as e:
                logger.exception(
                    "Failed trailing stop check for %s (%s): %s",
                    symbol,
                    type(e).__name__,
                    e,
                )
                raise
        if should_close:
            await self.close_position(symbol, exit_price, "Trailing Stop")

    async def check_stop_loss_take_profit(self, symbol: str, current_price: float):
        close_reason = None
        async with self.position_lock:
            try:
                self._sort_positions()
                if "symbol" in self.positions.index.names:
                    try:
                        position = self.positions.xs(symbol, level="symbol")
                    except KeyError:
                        position = pd.DataFrame()
                else:
                    position = pd.DataFrame()
                if position.empty:
                    return
                position = position.iloc[0]
                ohlcv = self.data_handler.ohlcv
                if (
                    "symbol" not in ohlcv.index.names
                    or symbol not in ohlcv.index.get_level_values("symbol")
                ):
                    return
                df = ohlcv.xs(symbol, level="symbol", drop_level=False)
                current_ts = df.index.get_level_values("timestamp")[-1]
                last_checked = position.get("last_checked_ts")
                if pd.notna(last_checked) and last_checked >= current_ts:
                    return
                self.positions.loc[pd.IndexSlice[symbol, :], "last_checked_ts"] = current_ts
                self.positions_changed = True
                self.save_state()
                indicators = self.data_handler.indicators.get(symbol)
                if not indicators or not indicators.atr.iloc[-1]:
                    return
                atr = indicators.atr.iloc[-1]
                if position["breakeven_triggered"]:
                    stop_loss = position["stop_loss_price"]
                    take_profit = (
                        position["entry_price"] + position["tp_multiplier"] * atr
                        if position["side"] == "buy"
                        else position["entry_price"] - position["tp_multiplier"] * atr
                    )
                else:
                    if position["side"] == "buy":
                        stop_loss = (
                            position["entry_price"] - position["sl_multiplier"] * atr
                        )
                        take_profit = (
                            position["entry_price"] + position["tp_multiplier"] * atr
                        )
                    else:
                        stop_loss = (
                            position["entry_price"] + position["sl_multiplier"] * atr
                        )
                        take_profit = (
                            position["entry_price"] - position["tp_multiplier"] * atr
                        )
                    self.positions.loc[
                        pd.IndexSlice[symbol, :], "stop_loss_price"
                    ] = stop_loss
                if position["side"] == "buy" and current_price <= stop_loss:
                    close_reason = "Stop Loss"
                elif position["side"] == "sell" and current_price >= stop_loss:
                    close_reason = "Stop Loss"
                elif position["side"] == "buy" and current_price >= take_profit:
                    close_reason = "Take Profit"
                elif position["side"] == "sell" and current_price <= take_profit:
                    close_reason = "Take Profit"
            except (KeyError, ValueError) as e:
                logger.exception(
                    "Failed SL/TP check for %s (%s): %s",
                    symbol,
                    type(e).__name__,
                    e,
                )
                raise
        if close_reason:
            await self.close_position(symbol, current_price, close_reason)

    async def check_exit_signal(self, symbol: str, current_price: float):
        try:
            if self.model_builder is None:
                return
            model = self.model_builder.predictive_models.get(symbol)
            if not model:
                logger.debug("Модель для %s не найдена", symbol)
                return
            async with self.position_lock:
                self._sort_positions()
                if "symbol" in self.positions.index.names:
                    try:
                        position = self.positions.xs(symbol, level="symbol")
                    except KeyError:
                        position = pd.DataFrame()
                else:
                    position = pd.DataFrame()
                num_positions = len(self.positions)
            if position.empty:
                return
            position = position.iloc[0]
            indicators = self.data_handler.indicators.get(symbol)
            empty = await _check_df_async(
                indicators.df, f"check_exit_signal {symbol}"
            )
            if not indicators or empty:
                return
            features = self.model_builder.get_cached_features(symbol)
            if features is None or len(features) < self.config["lstm_timesteps"]:
                try:
                    features = await self.model_builder.prepare_lstm_features(
                        symbol, indicators
                    )
                except (RuntimeError, ValueError) as exc:
                    logger.debug(
                        "Не удалось подготовить признаки для %s (%s): %s",
                        symbol,
                        type(exc).__name__,
                        exc,
                        exc_info=True,
                    )
                    return
                self.model_builder.feature_cache[symbol] = features
            if len(features) < self.config["lstm_timesteps"]:
                logger.debug(
                    "Not enough features for %s: %s", symbol, len(features)
                )
                return
            X = np.array([features[-self.config["lstm_timesteps"] :]])
            X_tensor = torch.tensor(
                X, dtype=torch.float32, device=self.model_builder.device
            )
            prediction = await _predict_async(model, X_tensor)
            calibrator = self.model_builder.calibrators.get(symbol)
            if calibrator is not None:
                prediction = await asyncio.to_thread(
                    _calibrate_output, calibrator, float(prediction)
                )
            rl_signal = None
            if self.rl_agent and symbol in self.rl_agent.models:
                rl_feat = np.append(
                    features[-1],
                    [float(prediction), num_positions / max(1, self.max_positions)],
                ).astype(np.float32)
                rl_signal = self.rl_agent.predict(symbol, rl_feat)
                if rl_signal == "close":
                    await self.close_position(symbol, current_price, "RL Signal")
                    return
                if rl_signal == "open_long" and position["side"] == "sell":
                    await self.close_position(symbol, current_price, "RL Reverse")
                    params = await self.data_handler.parameter_optimizer.optimize(symbol)
                    await self.open_position(symbol, "buy", current_price, params)
                    return
                if rl_signal == "open_short" and position["side"] == "buy":
                    await self.close_position(symbol, current_price, "RL Reverse")
                    params = await self.data_handler.parameter_optimizer.optimize(symbol)
                    await self.open_position(symbol, "sell", current_price, params)
                    return
            long_threshold, short_threshold = (
                await self.model_builder.adjust_thresholds(symbol, prediction)
            )
            logger.info(
                "Пороги модели для %s: long=%.2f, short=%.2f",
                symbol,
                long_threshold,
                short_threshold,
            )
            if position["side"] == "buy" and prediction < short_threshold:
                logger.info(
                    "Сигнал выхода из лонга по модели для %s: пред=%.4f, порог=%.2f",
                    symbol,
                    prediction,
                    short_threshold,
                )
                await self.close_position(symbol, current_price, "Model Exit Signal")
                if prediction <= short_threshold - self.config.get("reversal_margin", 0.05):
                    opposite = "sell"
                    ema_ok = await self.evaluate_ema_condition(symbol, opposite)
                    if ema_ok:
                        async with self.position_lock:
                            already_open = self._has_position(symbol)
                        if not already_open:
                            params = await self.data_handler.parameter_optimizer.optimize(symbol)
                            await self.open_position(symbol, opposite, current_price, params)
            elif position["side"] == "sell" and prediction > long_threshold:
                logger.info(
                    "Сигнал выхода из шорта по модели для %s: пред=%.4f, порог=%.2f",
                    symbol,
                    prediction,
                    long_threshold,
                )
                await self.close_position(symbol, current_price, "Model Exit Signal")
                if prediction >= long_threshold + self.config.get("reversal_margin", 0.05):
                    opposite = "buy"
                    ema_ok = await self.evaluate_ema_condition(symbol, opposite)
                    if ema_ok:
                        async with self.position_lock:
                            already_open = self._has_position(symbol)
                        if not already_open:
                            params = await self.data_handler.parameter_optimizer.optimize(symbol)
                            await self.open_position(symbol, opposite, current_price, params)
        except (httpx.HTTPError, RuntimeError, ValueError) as e:
            logger.exception(
                "Не удалось проверить сигнал модели для %s (%s): %s",
                symbol,
                type(e).__name__,
                e,
            )
            raise

    async def monitor_performance(self):
        while True:
            try:
                async with self.returns_lock:
                    current_time = pd.Timestamp.now(tz="UTC").timestamp()
                    for symbol in self.returns_by_symbol:
                        returns = [
                            r
                            for t, r in self.returns_by_symbol[symbol]
                            if current_time - t <= self.performance_window
                        ]
                        self.returns_by_symbol[symbol] = [
                            (t, r)
                            for t, r in self.returns_by_symbol[symbol]
                            if current_time - t <= self.performance_window
                        ]
                        if returns:
                            sharpe_ratio = (
                                np.mean(returns)
                                / (np.std(returns) + 1e-6)
                                * np.sqrt(365 * 24 * 60 * 60 / self.performance_window)
                            )
                            logger.info(
                                "Sharpe Ratio for %s: %.2f",
                                symbol,
                                sharpe_ratio,
                            )
                            ohlcv = self.data_handler.ohlcv
                            if (
                                "symbol" in ohlcv.index.names
                                and symbol in ohlcv.index.get_level_values("symbol")
                            ):
                                df = ohlcv.xs(symbol, level="symbol", drop_level=False)
                            else:
                                df = None
                            if df is not None and not df.empty:
                                volatility = df["close"].pct_change().std()
                                volatility_change = abs(
                                    volatility - self.last_volatility.get(symbol, 0.0)
                                ) / max(self.last_volatility.get(symbol, 0.01), 0.01)
                                self.last_volatility[symbol] = volatility
                                if (
                                    sharpe_ratio
                                    < self.config.get("min_sharpe_ratio", 0.5)
                                    or volatility_change > 0.5
                                ):
                                    logger.info(
                                        "Retraining triggered for %s: Sharpe=%.2f, Volatility change=%.2f",
                                        symbol,
                                        sharpe_ratio,
                                        volatility_change,
                                    )
                                    retrained = await self._maybe_retrain_symbol(symbol)
                                    if retrained:
                                        await self.telegram_logger.send_telegram_message(
                                            (
                                                f"🔄 Retraining {symbol}: Sharpe={sharpe_ratio:.2f}, "
                                                f"Volatility={volatility_change:.2f}"
                                            )
                                        )
                            if sharpe_ratio < self.config.get("min_sharpe_ratio", 0.5):
                                logger.warning(
                                    "Low Sharpe Ratio for %s: %.2f",
                                    symbol,
                                    sharpe_ratio,
                                )
                                await self.telegram_logger.send_telegram_message(
                                    f"⚠️ Low Sharpe Ratio for {symbol}: {sharpe_ratio:.2f}"
                                )
                current_day = int(current_time // 86400)
                if current_day != self.last_stats_day:
                    stats = await self.compute_stats()
                    logger.info(
                        "Daily stats: win_rate=%.2f%% avg_pnl=%.2f max_drawdown=%.2f",
                        stats["win_rate"] * 100,
                        stats["avg_pnl"],
                        stats["max_drawdown"],
                    )
                    self.last_stats_day = current_day
                await asyncio.sleep(self.performance_window / 10)
            except asyncio.CancelledError:
                raise
            except (httpx.HTTPError, ValueError, RuntimeError) as e:
                logger.exception(
                    "Performance monitoring error (%s): %s",
                    type(e).__name__,
                    e,
                )
                await asyncio.sleep(1)
                continue

    async def manage_positions(self):
        while True:
            try:
                async with self.position_lock:
                    symbols = []
                    if "symbol" in self.positions.index.names:
                        symbols = self.positions.index.get_level_values("symbol").unique()
                for symbol in symbols:
                    ohlcv = self.data_handler.ohlcv
                    if (
                        "symbol" in ohlcv.index.names
                        and symbol in ohlcv.index.get_level_values("symbol")
                    ):
                        df = ohlcv.xs(symbol, level="symbol", drop_level=False)
                    else:
                        df = None
                    empty = await _check_df_async(df, f"manage_positions {symbol}")
                    if empty:
                        continue
                    current_price = df["close"].iloc[-1]
                    if self._has_position(symbol):
                        res = self.check_trailing_stop(symbol, current_price)
                        if inspect.isawaitable(res):
                            await res
                    if self._has_position(symbol):
                        res = self.check_stop_loss_take_profit(symbol, current_price)
                        if inspect.isawaitable(res):
                            await res
                    if self._has_position(symbol):
                        res = self.check_exit_signal(symbol, current_price)
                        if inspect.isawaitable(res):
                            await res
                await asyncio.sleep(self.check_interval)
            except asyncio.CancelledError:
                raise
            except (ValueError, RuntimeError, KeyError) as e:
                logger.exception(
                    "Error managing positions (%s): %s",
                    type(e).__name__,
                    e,
                )
                await asyncio.sleep(1)
                continue

    async def evaluate_ema_condition(self, symbol: str, signal: str) -> bool:
        try:
            ohlcv_2h = self.data_handler.ohlcv_2h
            if (
                "symbol" in ohlcv_2h.index.names
                and symbol in ohlcv_2h.index.get_level_values("symbol")
            ):
                df_2h = ohlcv_2h.xs(symbol, level="symbol", drop_level=False)
            else:
                df_2h = None
            indicators_2h = self.data_handler.indicators_2h.get(symbol)
            empty = await _check_df_async(df_2h, f"evaluate_ema_condition {symbol}")
            if empty or not indicators_2h:
                logger.warning(
                    "No data or indicators for %s on 2h timeframe",
                    symbol,
                )
                return False
            ema30 = indicators_2h.ema30
            ema100 = indicators_2h.ema100
            close = df_2h["close"]
            timestamps = df_2h.index.get_level_values("timestamp")
            lookback_period = pd.Timedelta(
                seconds=self.config["ema_crossover_lookback"]
            )
            recent_data = df_2h[timestamps >= timestamps[-1] - lookback_period]
            if len(recent_data) < 2:
                logger.debug(
                    "Not enough data to check EMA crossover for %s",
                    symbol,
                )
                return False
            ema30_recent = ema30[-len(recent_data) :]
            ema100_recent = ema100[-len(recent_data) :]
            crossover_long = (ema30_recent.iloc[-2] <= ema100_recent.iloc[-2]) and (
                ema30_recent.iloc[-1] > ema100_recent.iloc[-1]
            )
            crossover_short = (ema30_recent.iloc[-2] >= ema100_recent.iloc[-2]) and (
                ema30_recent.iloc[-1] < ema100_recent.iloc[-1]
            )
            if (signal == "buy" and not crossover_long) or (
                signal == "sell" and not crossover_short
            ):
                logger.debug(
                    "EMA crossover not confirmed for %s, signal=%s",
                    symbol,
                    signal,
                )
                return False
            pullback_period = pd.Timedelta(seconds=self.config["pullback_period"])
            pullback_data = df_2h[timestamps >= timestamps[-1] - pullback_period]
            volatility = close.pct_change().std() if not close.empty else 0.02
            pullback_threshold = (
                ema30.iloc[-1] * self.config["pullback_volatility_coeff"] * volatility
            )
            pullback_zone_high = ema30.iloc[-1] + pullback_threshold
            pullback_zone_low = ema30.iloc[-1] - pullback_threshold
            pullback_occurred = False
            for i in range(len(pullback_data)):
                price = pullback_data["close"].iloc[i]
                if pullback_zone_low <= price <= pullback_zone_high:
                    pullback_occurred = True
                    break
            if not pullback_occurred:
                logger.debug(
                    "No pullback to EMA30 for %s, signal=%s",
                    symbol,
                    signal,
                )
                return False
            current_price = close.iloc[-1]
            if (signal == "buy" and current_price <= ema30.iloc[-1]) or (
                signal == "sell" and current_price >= ema30.iloc[-1]
            ):
                logger.debug("Цена не консолидирована для %s, сигнал=%s", symbol, signal)
                return False
            logger.info("Условия EMA выполнены для %s, сигнал=%s", symbol, signal)
            return True
        except (KeyError, ValueError) as e:
            logger.exception(
                "Не удалось проверить условия EMA для %s (%s): %s",
                symbol,
                type(e).__name__,
                e,
            )
            raise

    async def _dataset_has_multiple_classes(
        self, symbol: str, features: np.ndarray | None = None
    ) -> tuple[bool, int]:
        if features is None:
            indicators = self.data_handler.indicators.get(symbol)
            empty = (
                await _check_df_async(indicators.df, f"dataset check {symbol}")
                if indicators
                else True
            )
            if not indicators or empty:
                return False, 0
            try:
                features = await self.model_builder.prepare_lstm_features(
                    symbol, indicators
                )
            except (RuntimeError, ValueError) as exc:
                logger.debug(
                    "Не удалось подготовить признаки для %s (%s): %s",
                    symbol,
                    type(exc).__name__,
                    exc,
                    exc_info=True,
                )
                return False, 0
        required_len = self.config["lstm_timesteps"] * 2
        if len(features) < required_len:
            return False, len(features)
        _, y = self.model_builder.prepare_dataset(features)
        return len(np.unique(y)) >= 2, len(y)

    async def _maybe_retrain_symbol(
        self, symbol: str, features: np.ndarray | None = None
    ) -> bool:
        has_classes, size = await self._dataset_has_multiple_classes(symbol, features)
        if not has_classes or size <= self._min_retrain_size.get(symbol, 0):
            self._min_retrain_size[symbol] = max(
                size, self._min_retrain_size.get(symbol, 0)
            )
            logger.debug(
                "Insufficient class labels for %s; postponing retrain", symbol
            )
            return False
        try:
            await self.model_builder.retrain_symbol(symbol)
            self._min_retrain_size.pop(symbol, None)
            return True
        except (httpx.HTTPError, aiohttp.ClientError, ConnectionError, RuntimeError) as exc:
            status = getattr(getattr(exc, "response", None), "status_code", None)
            if status == 400:
                self._min_retrain_size[symbol] = size
                logger.info(
                    "Retraining deferred for %s until more data accumulates", symbol
                )
                return False
            logger.error(
                "Retraining failed for %s (%s): %s",
                symbol,
                type(exc).__name__,
                exc,
                exc_info=True,
            )
            raise

    async def evaluate_signal(self, symbol: str, return_prob: bool = False):
        try:
            model = self.model_builder.predictive_models.get(symbol)
            indicators = self.data_handler.indicators.get(symbol)
            empty = (
                await _check_df_async(indicators.df, f"evaluate_signal {symbol}")
                if indicators
                else True
            )
            if not indicators or empty:
                return None
            ohlcv = self.data_handler.ohlcv
            if (
                "symbol" in ohlcv.index.names
                and symbol in ohlcv.index.get_level_values("symbol")
            ):
                df = ohlcv.xs(symbol, level="symbol", drop_level=False)
            else:
                df = None
            if not await self.data_handler.is_data_fresh(symbol):
                logger.debug("Устаревшие данные для %s, пропуск сигнала", symbol)
                return None
            if df is not None and not df.empty:
                volatility = df["close"].pct_change().std()
            else:
                volatility = self.config.get("volatility_threshold", 0.02)
            features = self.model_builder.get_cached_features(symbol)
            if features is None or len(features) < self.config["lstm_timesteps"]:
                try:
                    features = await self.model_builder.prepare_lstm_features(
                        symbol, indicators
                    )
                except (RuntimeError, ValueError) as exc:
                    logger.debug(
                        "Не удалось подготовить признаки для %s (%s): %s",
                        symbol,
                        type(exc).__name__,
                        exc,
                        exc_info=True,
                    )
                    return None
                self.model_builder.feature_cache[symbol] = features
            if len(features) < self.config["lstm_timesteps"]:
                logger.debug(
                    "Not enough features for %s: %s", symbol, len(features)
                )
                return None
            if not model:
                logger.debug("Модель для %s ещё не обучена", symbol)
                if not await self._maybe_retrain_symbol(symbol, features):
                    return None
                model = self.model_builder.predictive_models.get(symbol)
                if not model:
                    return None
            X = np.array([features[-self.config["lstm_timesteps"] :]])
            X_tensor = torch.tensor(
                X, dtype=torch.float32, device=self.model_builder.device
            )
            prediction = await _predict_async(model, X_tensor)
            calibrator = self.model_builder.calibrators.get(symbol)
            if calibrator is not None:
                prediction = await asyncio.to_thread(
                    _calibrate_output, calibrator, float(prediction)
                )

            if self.config.get("prediction_target", "direction") == "pnl":
                cost = 2 * self.config.get("trading_fee", 0.0)
                if prediction > cost:
                    signal = "buy"
                elif prediction < -cost:
                    signal = "sell"
                else:
                    signal = None
                return (signal, float(prediction)) if return_prob else signal

            long_threshold, short_threshold = (
                await self.model_builder.adjust_thresholds(symbol, prediction)
            )
            signal = None
            if prediction > long_threshold:
                signal = "buy"
            elif prediction < short_threshold:
                signal = "sell"

            rl_signal = None
            if self.rl_agent and symbol in self.rl_agent.models:
                async with self.position_lock:
                    num_positions = len(self.positions)
                rl_feat = np.append(
                    features[-1],
                    [float(prediction), num_positions / max(1, self.max_positions)],
                ).astype(np.float32)
                rl_signal = self.rl_agent.predict(symbol, rl_feat)
<<<<<<< HEAD
                if rl_signal is not None:
                    return (rl_signal, float(prediction)) if return_prob else rl_signal
=======
>>>>>>> 4d3bea3e

            ema_signal = None
            check = self.evaluate_ema_condition(symbol, "buy")
            if inspect.isawaitable(check):
                ema_buy = await check
            else:
                ema_buy = check
            if ema_buy:
                ema_signal = "buy"
            else:
                check = self.evaluate_ema_condition(symbol, "sell")
                if inspect.isawaitable(check):
                    ema_sell = await check
                else:
                    ema_sell = check
                if ema_sell:
                    ema_signal = "sell"

            weights = {
                "transformer": self.config.get("transformer_weight", 0.5),
                "ema": self.config.get("ema_weight", 0.2),
            }
            scores = {"buy": 0.0, "sell": 0.0}
            scores["buy"] += weights["transformer"] * float(prediction)
            scores["sell"] += weights["transformer"] * (1.0 - float(prediction))
            if ema_signal == "buy":
                scores["buy"] += weights["ema"]
            elif ema_signal == "sell":
                scores["sell"] += weights["ema"]

            gpt_signal = None
            try:
                from bot import trading_bot as tb
                gpt_signal = tb.GPT_ADVICE.signal
            except Exception:
                gpt_signal = None
            if gpt_signal in ("buy", "sell"):
                weights["gpt"] = self.config.get("gpt_weight", 0.3)
                if gpt_signal == "buy":
                    scores["buy"] += weights["gpt"]
                else:
                    scores["sell"] += weights["gpt"]

            total_weight = sum(weights.values())
            if scores["buy"] > scores["sell"] and scores["buy"] >= total_weight / 2:
                final = "buy"
            elif scores["sell"] > scores["buy"] and scores["sell"] >= total_weight / 2:
                final = "sell"
            else:
                final = None
            if final:
                logger.info(
                    "Voting result for %s -> %s (scores %.2f/%.2f)",
                    symbol,
                    final,
                    scores["buy"],
                    scores["sell"],
                )
            if return_prob:
                return final, float(prediction)
            return final
        except (httpx.HTTPError, RuntimeError, ValueError) as e:
            logger.exception(
                "Failed to evaluate signal for %s (%s): %s",
                symbol,
                type(e).__name__,
                e,
            )
            raise

    async def gather_pending_signals(self):
        """Collect and rank signals for all symbols."""
        signals = []
        async with self.position_lock:
            if "symbol" in self.positions.index.names:
                open_symbols = set(
                    self.positions.index.get_level_values("symbol").unique()
                )
            else:
                open_symbols = set()
        for symbol in self.data_handler.usdt_pairs:
            if symbol in open_symbols:
                continue
            result = await self.evaluate_signal(symbol, return_prob=True)
            if not result:
                continue
            signal, prob = result
            if not signal:
                continue
            ohlcv = self.data_handler.ohlcv
            if (
                "symbol" in ohlcv.index.names
                and symbol in ohlcv.index.get_level_values("symbol")
            ):
                df = ohlcv.xs(symbol, level="symbol", drop_level=False)
            else:
                df = None
            empty = await _check_df_async(df, f"gather_pending_signals {symbol}")
            if empty:
                continue
            price = df["close"].iloc[-1]
            atr = await self.data_handler.get_atr(symbol)
            score = float(prob) * float(atr)
            signals.append({"symbol": symbol, "signal": signal, "score": score, "price": price})
        signals.sort(key=lambda s: s["score"], reverse=True)
        return signals

    async def execute_top_signals_once(self):
        """Open positions for the best-ranked signals."""
        signals = await self.gather_pending_signals()
        for info in signals[: self.top_signals]:
            params = await self.data_handler.parameter_optimizer.optimize(info["symbol"])
            await self.open_position(info["symbol"], info["signal"], info["price"], params)

    async def ranked_signal_loop(self):
        while True:
            try:
                await self.execute_top_signals_once()
                await asyncio.sleep(self.check_interval)
            except asyncio.CancelledError:
                raise
            except (ValueError, RuntimeError) as e:
                logger.exception(
                    "Error processing ranked signals (%s): %s",
                    type(e).__name__,
                    e,
                )
                await asyncio.sleep(1)

    async def run(self):
        try:
            self.loop = asyncio.get_running_loop()
            self.tasks = [
                asyncio.create_task(
                    self.monitor_performance(), name="monitor_performance"
                ),
                asyncio.create_task(self.manage_positions(), name="manage_positions"),
                asyncio.create_task(self.ranked_signal_loop(), name="ranked_signal_loop"),
            ]
            results = await asyncio.gather(*self.tasks, return_exceptions=True)
            for task, result in zip(self.tasks, results):
                if isinstance(result, Exception):
                    logger.error("Задача %s завершилась с ошибкой: %s", task.get_name(), result)
                    await self.telegram_logger.send_telegram_message(
                        f"❌ Task {task.get_name()} failed: {result}"
                    )
        except (httpx.HTTPError, RuntimeError, ValueError) as e:
            logger.exception(
                "Critical error in TradeManager (%s): %s",
                type(e).__name__,
                e,
            )
            await self.telegram_logger.send_telegram_message(
                f"❌ Critical TradeManager error: {e}"
            )
            raise
        finally:
            self.tasks.clear()

    async def stop(self) -> None:
        """Cancel running tasks and shut down Telegram logging."""
        for task in list(self.tasks):
            task.cancel()
        for task in list(self.tasks):
            try:
                await task
            except asyncio.CancelledError:
                pass
        self.tasks.clear()
        await TelegramLogger.shutdown()
        await close_http_client()

    def shutdown(self) -> None:
        """Synchronous wrapper for graceful shutdown."""
        if self.loop and self.loop.is_running():
            fut = asyncio.run_coroutine_threadsafe(self.stop(), self.loop)
            try:
                fut.result()
            except (RuntimeError, ValueError) as e:
                logger.exception("Ошибка при ожидании остановки (%s): %s", type(e).__name__, e)
        else:
            try:
                asyncio.run(self.stop())
            except RuntimeError:
                # event loop already closed
                pass
        try:
            if IS_TEST_MODE or getattr(ray, "is_initialized", lambda: False)():
                ray.shutdown()
        except (RuntimeError, ValueError) as exc:  # pragma: no cover - cleanup errors
            logger.exception("Не удалось завершить Ray (%s): %s", type(exc).__name__, exc)

    async def process_symbol(self, symbol: str):
        if self.http_client is None:
            self.http_client = await get_http_client()
        while symbol not in self.model_builder.predictive_models:
            logger.debug("Ожидание модели для %s", symbol)
            await asyncio.sleep(30)
        while True:
            try:
                signal = await self.evaluate_signal(symbol)
                async with self.position_lock:
                    condition = (
                        "symbol" not in self.positions.index.names
                        or symbol
                        not in self.positions.index.get_level_values("symbol")
                    )
                if signal and condition:
                    ohlcv = self.data_handler.ohlcv
                    if (
                        "symbol" in ohlcv.index.names
                        and symbol in ohlcv.index.get_level_values("symbol")
                    ):
                        df = ohlcv.xs(symbol, level="symbol", drop_level=False)
                    else:
                        df = None
                    empty = await _check_df_async(df, f"process_symbol {symbol}")
                    if empty:
                        continue
                    current_price = df["close"].iloc[-1]
                    opt_res = self.data_handler.parameter_optimizer.optimize(symbol)
                    if inspect.isawaitable(opt_res):
                        params = await opt_res
                    else:
                        params = opt_res
                    op_res = self.open_position(symbol, signal, current_price, params)
                    if inspect.isawaitable(op_res):
                        await op_res
                await asyncio.sleep(
                    self.config["check_interval"] / len(self.data_handler.usdt_pairs)
                )
            except asyncio.CancelledError:
                raise
            except (
                aiohttp.ClientError,
                httpx.HTTPError,
                ConnectionError,
                RuntimeError,
            ) as e:
                logger.warning(
                    "Transient error processing %s (%s): %s",
                    symbol,
                    type(e).__name__,
                    e,
                    exc_info=True,
                )
                await asyncio.sleep(1)
                continue


# ----------------------------------------------------------------------
# REST API for minimal integration testing
# ----------------------------------------------------------------------

api_app = Flask(__name__)

# Expose an ASGI-compatible application so Gunicorn's UvicornWorker can run
# this Flask app without raising "Flask.__call__() missing start_response".
try:  # Flask 2.2+ provides ``asgi_app`` for native ASGI support
    asgi_app = api_app.asgi_app
except AttributeError:  # pragma: no cover - older Flask versions
    try:
        from a2wsgi import WSGIMiddleware  # type: ignore
    except ImportError as exc:  # pragma: no cover - fallback if a2wsgi isn't installed
        logger.exception("Не удалось импортировать a2wsgi (%s): %s", type(exc).__name__, exc)
        from uvicorn.middleware.wsgi import WSGIMiddleware

    asgi_app = WSGIMiddleware(api_app)

# Track when the TradeManager initialization finishes
_ready_event = threading.Event()

# For simple logging/testing of received orders
POSITIONS = []

trade_manager: TradeManager | None = None


async def create_trade_manager() -> TradeManager | None:
    """Instantiate the TradeManager using config.json."""
    global trade_manager
    if trade_manager is None:
        logger.info("Загрузка конфигурации из config.json")
        try:
            cfg = load_config("config.json")
            logger.info("Конфигурация успешно загружена")
        except (OSError, json.JSONDecodeError) as exc:
            logger.exception(
                "Failed to load configuration (%s): %s", type(exc).__name__, exc
            )
            raise
        if not ray.is_initialized():
            logger.info(
                "Инициализация Ray: num_cpus=%s, num_gpus=1", cfg["ray_num_cpus"]
            )
            try:
                ray.init(
                    num_cpus=cfg["ray_num_cpus"],
                    num_gpus=1,
                    ignore_reinit_error=True,
                )
                logger.info("Ray успешно инициализирован")
            except RuntimeError as exc:
                logger.exception(
                    "Ray initialization failed (%s): %s", type(exc).__name__, exc
                )
                raise
        token = os.environ.get("TELEGRAM_BOT_TOKEN")
        chat_id = os.environ.get("TELEGRAM_CHAT_ID")
        telegram_bot = None
        if token:
            try:
                from telegram import Bot
                telegram_bot = Bot(token)
                try:
                    await telegram_bot.delete_webhook(drop_pending_updates=True)
                    logger.info("Удалён существующий Telegram webhook")
                except httpx.HTTPError as exc:  # pragma: no cover - delete_webhook errors
                    logger.exception(
                        "Failed to delete Telegram webhook (%s): %s",
                        type(exc).__name__,
                        exc,
                    )
            except (RuntimeError, httpx.HTTPError) as exc:  # pragma: no cover - import/runtime errors
                logger.exception(
                    "Не удалось создать Telegram Bot (%s): %s",
                    type(exc).__name__,
                    exc,
                )
                raise
        from bot.data_handler import DataHandler
        from bot.model_builder import ModelBuilder

        logger.info("Создание DataHandler")
        try:
            dh = DataHandler(cfg, telegram_bot, chat_id)
            logger.info("DataHandler успешно создан")
        except RuntimeError as exc:
            logger.exception(
                "Не удалось создать DataHandler (%s): %s",
                type(exc).__name__,
                exc,
            )
            raise

        logger.info("Создание ModelBuilder")
        try:
            mb = ModelBuilder(cfg, dh, None)
            dh.feature_callback = mb.precompute_features
            logger.info("ModelBuilder успешно создан")
            asyncio.create_task(mb.train())
            asyncio.create_task(mb.backtest_loop())
            await dh.load_initial()
            asyncio.create_task(dh.subscribe_to_klines(dh.usdt_pairs))
        except RuntimeError as exc:
            logger.error("Не удалось загрузить исходные данные: %s", exc)
            await dh.stop()
            return None
        except (ValueError, ImportError) as exc:
            logger.exception(
                "Не удалось создать ModelBuilder (%s): %s",
                type(exc).__name__,
                exc,
            )
            raise

        trade_manager = TradeManager(cfg, dh, mb, telegram_bot, chat_id)
        logger.info("Экземпляр TradeManager создан")
        if telegram_bot:
            from bot.utils import TelegramUpdateListener

            listener = TelegramUpdateListener(telegram_bot)

            async def handle_command(update):
                msg = getattr(update, "message", None)
                if not msg or not msg.text:
                    return
                text = msg.text.strip().lower()
                import trading_bot as tb

                if text.startswith("/start"):
                    await tb.set_trading_enabled(True)
                    try:
                        await telegram_bot.send_message(
                            chat_id=msg.chat_id, text="Trading enabled"
                        )
                    except Exception as exc:
                        logger.error("Не удалось отправить сообщение в Telegram: %s", exc)
                elif text.startswith("/stop"):
                    await tb.set_trading_enabled(False)
                    try:
                        await telegram_bot.send_message(
                            chat_id=msg.chat_id, text="Trading disabled"
                        )
                    except Exception as exc:
                        logger.error("Не удалось отправить сообщение в Telegram: %s", exc)
                elif text.startswith("/status"):
                    status = "enabled" if await tb.get_trading_enabled() else "disabled"
                    positions = []
                    if trade_manager is not None:
                        try:
                            res = trade_manager.get_open_positions()
                            positions = (
                                await res if inspect.isawaitable(res) else res
                            ) or []
                        except Exception as exc:  # pragma: no cover - log and ignore
                            logger.error("Не удалось получить открытые позиции: %s", exc)
                    message = f"Trading {status}"
                    if positions:
                        message += "\n" + "\n".join(str(p) for p in positions)
                    try:
                        await telegram_bot.send_message(chat_id=msg.chat_id, text=message)
                    except Exception as exc:
                        logger.error("Не удалось отправить сообщение в Telegram: %s", exc)

            threading.Thread(
                target=lambda: asyncio.run(listener.listen(handle_command)),
                daemon=True,
            ).start()
            trade_manager._listener = listener
        if not IS_TEST_MODE:
            _register_cleanup_handlers(trade_manager)
    return trade_manager

def _initialize_trade_manager() -> None:
    """Background initialization for the TradeManager."""
    global trade_manager
    try:
        loop = asyncio.new_event_loop()
        asyncio.set_event_loop(loop)
        trade_manager = loop.run_until_complete(create_trade_manager())
        if trade_manager is not None:
            loop.create_task(trade_manager.run())
            _ready_event.set()
            loop.run_forever()
        else:
            _ready_event.set()
    except (RuntimeError, ValueError) as exc:
        logger.exception(
            "TradeManager initialization failed (%s): %s",
            type(exc).__name__,
            exc,
        )
        _ready_event.set()
        raise


# Set ready event immediately in test mode
if IS_TEST_MODE:
    _ready_event.set()


_startup_launched = False


@api_app.before_request
def _start_trade_manager() -> None:
    """Launch trade manager initialization in a background thread."""
    global _startup_launched
    if _startup_launched or IS_TEST_MODE:
        return
    _startup_launched = True
    threading.Thread(target=_initialize_trade_manager, daemon=True).start()





@api_app.route("/open_position", methods=["POST"])
def open_position_route():
    """Open a new trade position."""
    if not _ready_event.is_set() or trade_manager is None:
        return jsonify({"error": "not ready"}), 503
    info = request.get_json(force=True)
    POSITIONS.append(info)
    symbol = info.get("symbol")
    side = info.get("side")
    price = float(info.get("price", 0))
    if getattr(trade_manager, "loop", None):
        trade_manager.loop.call_soon_threadsafe(
            asyncio.create_task,
            trade_manager.open_position(symbol, side, price, info),
        )
    else:
        return jsonify({"error": "loop not running"}), 503
    return jsonify({"status": "ok"})


@api_app.route("/positions")
def positions_route():
    return jsonify({"positions": POSITIONS})


@api_app.route("/stats")
def stats_route():
    if not _ready_event.is_set() or trade_manager is None:
        return jsonify({"error": "not ready"}), 503
    stats = trade_manager.get_stats()
    return jsonify({"stats": stats})


@api_app.route("/start")
def start_route():
    if not _ready_event.is_set() or trade_manager is None:
        return jsonify({"error": "not ready"}), 503
    if getattr(trade_manager, "loop", None):
        trade_manager.loop.call_soon_threadsafe(
            asyncio.create_task,
            trade_manager.run(),
        )
        return jsonify({"status": "started"})
    return jsonify({"error": "loop not running"}), 503


@api_app.route("/ping")
def ping():
    return jsonify({"status": "ok"})


@api_app.route("/ready")
def ready() -> tuple:
    """Return 200 once the TradeManager is initialized."""
    if _ready_event.is_set() and trade_manager is not None:
        return jsonify({"status": "ok"})
    return jsonify({"status": "initializing"}), 503




def _resolve_host() -> str:
    """Получить безопасный адрес привязки сервиса.

    Если переменная окружения ``HOST`` не задана, используется ``127.0.0.1`` и
    выводится предупреждение. Запуск на всех интерфейсах (``0.0.0.0`` или ``::``)
    запрещён без явной конфигурации.
    """

    host_env = os.getenv("HOST")
    if not host_env:
        logger.warning(
            "HOST не установлен, используется 127.0.0.1. Укажите HOST для внешнего доступа",
        )
        return "127.0.0.1"

    host_env = host_env.strip()
    if host_env.lower() == "localhost":
        return "127.0.0.1"

    try:
        ip = ipaddress.ip_address(host_env)
    except ValueError:
        if not _HOSTNAME_RE.fullmatch(host_env):
            raise InvalidHostError(f"Некорректное значение HOST {host_env}")
        raise InvalidHostError(f"Недопустимый хост {host_env}: разрешены только локальные адреса")

    if ip.is_unspecified or ip.compressed != "127.0.0.1":
        raise InvalidHostError(
            f"Недопустимый адрес {host_env}: разрешён только 127.0.0.1"
        )
    return "127.0.0.1"


if __name__ == "__main__":

    configure_logging()
    setup_multiprocessing()
    load_dotenv()
    try:
        host = _resolve_host()
    except InvalidHostError as exc:
        logger.error("Ошибка конфигурации HOST: %s", exc)
        sys.exit(1)
    port = int(os.getenv("PORT", "8002"))
    logger.info("Запуск сервиса TradeManager на %s:%s", host, port)
    api_app.run(host=host, port=port)<|MERGE_RESOLUTION|>--- conflicted
+++ resolved
@@ -1628,11 +1628,6 @@
                     [float(prediction), num_positions / max(1, self.max_positions)],
                 ).astype(np.float32)
                 rl_signal = self.rl_agent.predict(symbol, rl_feat)
-<<<<<<< HEAD
-                if rl_signal is not None:
-                    return (rl_signal, float(prediction)) if return_prob else rl_signal
-=======
->>>>>>> 4d3bea3e
 
             ema_signal = None
             check = self.evaluate_ema_condition(symbol, "buy")
