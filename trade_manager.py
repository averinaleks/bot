"""Trading engine for executing and managing positions.

This module coordinates order placement, risk management and Telegram
notifications while interacting with the :class:`ModelBuilder` and exchange.
"""

import asyncio
import atexit
import signal
import os
import sys
import types
import json
import logging
import ipaddress
import re
import aiohttp

try:  # pragma: no cover - fallback for tests
    from dotenv import load_dotenv
except Exception:  # pragma: no cover - stub
    def load_dotenv(*args, **kwargs):
        return None

try:  # pragma: no cover - optional dependency
    import pandas as pd  # type: ignore
except ImportError as exc:  # noqa: W0703 - allow missing pandas
    logging.getLogger(__name__).warning("pandas import failed: %s", exc)
    pd = types.ModuleType("pandas")
    pd.DataFrame = dict
    pd.Series = list
    pd.MultiIndex = types.SimpleNamespace(from_arrays=lambda *a, **k: [])

import numpy as np  # type: ignore
from bot import test_stubs
test_stubs.apply()
from bot.test_stubs import IS_TEST_MODE

import ray
import httpx
from tenacity import retry, wait_exponential, stop_after_attempt
import inspect
# Базовые утилиты импортируются всегда
from bot.utils import (
    logger,
    TelegramLogger,
    is_cuda_available,
    check_dataframe_empty_async as _check_df_async,
    safe_api_call,
)

# ``configure_logging`` может отсутствовать в тестовых заглушках
try:  # pragma: no cover - fallback для тестов
    from bot.utils import configure_logging
except ImportError:  # pragma: no cover - заглушка
    def configure_logging() -> None:  # type: ignore
        """Stubbed logging configurator."""
        pass
from bot.config import BotConfig, load_config
import contextlib
from bot.http_client import (
    get_async_http_client as get_http_client,
    close_async_http_client as close_http_client,
)

try:  # pragma: no cover - optional dependency
    import torch  # type: ignore
except ImportError as exc:  # noqa: W0703 - optional dependency may not be installed
    logging.getLogger(__name__).warning("torch import failed: %s", exc)
    torch = types.ModuleType("torch")
    torch.tensor = lambda *a, **k: a[0]
    torch.float32 = float
    torch.no_grad = contextlib.nullcontext
    torch.cuda = types.SimpleNamespace(is_available=lambda: False)
    torch.amp = types.SimpleNamespace(autocast=lambda *a, **k: contextlib.nullcontext())
import time
from typing import Dict, Optional, Tuple
import shutil
from flask import Flask, request, jsonify
import threading
import multiprocessing as mp

def setup_multiprocessing() -> None:
    """Ensure multiprocessing uses the 'spawn' start method."""
    if mp.get_start_method(allow_none=True) != "spawn":
        mp.set_start_method("spawn", force=True)

# Determine computation device once

device_type = "cuda" if is_cuda_available() else "cpu"

_HOSTNAME_RE = re.compile(r"^(?!-)[A-Za-z0-9-]{1,63}(?<!-)(\.[A-Za-z0-9-]{1,63})*$")


class InvalidHostError(ValueError):
    pass


def _predict_model(model, tensor) -> np.ndarray:
    """Run model forward pass."""
    model.eval()
    with torch.no_grad(), torch.amp.autocast(device_type):
        return model(tensor).squeeze().float().cpu().numpy()


@ray.remote(num_cpus=1, num_gpus=1 if is_cuda_available() else 0)
def _predict_model_proc(model, tensor) -> np.ndarray:
    """Execute ``_predict_model`` in a separate process."""
    return _predict_model(model, tensor)


async def _predict_async(model, tensor) -> np.ndarray:
    """Asynchronously run the prediction process and return the result."""
    obj_ref = _predict_model_proc.remote(model, tensor)
    return await asyncio.to_thread(ray.get, obj_ref)


def _calibrate_output(calibrator, value: float) -> float:
    """Run calibrator prediction in a worker thread."""
    return calibrator.predict_proba([[value]])[0, 1]


def _register_cleanup_handlers(tm: "TradeManager") -> None:
    """Register atexit and signal handlers for graceful shutdown."""

    if getattr(tm, "_cleanup_registered", False):
        return

    tm._cleanup_registered = True

    def _handler(*_args):
        logger.info("Stopping TradeManager")
        tm.shutdown()
        try:
            asyncio.run(TelegramLogger.shutdown())
        except RuntimeError:
            # event loop may already be closed
            pass
        listener = getattr(tm, "_listener", None)
        if listener is not None:
            listener.stop()

    atexit.register(_handler)
    for sig in (signal.SIGTERM, signal.SIGINT):
        try:
            signal.signal(sig, lambda s, f: _handler())
        except ValueError:
            # signal may fail if not in main thread
            pass


class TradeManager:
    """Handles trading logic and sends Telegram notifications.

    Parameters
    ----------
    config : dict
        Bot configuration.
    data_handler : DataHandler
        Instance providing market data.
    model_builder
        Associated ModelBuilder instance.
    telegram_bot : telegram.Bot or compatible
        Bot used to send messages.
    chat_id : str | int
        Telegram chat identifier.
    rl_agent : optional
        Reinforcement learning agent used for decisions.
    """

    def __init__(
        self,
        config: BotConfig,
        data_handler,
        model_builder,
        telegram_bot,
        chat_id,
        rl_agent=None,
    ):
        self.config = config
        self.data_handler = data_handler
        self.model_builder = model_builder
        self.rl_agent = rl_agent
        if (
            not config.enable_notifications
            or not os.environ.get("TELEGRAM_BOT_TOKEN")
            or not os.environ.get("TELEGRAM_CHAT_ID")
        ):
            logger.warning(
                "TELEGRAM_BOT_TOKEN or TELEGRAM_CHAT_ID not set; Telegram alerts will not be sent"
            )
            async def _noop(*_, **__):
                pass

            self.telegram_logger = types.SimpleNamespace(
                info=lambda *a, **k: None,
                warning=lambda *a, **k: None,
                send_telegram_message=_noop,
            )
        else:
            unsent_path = None
            if config.save_unsent_telegram:
                unsent_path = os.path.join(
                    config.log_dir, config.unsent_telegram_path
                )
            self.telegram_logger = TelegramLogger(
                telegram_bot,
                chat_id,
                max_queue_size=config.get("telegram_queue_size"),
                unsent_path=unsent_path,
            )
        self.positions = pd.DataFrame(
            columns=[
                "symbol",
                "side",
                "size",
                "entry_price",
                "tp_multiplier",
                "sl_multiplier",
                "stop_loss_price",
                "highest_price",
                "lowest_price",
                "breakeven_triggered",
                "last_checked_ts",
            ],
            index=pd.MultiIndex.from_arrays(
                [pd.Index([], dtype=object), pd.DatetimeIndex([], tz="UTC")],
                names=["symbol", "timestamp"],
            ),
        )
        self.returns_by_symbol = {symbol: [] for symbol in data_handler.usdt_pairs}
        self.position_lock = asyncio.Lock()
        self.returns_lock = asyncio.Lock()
        self.tasks: list[asyncio.Task] = []
        self.loop: asyncio.AbstractEventLoop | None = None
        self.exchange = data_handler.exchange
        self.max_positions = config.get("max_positions", 5)
        self.top_signals = config.get("top_signals", self.max_positions)
        self.leverage = config.get("leverage", 10)
        self.max_position_pct = config.get("max_position_pct", 0.1)
        self.min_risk_per_trade = config.get("min_risk_per_trade", 0.01)
        self.max_risk_per_trade = config.get("max_risk_per_trade", 0.05)
        self.check_interval = config.get("check_interval", 60.0)
        self.performance_window = config.get("performance_window", 86400)
        self.state_file = os.path.join(config["cache_dir"], "trade_manager_state.parquet")
        self.returns_file = os.path.join(
            config["cache_dir"], "trade_manager_returns.json"
        )
        self.last_save_time = time.time()
        self.save_interval = 900
        self.positions_changed = False
        self.last_volatility = {symbol: 0.0 for symbol in data_handler.usdt_pairs}
        self.last_stats_day = int(time.time() // 86400)
        self._min_retrain_size: dict[str, int] = {}
        self.load_state()
        self.http_client = None

    def _has_position(self, symbol: str) -> bool:
        """Check if a position for ``symbol`` exists using the MultiIndex."""
        return (
            "symbol" in self.positions.index.names
            and symbol in self.positions.index.get_level_values("symbol")
        )

    async def compute_risk_per_trade(self, symbol: str, volatility: float) -> float:
        base_risk = self.config.get("risk_per_trade", self.min_risk_per_trade)
        async with self.returns_lock:
            returns = [
                r
                for t, r in self.returns_by_symbol.get(symbol, [])
                if time.time() - t <= self.performance_window
            ]
        sharpe = (
            np.mean(returns)
            / (np.std(returns) + 1e-6)
            * np.sqrt(365 * 24 * 60 * 60 / self.performance_window)
            if returns
            else 0.0
        )
        if sharpe < 0:
            base_risk *= self.config.get("risk_sharpe_loss_factor", 0.5)
        elif sharpe > 1:
            base_risk *= self.config.get("risk_sharpe_win_factor", 1.5)
        threshold = max(self.config.get("volatility_threshold", 0.02), 1e-6)
        vol_coeff = volatility / threshold
        vol_coeff = max(
            self.config.get("risk_vol_min", 0.5),
            min(self.config.get("risk_vol_max", 2.0), vol_coeff),
        )
        base_risk *= vol_coeff
        return min(self.max_risk_per_trade, max(self.min_risk_per_trade, base_risk))

    async def get_sharpe_ratio(self, symbol: str) -> float:
        async with self.returns_lock:
            returns = [
                r
                for t, r in self.returns_by_symbol.get(symbol, [])
                if time.time() - t <= self.performance_window
            ]
        if not returns:
            return 0.0
        return (
            np.mean(returns)
            / (np.std(returns) + 1e-6)
            * np.sqrt(365 * 24 * 60 * 60 / self.performance_window)
        )

    async def get_loss_streak(self, symbol: str) -> int:
        async with self.returns_lock:
            returns = [r for _, r in self.returns_by_symbol.get(symbol, [])]
        count = 0
        for r in reversed(returns):
            if r < 0:
                count += 1
            else:
                break
        return count

    async def get_win_streak(self, symbol: str) -> int:
        async with self.returns_lock:
            returns = [r for _, r in self.returns_by_symbol.get(symbol, [])]
        count = 0
        for r in reversed(returns):
            if r > 0:
                count += 1
            else:
                break
        return count

    async def compute_stats(self) -> Dict[str, float]:
        """Return overall win rate, average profit/loss and max drawdown."""
        async with self.returns_lock:
            all_returns = [r for vals in self.returns_by_symbol.values() for _, r in vals]
        total = len(all_returns)
        win_rate = sum(1 for r in all_returns if r > 0) / total if total else 0.0
        avg_pnl = float(np.mean(all_returns)) if all_returns else 0.0
        if all_returns:
            cum = np.cumsum(all_returns)
            running_max = np.maximum.accumulate(cum)
            drawdowns = running_max - cum
            max_dd = float(np.max(drawdowns))
        else:
            max_dd = 0.0
        return {
            "win_rate": win_rate,
            "avg_pnl": avg_pnl,
            "max_drawdown": max_dd,
        }

    def get_stats(self) -> Dict[str, float]:
        """Synchronous wrapper for :py:meth:`compute_stats`."""
        if self.loop and self.loop.is_running():
            fut = asyncio.run_coroutine_threadsafe(self.compute_stats(), self.loop)
            return fut.result()
        return asyncio.run(self.compute_stats())

    def save_state(self):
        if not self.positions_changed or (
            time.time() - self.last_save_time < self.save_interval
        ):
            return
        try:
            os.makedirs(self.config["cache_dir"], exist_ok=True)
            disk_usage = shutil.disk_usage(self.config["cache_dir"])
            if disk_usage.free / (1024**3) < 0.5:
                logger.warning(
                    "Not enough space to persist state: %.2f GB left",
                    disk_usage.free / (1024 ** 3),
                )
                return
            tmp_state = f"{self.state_file}.tmp"
            tmp_returns = f"{self.returns_file}.tmp"
            self.positions.to_parquet(tmp_state)
            with open(tmp_returns, "w", encoding="utf-8") as f:
                json.dump(self.returns_by_symbol, f)
            os.replace(tmp_state, self.state_file)
            os.replace(tmp_returns, self.returns_file)
            self.last_save_time = time.time()
            self.positions_changed = False
            logger.info("TradeManager state saved")
        except (OSError, ValueError) as e:
            logger.exception("Failed to save state (%s): %s", type(e).__name__, e)
            for path in (locals().get("tmp_state"), locals().get("tmp_returns")):
                try:
                    if path and os.path.exists(path):
                        os.remove(path)
                except OSError as cleanup_err:
                    logger.exception("Failed to remove temp file %s: %s", path, cleanup_err)
            raise

    def load_state(self):
        try:
            if os.path.exists(self.state_file):
                self.positions = pd.read_parquet(self.state_file)
                if (
                    "timestamp" in self.positions.index.names
                    and self.positions.index.get_level_values("timestamp").tz is None
                ):
                    self.positions = self.positions.tz_localize("UTC", level="timestamp")
                self._sort_positions()
            if os.path.exists(self.returns_file):
                with open(self.returns_file, "r", encoding="utf-8") as f:
                    self.returns_by_symbol = json.load(f)
                logger.info("TradeManager state loaded")
        except (OSError, ValueError, json.JSONDecodeError) as e:
            logger.exception("Failed to load state (%s): %s", type(e).__name__, e)
            raise

    def _sort_positions(self) -> None:
        """Ensure positions are sorted by symbol then timestamp."""
        if not self.positions.empty:
            self.positions.sort_index(level=["symbol", "timestamp"], inplace=True)

    @retry(
        wait=wait_exponential(multiplier=1, min=2, max=5), stop=stop_after_attempt(3)
    )
    async def place_order(
        self,
        symbol: str,
        side: str,
        size: float,
        price: float,
        params: Dict | None = None,
        *,
        use_lock: bool = True,
    ) -> Optional[Dict]:
        params = params or {}

        async def _execute_order() -> Optional[Dict]:
            try:
                order_params = {"category": "linear", **params}
                order_type = order_params.get("type", "market")
                tp_price = order_params.get("takeProfitPrice")
                sl_price = order_params.get("stopLossPrice")
                if (tp_price is not None or sl_price is not None) and hasattr(
                    self.exchange, "create_order_with_take_profit_and_stop_loss"
                ):
                    order_params = {
                        k: v
                        for k, v in order_params.items()
                        if k not in {"takeProfitPrice", "stopLossPrice"}
                    }
                    order = await safe_api_call(
                        self.exchange,
                        "create_order_with_take_profit_and_stop_loss",
                        symbol,
                        order_type,
                        side,
                        size,
                        price if order_type != "market" else None,
                        tp_price,
                        sl_price,
                        order_params,
                    )
                else:
                    if tp_price is not None:
                        order_params["takeProfitPrice"] = tp_price
                    if sl_price is not None:
                        order_params["stopLossPrice"] = sl_price
                    order = await safe_api_call(
                        self.exchange,
                        "create_order",
                        symbol,
                        order_type,
                        side,
                        size,
                        price,
                        order_params,
                    )
                logger.info(
                    "Order placed: %s, %s, size=%s, price=%s, type=%s",
                    symbol,
                    side,
                    size,
                    price,
                    order_type,
                )
                await self.telegram_logger.send_telegram_message(
                    f"✅ Order: {symbol} {side.upper()} size={size:.4f} @ {price:.2f} ({order_type})"
                )

                if isinstance(order, dict):
                    ret_code = order.get("retCode") or order.get("ret_code")
                    if ret_code is not None and ret_code != 0:
                        logger.error("Order not confirmed: %s", order)
                        await self.telegram_logger.send_telegram_message(
                            f"❌ Order not confirmed {symbol}: retCode {ret_code}"
                        )
                        return None

                return order
            except (httpx.HTTPError, RuntimeError) as e:
                logger.exception(
                    "Failed to place order for %s (%s): %s", symbol, type(e).__name__, e
                )
                await self.telegram_logger.send_telegram_message(
                    f"❌ Order error {symbol}: {e}"
                )
                raise

        if use_lock:
            async with self.position_lock:
                return await _execute_order()
        else:
            return await _execute_order()

    async def calculate_position_size(
        self, symbol: str, price: float, atr: float, sl_multiplier: float
    ) -> float:
        try:
            if price <= 0 or atr <= 0:
                logger.warning(
                    "Invalid inputs for %s: price=%s, atr=%s",
                    symbol,
                    price,
                    atr,
                )
                return 0.0
            account = await safe_api_call(self.exchange, "fetch_balance")
            balance_key = self.config.get("balance_key")
            if not balance_key:
                sym = symbol.split(":", 1)[0]
                balance_key = sym.split("/")[1] if "/" in sym else "USDT"
            equity = float(account.get("total", {}).get(balance_key, 0))
            if equity <= 0:
                logger.warning("Insufficient balance for %s", symbol)
                await self.telegram_logger.send_telegram_message(
                    f"⚠️ Insufficient balance for {symbol}: equity={equity}"
                )
                return 0.0
            ohlcv = self.data_handler.ohlcv
            if (
                "symbol" in ohlcv.index.names
                and symbol in ohlcv.index.get_level_values("symbol")
            ):
                df = ohlcv.xs(symbol, level="symbol", drop_level=False)
            else:
                df = None
            volatility = (
                df["close"].pct_change().std()
                if df is not None and not df.empty
                else self.config.get("volatility_threshold", 0.02)
            )
            risk_per_trade = await self.compute_risk_per_trade(symbol, volatility)
            risk_amount = equity * risk_per_trade
            stop_loss_distance = atr * sl_multiplier
            if stop_loss_distance <= 0:
                logger.warning("Invalid stop_loss_distance for %s", symbol)
                return 0.0
            position_size = risk_amount / (stop_loss_distance * self.leverage)
            position_size = min(
                position_size,
                equity * self.leverage / price * self.max_position_pct,
            )
            logger.info(
                "Position size for %s: %.4f (risk %.2f USDT, ATR %.2f)",
                symbol,
                position_size,
                risk_amount,
                atr,
            )
            return position_size
        except (httpx.HTTPError, KeyError, ValueError, RuntimeError) as e:
            logger.exception(
                "Failed to calculate position size for %s (%s): %s",
                symbol,
                type(e).__name__,
                e,
            )
            raise

    def calculate_stop_loss_take_profit(
        self,
        side: str,
        price: float,
        atr: float,
        sl_multiplier: float,
        tp_multiplier: float,
    ) -> Tuple[float, float]:
        """Return stop-loss and take-profit prices."""
        stop_loss_price = (
            price - sl_multiplier * atr if side == "buy" else price + sl_multiplier * atr
        )
        take_profit_price = (
            price + tp_multiplier * atr if side == "buy" else price - tp_multiplier * atr
        )
        return stop_loss_price, take_profit_price

    async def open_position(self, symbol: str, side: str, price: float, params: Dict):
        try:
            async with self.position_lock:
                self._sort_positions()
                if len(self.positions) >= self.max_positions:
                    logger.warning(
                        "Maximum number of positions reached: %s",
                        self.max_positions,
                    )
                    return
                if side not in {"buy", "sell"}:
                    logger.warning("Invalid side %s for %s", side, symbol)
                    return
                if self._has_position(symbol):
                    logger.warning("Position for %s already open", symbol)
                    return

            if not await self.data_handler.is_data_fresh(symbol):
                logger.warning("Stale data for %s, skipping trade", symbol)
                return
            atr = await self.data_handler.get_atr(symbol)
            if atr <= 0:
                logger.warning(
                    "ATR data missing for %s, retrying later",
                    symbol,
                )
                return
            sl_mult = params.get("sl_multiplier", self.config["sl_multiplier"])
            tp_mult = params.get("tp_multiplier", self.config["tp_multiplier"])
            size = await self.calculate_position_size(symbol, price, atr, sl_mult)
            if size <= 0:
                logger.warning("Position size too small for %s", symbol)
                return
            stop_loss_price, take_profit_price = self.calculate_stop_loss_take_profit(
                side, price, atr, sl_mult, tp_mult
            )

            order_params = {
                "leverage": self.leverage,
                "stopLossPrice": stop_loss_price,
                "takeProfitPrice": take_profit_price,
                "tpslMode": "full",
            }
            max_attempts = self.config.get("order_retry_attempts", 3)
            retry_delay = self.config.get("order_retry_delay", 1)
            order = None
            for attempt in range(max_attempts):
                if attempt > 0:
                    logger.info(
                        "Retrying order for %s (attempt %s/%s)",
                        symbol,
                        attempt + 1,
                        max_attempts,
                    )
                    await asyncio.sleep(retry_delay)
                try:
                    order = await self.place_order(
                        symbol, side, size, price, order_params, use_lock=False
                    )
                except (httpx.HTTPError, RuntimeError) as exc:  # pragma: no cover - network issues
                    logger.error(
                        "Order attempt %s for %s failed (%s): %s",
                        attempt + 1,
                        symbol,
                        type(exc).__name__,
                        exc,
                    )
                    order = None
                ret_code = None
                if isinstance(order, dict):
                    ret_code = order.get("retCode") or order.get("ret_code")
                if order and (ret_code is None or ret_code == 0):
                    break
                logger.warning(
                    "Order attempt %s for %s failed: %s",
                    attempt + 1,
                    symbol,
                    order,
                )
            else:
                logger.error(
                    "Order failed for %s after %s attempts",
                    symbol,
                    max_attempts,
                )
                await self.telegram_logger.send_telegram_message(
                    f"❌ Order failed {symbol}: retries exhausted"
                )
                return
            if isinstance(order, dict) and not (
                order.get("id") or order.get("orderId") or order.get("result")
            ):
                logger.error(
                    "Order confirmation missing id for %s: %s",
                    symbol,
                    order,
                )
                await self.telegram_logger.send_telegram_message(
                    f"❌ Order confirmation missing id {symbol}"
                )
                return
            # Use an explicit timezone-aware timestamp for the position index
            timestamp = pd.Timestamp.now(tz="UTC")
            new_position = {
                "symbol": symbol,
                "side": side,
                "size": size,
                "entry_price": price,
                "tp_multiplier": tp_mult,
                "sl_multiplier": sl_mult,
                "stop_loss_price": stop_loss_price,
                "highest_price": price if side == "buy" else float("inf"),
                "lowest_price": price if side == "sell" else 0.0,
                "breakeven_triggered": False,
            }
            idx = (symbol, timestamp)
            async with self.position_lock:
                if self._has_position(symbol):
                    logger.warning(
                        "Position for %s already open after order placed",
                        symbol,
                    )
                    return
                if len(self.positions) >= self.max_positions:
                    logger.warning(
                        "Maximum number of positions reached after order placed: %s",
                        self.max_positions,
                    )
                    return
                self.positions.loc[idx, :] = new_position
                self._sort_positions()
                self.positions_changed = True
            self.save_state()
            logger.info(
                "Position opened: %s, %s, size=%s, entry=%s",
                symbol,
                side,
                size,
                price,
            )
            await self.telegram_logger.send_telegram_message(
                (
                    f"📈 {symbol} {side.upper()} size={size:.4f} @ {price:.2f} "
                    f"SL={stop_loss_price:.2f} TP={take_profit_price:.2f}"
                ),
                urgent=True,
            )
        except (httpx.HTTPError, RuntimeError, ValueError, OSError) as e:
            logger.exception(
                "Failed to open position for %s (%s): %s", symbol, type(e).__name__, e
            )
            await self.telegram_logger.send_telegram_message(
                f"❌ Failed to open position {symbol}: {e}"
            )
            raise

    async def close_position(
        self, symbol: str, exit_price: float, reason: str = "Manual"
    ):
        # Fetch current position details under locks
        async with self.position_lock:
            async with self.returns_lock:
                self._sort_positions()
                if "symbol" in self.positions.index.names:
                    try:
                        position_df = self.positions.xs(
                            symbol, level="symbol", drop_level=False
                        )
                    except KeyError:
                        position_df = pd.DataFrame()
                else:
                    position_df = pd.DataFrame()
                if position_df.empty:
                    logger.warning("Position for %s not found", symbol)
                    return
                position = position_df.iloc[0]
                pos_idx = position_df.index[0]
                side = "sell" if position["side"] == "buy" else "buy"
                size = position["size"]
                entry_price = position["entry_price"]

        # Submit the order outside the locks
        try:
            order = await self.place_order(
                symbol,
                side,
                size,
                exit_price,
                use_lock=False,
            )
        except (httpx.HTTPError, RuntimeError) as e:  # pragma: no cover - network issues
            logger.exception(
                "Failed to close position for %s (%s): %s", symbol, type(e).__name__, e
            )
            await self.telegram_logger.send_telegram_message(
                f"❌ Failed to close position {symbol}: {e}"
            )
            raise

        if not order:
            return

        profit = (
            (exit_price - entry_price) * size
            if position["side"] == "buy"
            else (entry_price - exit_price) * size
        )
        profit *= self.leverage

        # Re-acquire locks to update state, verifying position still exists
        async with self.position_lock:
            async with self.returns_lock:
                if (
                    "symbol" in self.positions.index.names
                    and pos_idx in self.positions.index
                ):
                    self.positions = self.positions.drop(pos_idx)
                    self._sort_positions()
                    self.positions_changed = True
                    self.returns_by_symbol[symbol].append(
                        (pd.Timestamp.now(tz="UTC").timestamp(), profit)
                    )
                    self.save_state()
                else:
                    logger.warning(
                        "Position for %s modified before close confirmation", symbol
                    )

        logger.info(
            "Position closed: %s, profit=%.2f, reason=%s",
            symbol,
            profit,
            reason,
        )
        await self.telegram_logger.send_telegram_message(
            f"📉 {symbol} {position['side'].upper()} exit={exit_price:.2f} PnL={profit:.2f} USDT ({reason})",
            urgent=True,
        )

    async def check_trailing_stop(self, symbol: str, current_price: float):
        should_close = False
        async with self.position_lock:
            try:
                self._sort_positions()
                if "symbol" in self.positions.index.names:
                    try:
                        position_df = self.positions.xs(
                            symbol, level="symbol", drop_level=False
                        )
                    except KeyError:
                        position_df = pd.DataFrame()
                else:
                    position_df = pd.DataFrame()
                if position_df.empty:
                    logger.debug("Position for %s not found", symbol)
                    return
                position = position_df.iloc[0]
                atr = await self.data_handler.get_atr(symbol)
                if atr <= 0:
                    logger.debug("ATR data missing for %s, retrying later", symbol)
                    return
                trailing_stop_distance = atr * self.config.get(
                    "trailing_stop_multiplier", 1.0
                )

                profit_pct = (
                    (current_price - position["entry_price"])
                    / position["entry_price"]
                    * 100
                    if position["side"] == "buy"
                    else (position["entry_price"] - current_price)
                    / position["entry_price"]
                    * 100
                )
                profit_atr = (
                    current_price - position["entry_price"]
                    if position["side"] == "buy"
                    else position["entry_price"] - current_price
                )

                trigger_pct = self.config.get("trailing_stop_percentage", 1.0)
                trigger_atr = self.config.get("trailing_stop_coeff", 1.0) * atr

                if not position["breakeven_triggered"] and (
                    profit_pct >= trigger_pct or profit_atr >= trigger_atr
                ):
                    close_size = position["size"] * 0.5
                    side = "sell" if position["side"] == "buy" else "buy"
                    await self.place_order(
                        symbol,
                        side,
                        close_size,
                        current_price,
                        use_lock=False,
                    )
                    remaining_size = position["size"] - close_size
                    self.positions.loc[
                        pd.IndexSlice[symbol, :], "size"
                    ] = remaining_size
                    tick_size = 0.0
                    if hasattr(self.data_handler, "get_tick_size"):
                        ts = self.data_handler.get_tick_size(symbol)
                        tick_size = (
                            await ts if inspect.isawaitable(ts) else ts
                        )
                    breakeven_sl = position["entry_price"] + (
                        tick_size if position["side"] == "buy" else -tick_size
                    )
                    self.positions.loc[
                        pd.IndexSlice[symbol, :], "stop_loss_price"
                    ] = breakeven_sl
                    self.positions.loc[
                        pd.IndexSlice[symbol, :], "breakeven_triggered"
                    ] = True
                    self.positions_changed = True
                    self.save_state()
                    await self.telegram_logger.send_telegram_message(
                        f"🏁 {symbol} moved to breakeven, partial profits taken"
                    )

                if position["side"] == "buy":
                    new_highest = max(position["highest_price"], current_price)
                    self.positions.loc[
                        pd.IndexSlice[symbol, :], "highest_price"
                    ] = new_highest
                    trailing_stop_price = new_highest - trailing_stop_distance
                    if current_price <= trailing_stop_price:
                        should_close = True
                else:
                    new_lowest = min(position["lowest_price"], current_price)
                    self.positions.loc[
                        pd.IndexSlice[symbol, :], "lowest_price"
                    ] = new_lowest
                    trailing_stop_price = new_lowest + trailing_stop_distance
                    if current_price >= trailing_stop_price:
                        should_close = True
                self.positions.loc[
                    pd.IndexSlice[symbol, :], "last_checked_ts"
                ] = pd.Timestamp.now(tz="UTC")
            except (KeyError, ValueError) as e:
                logger.exception(
                    "Failed trailing stop check for %s (%s): %s",
                    symbol,
                    type(e).__name__,
                    e,
                )
                raise
        if should_close:
            await self.close_position(symbol, current_price, "Trailing Stop")

    async def check_stop_loss_take_profit(self, symbol: str, current_price: float):
        close_reason = None
        async with self.position_lock:
            try:
                self._sort_positions()
                if "symbol" in self.positions.index.names:
                    try:
                        position = self.positions.xs(symbol, level="symbol")
                    except KeyError:
                        position = pd.DataFrame()
                else:
                    position = pd.DataFrame()
                if position.empty:
                    return
                position = position.iloc[0]
                ohlcv = self.data_handler.ohlcv
                if (
                    "symbol" not in ohlcv.index.names
                    or symbol not in ohlcv.index.get_level_values("symbol")
                ):
                    return
                df = ohlcv.xs(symbol, level="symbol", drop_level=False)
                current_ts = df.index.get_level_values("timestamp")[-1]
                last_checked = position.get("last_checked_ts")
<<<<<<< HEAD
                if last_checked == current_ts:
=======
                if pd.notna(last_checked) and last_checked >= current_ts:
>>>>>>> 7af0e986
                    return
                self.positions.loc[
                    pd.IndexSlice[symbol, :], "last_checked_ts"
                ] = current_ts
                self.positions_changed = True
                self.save_state()
                indicators = self.data_handler.indicators.get(symbol)
                if not indicators or not indicators.atr.iloc[-1]:
                    return
                atr = indicators.atr.iloc[-1]
                if position["breakeven_triggered"]:
                    stop_loss = position["stop_loss_price"]
                    take_profit = (
                        position["entry_price"] + position["tp_multiplier"] * atr
                        if position["side"] == "buy"
                        else position["entry_price"] - position["tp_multiplier"] * atr
                    )
                else:
                    if position["side"] == "buy":
                        stop_loss = (
                            position["entry_price"] - position["sl_multiplier"] * atr
                        )
                        take_profit = (
                            position["entry_price"] + position["tp_multiplier"] * atr
                        )
                    else:
                        stop_loss = (
                            position["entry_price"] + position["sl_multiplier"] * atr
                        )
                        take_profit = (
                            position["entry_price"] - position["tp_multiplier"] * atr
                        )
                    self.positions.loc[
                        pd.IndexSlice[symbol, :], "stop_loss_price"
                    ] = stop_loss
                if position["side"] == "buy" and current_price <= stop_loss:
                    close_reason = "Stop Loss"
                elif position["side"] == "sell" and current_price >= stop_loss:
                    close_reason = "Stop Loss"
                elif position["side"] == "buy" and current_price >= take_profit:
                    close_reason = "Take Profit"
                elif position["side"] == "sell" and current_price <= take_profit:
                    close_reason = "Take Profit"
            except (KeyError, ValueError) as e:
                logger.exception(
                    "Failed SL/TP check for %s (%s): %s",
                    symbol,
                    type(e).__name__,
                    e,
                )
                raise
        if close_reason:
            await self.close_position(symbol, current_price, close_reason)

    async def check_exit_signal(self, symbol: str, current_price: float):
        try:
            if self.model_builder is None:
                return
            model = self.model_builder.predictive_models.get(symbol)
            if not model:
                logger.debug("Model for %s not found", symbol)
                return
            async with self.position_lock:
                self._sort_positions()
                if "symbol" in self.positions.index.names:
                    try:
                        position = self.positions.xs(symbol, level="symbol")
                    except KeyError:
                        position = pd.DataFrame()
                else:
                    position = pd.DataFrame()
                num_positions = len(self.positions)
            if position.empty:
                return
            position = position.iloc[0]
            indicators = self.data_handler.indicators.get(symbol)
            empty = await _check_df_async(
                indicators.df, f"check_exit_signal {symbol}"
            )
            if not indicators or empty:
                return
            features = self.model_builder.get_cached_features(symbol)
            if features is None or len(features) < self.config["lstm_timesteps"]:
                try:
                    features = await self.model_builder.prepare_lstm_features(
                        symbol, indicators
                    )
                except (RuntimeError, ValueError) as exc:
                    logger.debug(
                        "Failed to prepare features for %s (%s): %s",
                        symbol,
                        type(exc).__name__,
                        exc,
                        exc_info=True,
                    )
                    return
                self.model_builder.feature_cache[symbol] = features
            if len(features) < self.config["lstm_timesteps"]:
                logger.debug(
                    "Not enough features for %s: %s", symbol, len(features)
                )
                return
            X = np.array([features[-self.config["lstm_timesteps"] :]])
            X_tensor = torch.tensor(
                X, dtype=torch.float32, device=self.model_builder.device
            )
            prediction = await _predict_async(model, X_tensor)
            calibrator = self.model_builder.calibrators.get(symbol)
            if calibrator is not None:
                prediction = await asyncio.to_thread(
                    _calibrate_output, calibrator, float(prediction)
                )
            rl_signal = None
            if self.rl_agent and symbol in self.rl_agent.models:
                rl_feat = np.append(
                    features[-1],
                    [float(prediction), num_positions / max(1, self.max_positions)],
                ).astype(np.float32)
                rl_signal = self.rl_agent.predict(symbol, rl_feat)
                if rl_signal and rl_signal != "hold":
                    logger.info("RL action for %s: %s", symbol, rl_signal)
                    if rl_signal == "close":
                        await self.close_position(symbol, current_price, "RL Signal")
                        return
                    if rl_signal == "open_long" and position["side"] == "sell":
                        await self.close_position(symbol, current_price, "RL Reverse")
                        params = await self.data_handler.parameter_optimizer.optimize(symbol)
                        await self.open_position(symbol, "buy", current_price, params)
                        return
                    if rl_signal == "open_short" and position["side"] == "buy":
                        await self.close_position(symbol, current_price, "RL Reverse")
                        params = await self.data_handler.parameter_optimizer.optimize(symbol)
                        await self.open_position(symbol, "sell", current_price, params)
                        return
            long_threshold, short_threshold = (
                await self.model_builder.adjust_thresholds(symbol, prediction)
            )
            if position["side"] == "buy" and prediction < short_threshold:
                logger.info(
                    "Model exit long signal for %s: pred=%.4f, threshold=%.2f",
                    symbol,
                    prediction,
                    short_threshold,
                )
                await self.close_position(symbol, current_price, "Model Exit Signal")
                if prediction <= short_threshold - self.config.get("reversal_margin", 0.05):
                    opposite = "sell"
                    ema_ok = await self.evaluate_ema_condition(symbol, opposite)
                    if ema_ok:
                        async with self.position_lock:
                            already_open = self._has_position(symbol)
                        if not already_open:
                            params = await self.data_handler.parameter_optimizer.optimize(symbol)
                            await self.open_position(symbol, opposite, current_price, params)
            elif position["side"] == "sell" and prediction > long_threshold:
                logger.info(
                    "Model exit short signal for %s: pred=%.4f, threshold=%.2f",
                    symbol,
                    prediction,
                    long_threshold,
                )
                await self.close_position(symbol, current_price, "Model Exit Signal")
                if prediction >= long_threshold + self.config.get("reversal_margin", 0.05):
                    opposite = "buy"
                    ema_ok = await self.evaluate_ema_condition(symbol, opposite)
                    if ema_ok:
                        async with self.position_lock:
                            already_open = self._has_position(symbol)
                        if not already_open:
                            params = await self.data_handler.parameter_optimizer.optimize(symbol)
                            await self.open_position(symbol, opposite, current_price, params)
        except (httpx.HTTPError, RuntimeError, ValueError) as e:
            logger.exception(
                "Failed to check model signal for %s (%s): %s",
                symbol,
                type(e).__name__,
                e,
            )
            raise

    async def monitor_performance(self):
        while True:
            try:
                async with self.returns_lock:
                    current_time = pd.Timestamp.now(tz="UTC").timestamp()
                    for symbol in self.returns_by_symbol:
                        returns = [
                            r
                            for t, r in self.returns_by_symbol[symbol]
                            if current_time - t <= self.performance_window
                        ]
                        self.returns_by_symbol[symbol] = [
                            (t, r)
                            for t, r in self.returns_by_symbol[symbol]
                            if current_time - t <= self.performance_window
                        ]
                        if returns:
                            sharpe_ratio = (
                                np.mean(returns)
                                / (np.std(returns) + 1e-6)
                                * np.sqrt(365 * 24 * 60 * 60 / self.performance_window)
                            )
                            logger.info(
                                "Sharpe Ratio for %s: %.2f",
                                symbol,
                                sharpe_ratio,
                            )
                            ohlcv = self.data_handler.ohlcv
                            if (
                                "symbol" in ohlcv.index.names
                                and symbol in ohlcv.index.get_level_values("symbol")
                            ):
                                df = ohlcv.xs(symbol, level="symbol", drop_level=False)
                            else:
                                df = None
                            if df is not None and not df.empty:
                                volatility = df["close"].pct_change().std()
                                volatility_change = abs(
                                    volatility - self.last_volatility.get(symbol, 0.0)
                                ) / max(self.last_volatility.get(symbol, 0.01), 0.01)
                                self.last_volatility[symbol] = volatility
                                if (
                                    sharpe_ratio
                                    < self.config.get("min_sharpe_ratio", 0.5)
                                    or volatility_change > 0.5
                                ):
                                    logger.info(
                                        "Retraining triggered for %s: Sharpe=%.2f, Volatility change=%.2f",
                                        symbol,
                                        sharpe_ratio,
                                        volatility_change,
                                    )
                                    retrained = await self._maybe_retrain_symbol(symbol)
                                    if retrained:
                                        await self.telegram_logger.send_telegram_message(
                                            (
                                                f"🔄 Retraining {symbol}: Sharpe={sharpe_ratio:.2f}, "
                                                f"Volatility={volatility_change:.2f}"
                                            )
                                        )
                            if sharpe_ratio < self.config.get("min_sharpe_ratio", 0.5):
                                logger.warning(
                                    "Low Sharpe Ratio for %s: %.2f",
                                    symbol,
                                    sharpe_ratio,
                                )
                                await self.telegram_logger.send_telegram_message(
                                    f"⚠️ Low Sharpe Ratio for {symbol}: {sharpe_ratio:.2f}"
                                )
                current_day = int(current_time // 86400)
                if current_day != self.last_stats_day:
                    stats = await self.compute_stats()
                    logger.info(
                        "Daily stats: win_rate=%.2f%% avg_pnl=%.2f max_drawdown=%.2f",
                        stats["win_rate"] * 100,
                        stats["avg_pnl"],
                        stats["max_drawdown"],
                    )
                    self.last_stats_day = current_day
                await asyncio.sleep(self.performance_window / 10)
            except asyncio.CancelledError:
                raise
            except (httpx.HTTPError, ValueError, RuntimeError) as e:
                logger.exception(
                    "Performance monitoring error (%s): %s",
                    type(e).__name__,
                    e,
                )
                await asyncio.sleep(1)
                continue

    async def manage_positions(self):
        while True:
            try:
                async with self.position_lock:
                    symbols = []
                    if "symbol" in self.positions.index.names:
                        symbols = self.positions.index.get_level_values("symbol").unique()
                for symbol in symbols:
                    ohlcv = self.data_handler.ohlcv
                    if (
                        "symbol" in ohlcv.index.names
                        and symbol in ohlcv.index.get_level_values("symbol")
                    ):
                        df = ohlcv.xs(symbol, level="symbol", drop_level=False)
                    else:
                        df = None
                    empty = await _check_df_async(df, f"manage_positions {symbol}")
                    if empty:
                        continue
                    current_price = df["close"].iloc[-1]
                    if self._has_position(symbol):
                        res = self.check_trailing_stop(symbol, current_price)
                        if inspect.isawaitable(res):
                            await res
                    if self._has_position(symbol):
                        res = self.check_stop_loss_take_profit(symbol, current_price)
                        if inspect.isawaitable(res):
                            await res
                    if self._has_position(symbol):
                        res = self.check_exit_signal(symbol, current_price)
                        if inspect.isawaitable(res):
                            await res
                await asyncio.sleep(self.check_interval)
            except asyncio.CancelledError:
                raise
            except (ValueError, RuntimeError, KeyError) as e:
                logger.exception(
                    "Error managing positions (%s): %s",
                    type(e).__name__,
                    e,
                )
                await asyncio.sleep(1)
                continue

    async def evaluate_ema_condition(self, symbol: str, signal: str) -> bool:
        try:
            ohlcv_2h = self.data_handler.ohlcv_2h
            if (
                "symbol" in ohlcv_2h.index.names
                and symbol in ohlcv_2h.index.get_level_values("symbol")
            ):
                df_2h = ohlcv_2h.xs(symbol, level="symbol", drop_level=False)
            else:
                df_2h = None
            indicators_2h = self.data_handler.indicators_2h.get(symbol)
            empty = await _check_df_async(df_2h, f"evaluate_ema_condition {symbol}")
            if empty or not indicators_2h:
                logger.warning(
                    "No data or indicators for %s on 2h timeframe",
                    symbol,
                )
                return False
            ema30 = indicators_2h.ema30
            ema100 = indicators_2h.ema100
            close = df_2h["close"]
            timestamps = df_2h.index.get_level_values("timestamp")
            lookback_period = pd.Timedelta(
                seconds=self.config["ema_crossover_lookback"]
            )
            recent_data = df_2h[timestamps >= timestamps[-1] - lookback_period]
            if len(recent_data) < 2:
                logger.debug(
                    "Not enough data to check EMA crossover for %s",
                    symbol,
                )
                return False
            ema30_recent = ema30[-len(recent_data) :]
            ema100_recent = ema100[-len(recent_data) :]
            crossover_long = (ema30_recent.iloc[-2] <= ema100_recent.iloc[-2]) and (
                ema30_recent.iloc[-1] > ema100_recent.iloc[-1]
            )
            crossover_short = (ema30_recent.iloc[-2] >= ema100_recent.iloc[-2]) and (
                ema30_recent.iloc[-1] < ema100_recent.iloc[-1]
            )
            if (signal == "buy" and not crossover_long) or (
                signal == "sell" and not crossover_short
            ):
                logger.debug(
                    "EMA crossover not confirmed for %s, signal=%s",
                    symbol,
                    signal,
                )
                return False
            pullback_period = pd.Timedelta(seconds=self.config["pullback_period"])
            pullback_data = df_2h[timestamps >= timestamps[-1] - pullback_period]
            volatility = close.pct_change().std() if not close.empty else 0.02
            pullback_threshold = (
                ema30.iloc[-1] * self.config["pullback_volatility_coeff"] * volatility
            )
            pullback_zone_high = ema30.iloc[-1] + pullback_threshold
            pullback_zone_low = ema30.iloc[-1] - pullback_threshold
            pullback_occurred = False
            for i in range(len(pullback_data)):
                price = pullback_data["close"].iloc[i]
                if pullback_zone_low <= price <= pullback_zone_high:
                    pullback_occurred = True
                    break
            if not pullback_occurred:
                logger.debug(
                    "No pullback to EMA30 for %s, signal=%s",
                    symbol,
                    signal,
                )
                return False
            current_price = close.iloc[-1]
            if (signal == "buy" and current_price <= ema30.iloc[-1]) or (
                signal == "sell" and current_price >= ema30.iloc[-1]
            ):
                logger.debug("Price not consolidated for %s, signal=%s", symbol, signal)
                return False
            logger.info("EMA conditions satisfied for %s, signal=%s", symbol, signal)
            return True
        except (KeyError, ValueError) as e:
            logger.exception(
                "Failed to check EMA conditions for %s (%s): %s",
                symbol,
                type(e).__name__,
                e,
            )
            raise

    async def _dataset_has_multiple_classes(
        self, symbol: str, features: np.ndarray | None = None
    ) -> tuple[bool, int]:
        if features is None:
            indicators = self.data_handler.indicators.get(symbol)
            empty = (
                await _check_df_async(indicators.df, f"dataset check {symbol}")
                if indicators
                else True
            )
            if not indicators or empty:
                return False, 0
            try:
                features = await self.model_builder.prepare_lstm_features(
                    symbol, indicators
                )
            except (RuntimeError, ValueError) as exc:
                logger.debug(
                    "Failed to prepare features for %s (%s): %s",
                    symbol,
                    type(exc).__name__,
                    exc,
                    exc_info=True,
                )
                return False, 0
        required_len = self.config["lstm_timesteps"] * 2
        if len(features) < required_len:
            return False, len(features)
        _, y = self.model_builder.prepare_dataset(features)
        return len(np.unique(y)) >= 2, len(y)

    async def _maybe_retrain_symbol(
        self, symbol: str, features: np.ndarray | None = None
    ) -> bool:
        has_classes, size = await self._dataset_has_multiple_classes(symbol, features)
        if not has_classes or size <= self._min_retrain_size.get(symbol, 0):
            self._min_retrain_size[symbol] = max(
                size, self._min_retrain_size.get(symbol, 0)
            )
            logger.debug(
                "Insufficient class labels for %s; postponing retrain", symbol
            )
            return False
        try:
            await self.model_builder.retrain_symbol(symbol)
            self._min_retrain_size.pop(symbol, None)
            return True
        except (httpx.HTTPError, aiohttp.ClientError, ConnectionError, RuntimeError) as exc:
            status = getattr(getattr(exc, "response", None), "status_code", None)
            if status == 400:
                self._min_retrain_size[symbol] = size
                logger.info(
                    "Retraining deferred for %s until more data accumulates", symbol
                )
                return False
            logger.error(
                "Retraining failed for %s (%s): %s",
                symbol,
                type(exc).__name__,
                exc,
                exc_info=True,
            )
            raise

    async def evaluate_signal(self, symbol: str, return_prob: bool = False):
        try:
            model = self.model_builder.predictive_models.get(symbol)
            indicators = self.data_handler.indicators.get(symbol)
            empty = (
                await _check_df_async(indicators.df, f"evaluate_signal {symbol}")
                if indicators
                else True
            )
            if not indicators or empty:
                return None
            ohlcv = self.data_handler.ohlcv
            if (
                "symbol" in ohlcv.index.names
                and symbol in ohlcv.index.get_level_values("symbol")
            ):
                df = ohlcv.xs(symbol, level="symbol", drop_level=False)
            else:
                df = None
            if not await self.data_handler.is_data_fresh(symbol):
                logger.debug("Stale data for %s, skipping signal", symbol)
                return None
            if df is not None and not df.empty:
                volatility = df["close"].pct_change().std()
            else:
                volatility = self.config.get("volatility_threshold", 0.02)
            features = self.model_builder.get_cached_features(symbol)
            if features is None or len(features) < self.config["lstm_timesteps"]:
                try:
                    features = await self.model_builder.prepare_lstm_features(
                        symbol, indicators
                    )
                except (RuntimeError, ValueError) as exc:
                    logger.debug(
                        "Failed to prepare features for %s (%s): %s",
                        symbol,
                        type(exc).__name__,
                        exc,
                        exc_info=True,
                    )
                    return None
                self.model_builder.feature_cache[symbol] = features
            if len(features) < self.config["lstm_timesteps"]:
                logger.debug(
                    "Not enough features for %s: %s", symbol, len(features)
                )
                return None
            if not model:
                logger.debug("Model for %s not yet trained", symbol)
                if not await self._maybe_retrain_symbol(symbol, features):
                    return None
                model = self.model_builder.predictive_models.get(symbol)
                if not model:
                    return None
            X = np.array([features[-self.config["lstm_timesteps"] :]])
            X_tensor = torch.tensor(
                X, dtype=torch.float32, device=self.model_builder.device
            )
            prediction = await _predict_async(model, X_tensor)
            calibrator = self.model_builder.calibrators.get(symbol)
            if calibrator is not None:
                prediction = await asyncio.to_thread(
                    _calibrate_output, calibrator, float(prediction)
                )

            if self.config.get("prediction_target", "direction") == "pnl":
                cost = 2 * self.config.get("trading_fee", 0.0)
                if prediction > cost:
                    signal = "buy"
                elif prediction < -cost:
                    signal = "sell"
                else:
                    signal = None
                return (signal, float(prediction)) if return_prob else signal

            long_threshold, short_threshold = (
                await self.model_builder.adjust_thresholds(symbol, prediction)
            )
            signal = None
            if prediction > long_threshold:
                signal = "buy"
            elif prediction < short_threshold:
                signal = "sell"

            rl_signal = None
            if self.rl_agent and symbol in self.rl_agent.models:
                async with self.position_lock:
                    num_positions = len(self.positions)
                rl_feat = np.append(
                    features[-1],
                    [float(prediction), num_positions / max(1, self.max_positions)],
                ).astype(np.float32)
                rl_signal = self.rl_agent.predict(symbol, rl_feat)
                if rl_signal and rl_signal != "hold":
                    logger.info("RL action for %s: %s", symbol, rl_signal)
            if rl_signal in ("open_long", "open_short", "close"):
                final = (
                    "buy" if rl_signal == "open_long" else
                    "sell" if rl_signal == "open_short" else "close"
                )
                return (final, float(prediction)) if return_prob else final

            ema_signal = None
            check = self.evaluate_ema_condition(symbol, "buy")
            if inspect.isawaitable(check):
                ema_buy = await check
            else:
                ema_buy = check
            if ema_buy:
                ema_signal = "buy"
            else:
                check = self.evaluate_ema_condition(symbol, "sell")
                if inspect.isawaitable(check):
                    ema_sell = await check
                else:
                    ema_sell = check
                if ema_sell:
                    ema_signal = "sell"

            weights = {
                "transformer": self.config.get("transformer_weight", 0.5),
                "ema": self.config.get("ema_weight", 0.2),
            }
            scores = {"buy": 0.0, "sell": 0.0}
            scores["buy"] += weights["transformer"] * float(prediction)
            scores["sell"] += weights["transformer"] * (1.0 - float(prediction))
            if ema_signal == "buy":
                scores["buy"] += weights["ema"]
            elif ema_signal == "sell":
                scores["sell"] += weights["ema"]

            total_weight = sum(weights.values())
            if scores["buy"] > scores["sell"] and scores["buy"] >= total_weight / 2:
                final = "buy"
            elif scores["sell"] > scores["buy"] and scores["sell"] >= total_weight / 2:
                final = "sell"
            else:
                final = None
            if final:
                logger.info(
                    "Voting result for %s -> %s (scores %.2f/%.2f)",
                    symbol,
                    final,
                    scores["buy"],
                    scores["sell"],
                )
            if return_prob:
                return final, float(prediction)
            return final
        except (httpx.HTTPError, RuntimeError, ValueError) as e:
            logger.exception(
                "Failed to evaluate signal for %s (%s): %s",
                symbol,
                type(e).__name__,
                e,
            )
            raise

    async def gather_pending_signals(self):
        """Collect and rank signals for all symbols."""
        signals = []
        async with self.position_lock:
            if "symbol" in self.positions.index.names:
                open_symbols = set(
                    self.positions.index.get_level_values("symbol").unique()
                )
            else:
                open_symbols = set()
        for symbol in self.data_handler.usdt_pairs:
            if symbol in open_symbols:
                continue
            result = await self.evaluate_signal(symbol, return_prob=True)
            if not result:
                continue
            signal, prob = result
            if not signal:
                continue
            ohlcv = self.data_handler.ohlcv
            if (
                "symbol" in ohlcv.index.names
                and symbol in ohlcv.index.get_level_values("symbol")
            ):
                df = ohlcv.xs(symbol, level="symbol", drop_level=False)
            else:
                df = None
            empty = await _check_df_async(df, f"gather_pending_signals {symbol}")
            if empty:
                continue
            price = df["close"].iloc[-1]
            atr = await self.data_handler.get_atr(symbol)
            score = float(prob) * float(atr)
            signals.append({"symbol": symbol, "signal": signal, "score": score, "price": price})
        signals.sort(key=lambda s: s["score"], reverse=True)
        return signals

    async def execute_top_signals_once(self):
        """Open positions for the best-ranked signals."""
        signals = await self.gather_pending_signals()
        for info in signals[: self.top_signals]:
            params = await self.data_handler.parameter_optimizer.optimize(info["symbol"])
            await self.open_position(info["symbol"], info["signal"], info["price"], params)

    async def ranked_signal_loop(self):
        while True:
            try:
                await self.execute_top_signals_once()
                await asyncio.sleep(self.check_interval)
            except asyncio.CancelledError:
                raise
            except (ValueError, RuntimeError) as e:
                logger.exception(
                    "Error processing ranked signals (%s): %s",
                    type(e).__name__,
                    e,
                )
                await asyncio.sleep(1)

    async def run(self):
        try:
            self.loop = asyncio.get_running_loop()
            self.tasks = [
                asyncio.create_task(
                    self.monitor_performance(), name="monitor_performance"
                ),
                asyncio.create_task(self.manage_positions(), name="manage_positions"),
                asyncio.create_task(self.ranked_signal_loop(), name="ranked_signal_loop"),
            ]
            results = await asyncio.gather(*self.tasks, return_exceptions=True)
            for task, result in zip(self.tasks, results):
                if isinstance(result, Exception):
                    logger.error("Task %s failed: %s", task.get_name(), result)
                    await self.telegram_logger.send_telegram_message(
                        f"❌ Task {task.get_name()} failed: {result}"
                    )
        except (httpx.HTTPError, RuntimeError, ValueError) as e:
            logger.exception(
                "Critical error in TradeManager (%s): %s",
                type(e).__name__,
                e,
            )
            await self.telegram_logger.send_telegram_message(
                f"❌ Critical TradeManager error: {e}"
            )
            raise
        finally:
            self.tasks.clear()

    async def stop(self) -> None:
        """Cancel running tasks and shut down Telegram logging."""
        for task in list(self.tasks):
            task.cancel()
        for task in list(self.tasks):
            try:
                await task
            except asyncio.CancelledError:
                pass
        self.tasks.clear()
        await TelegramLogger.shutdown()
        await close_http_client()

    def shutdown(self) -> None:
        """Synchronous wrapper for graceful shutdown."""
        if self.loop and self.loop.is_running():
            fut = asyncio.run_coroutine_threadsafe(self.stop(), self.loop)
            try:
                fut.result()
            except (RuntimeError, ValueError) as e:
                logger.exception("Error awaiting stop (%s): %s", type(e).__name__, e)
        else:
            try:
                asyncio.run(self.stop())
            except RuntimeError:
                # event loop already closed
                pass
        try:
            if IS_TEST_MODE or getattr(ray, "is_initialized", lambda: False)():
                ray.shutdown()
        except (RuntimeError, ValueError) as exc:  # pragma: no cover - cleanup errors
            logger.exception("Ray shutdown failed (%s): %s", type(exc).__name__, exc)

    async def process_symbol(self, symbol: str):
        if self.http_client is None:
            self.http_client = await get_http_client()
        while symbol not in self.model_builder.predictive_models:
            logger.debug("Waiting for model for %s", symbol)
            await asyncio.sleep(30)
        while True:
            try:
                signal = await self.evaluate_signal(symbol)
                async with self.position_lock:
                    condition = (
                        "symbol" not in self.positions.index.names
                        or symbol
                        not in self.positions.index.get_level_values("symbol")
                    )
                if signal and condition:
                    ohlcv = self.data_handler.ohlcv
                    if (
                        "symbol" in ohlcv.index.names
                        and symbol in ohlcv.index.get_level_values("symbol")
                    ):
                        df = ohlcv.xs(symbol, level="symbol", drop_level=False)
                    else:
                        df = None
                    empty = await _check_df_async(df, f"process_symbol {symbol}")
                    if empty:
                        continue
                    current_price = df["close"].iloc[-1]
                    opt_res = self.data_handler.parameter_optimizer.optimize(symbol)
                    if inspect.isawaitable(opt_res):
                        params = await opt_res
                    else:
                        params = opt_res
                    op_res = self.open_position(symbol, signal, current_price, params)
                    if inspect.isawaitable(op_res):
                        await op_res
                await asyncio.sleep(
                    self.config["check_interval"] / len(self.data_handler.usdt_pairs)
                )
            except asyncio.CancelledError:
                raise
            except (
                aiohttp.ClientError,
                httpx.HTTPError,
                ConnectionError,
                RuntimeError,
            ) as e:
                logger.warning(
                    "Transient error processing %s (%s): %s",
                    symbol,
                    type(e).__name__,
                    e,
                    exc_info=True,
                )
                await asyncio.sleep(1)
                continue


# ----------------------------------------------------------------------
# REST API for minimal integration testing
# ----------------------------------------------------------------------

api_app = Flask(__name__)

# Expose an ASGI-compatible application so Gunicorn's UvicornWorker can run
# this Flask app without raising "Flask.__call__() missing start_response".
try:  # Flask 2.2+ provides ``asgi_app`` for native ASGI support
    asgi_app = api_app.asgi_app
except AttributeError:  # pragma: no cover - older Flask versions
    try:
        from a2wsgi import WSGIMiddleware  # type: ignore
    except ImportError as exc:  # pragma: no cover - fallback if a2wsgi isn't installed
        logger.exception("a2wsgi import failed (%s): %s", type(exc).__name__, exc)
        from uvicorn.middleware.wsgi import WSGIMiddleware

    asgi_app = WSGIMiddleware(api_app)

# Track when the TradeManager initialization finishes
_ready_event = threading.Event()

# For simple logging/testing of received orders
POSITIONS = []

trade_manager: TradeManager | None = None


async def create_trade_manager() -> TradeManager | None:
    """Instantiate the TradeManager using config.json."""
    global trade_manager
    if trade_manager is None:
        logger.info("Loading configuration from config.json")
        try:
            cfg = load_config("config.json")
            logger.info("Configuration loaded successfully")
        except (OSError, json.JSONDecodeError) as exc:
            logger.exception(
                "Failed to load configuration (%s): %s", type(exc).__name__, exc
            )
            raise
        if not ray.is_initialized():
            logger.info(
                "Initializing Ray with num_cpus=%s, num_gpus=1", cfg["ray_num_cpus"]
            )
            try:
                ray.init(
                    num_cpus=cfg["ray_num_cpus"],
                    num_gpus=1,
                    ignore_reinit_error=True,
                )
                logger.info("Ray initialized successfully")
            except RuntimeError as exc:
                logger.exception(
                    "Ray initialization failed (%s): %s", type(exc).__name__, exc
                )
                raise
        token = os.environ.get("TELEGRAM_BOT_TOKEN")
        chat_id = os.environ.get("TELEGRAM_CHAT_ID")
        telegram_bot = None
        if token:
            try:
                from telegram import Bot
                telegram_bot = Bot(token)
                try:
                    await telegram_bot.delete_webhook(drop_pending_updates=True)
                    logger.info("Deleted existing Telegram webhook")
                except httpx.HTTPError as exc:  # pragma: no cover - delete_webhook errors
                    logger.exception(
                        "Failed to delete Telegram webhook (%s): %s",
                        type(exc).__name__,
                        exc,
                    )
            except (RuntimeError, httpx.HTTPError) as exc:  # pragma: no cover - import/runtime errors
                logger.exception(
                    "Failed to create Telegram Bot (%s): %s", type(exc).__name__, exc
                )
                raise
        from bot.data_handler import DataHandler
        from bot.model_builder import ModelBuilder

        logger.info("Creating DataHandler")
        try:
            dh = DataHandler(cfg, telegram_bot, chat_id)
            logger.info("DataHandler created successfully")
        except RuntimeError as exc:
            logger.exception(
                "Failed to create DataHandler (%s): %s", type(exc).__name__, exc
            )
            raise

        logger.info("Creating ModelBuilder")
        try:
            mb = ModelBuilder(cfg, dh, None)
            dh.feature_callback = mb.precompute_features
            logger.info("ModelBuilder created successfully")
            asyncio.create_task(mb.train())
            asyncio.create_task(mb.backtest_loop())
            await dh.load_initial()
            asyncio.create_task(dh.subscribe_to_klines(dh.usdt_pairs))
        except RuntimeError as exc:
            logger.error("Initial data load failed: %s", exc)
            await dh.stop()
            return None
        except (ValueError, ImportError) as exc:
            logger.exception(
                "Failed to create ModelBuilder (%s): %s", type(exc).__name__, exc
            )
            raise

        trade_manager = TradeManager(cfg, dh, mb, telegram_bot, chat_id)
        logger.info("TradeManager instance created")
        if telegram_bot:
            from bot.utils import TelegramUpdateListener

            listener = TelegramUpdateListener(telegram_bot)

            async def handle_command(update):
                msg = getattr(update, "message", None)
                if not msg or not msg.text:
                    return
                text = msg.text.strip().lower()
                import trading_bot as tb

                if text.startswith("/start"):
                    await tb.set_trading_enabled(True)
                    try:
                        await telegram_bot.send_message(
                            chat_id=msg.chat_id, text="Trading enabled"
                        )
                    except Exception as exc:
                        logger.error("Failed to send Telegram message: %s", exc)
                elif text.startswith("/stop"):
                    await tb.set_trading_enabled(False)
                    try:
                        await telegram_bot.send_message(
                            chat_id=msg.chat_id, text="Trading disabled"
                        )
                    except Exception as exc:
                        logger.error("Failed to send Telegram message: %s", exc)
                elif text.startswith("/status"):
                    status = "enabled" if await tb.get_trading_enabled() else "disabled"
                    positions = []
                    if trade_manager is not None:
                        try:
                            res = trade_manager.get_open_positions()
                            positions = (
                                await res if inspect.isawaitable(res) else res
                            ) or []
                        except Exception as exc:  # pragma: no cover - log and ignore
                            logger.error("Failed to get open positions: %s", exc)
                    message = f"Trading {status}"
                    if positions:
                        message += "\n" + "\n".join(str(p) for p in positions)
                    try:
                        await telegram_bot.send_message(chat_id=msg.chat_id, text=message)
                    except Exception as exc:
                        logger.error("Failed to send Telegram message: %s", exc)

            threading.Thread(
                target=lambda: asyncio.run(listener.listen(handle_command)),
                daemon=True,
            ).start()
            trade_manager._listener = listener
        if not IS_TEST_MODE:
            _register_cleanup_handlers(trade_manager)
    return trade_manager

def _initialize_trade_manager() -> None:
    """Background initialization for the TradeManager."""
    global trade_manager
    try:
        loop = asyncio.new_event_loop()
        asyncio.set_event_loop(loop)
        trade_manager = loop.run_until_complete(create_trade_manager())
        if trade_manager is not None:
            loop.create_task(trade_manager.run())
            _ready_event.set()
            loop.run_forever()
        else:
            _ready_event.set()
    except (RuntimeError, ValueError) as exc:
        logger.exception(
            "TradeManager initialization failed (%s): %s",
            type(exc).__name__,
            exc,
        )
        _ready_event.set()
        raise


# Set ready event immediately in test mode
if IS_TEST_MODE:
    _ready_event.set()


_startup_launched = False


@api_app.before_request
def _start_trade_manager() -> None:
    """Launch trade manager initialization in a background thread."""
    global _startup_launched
    if _startup_launched or IS_TEST_MODE:
        return
    _startup_launched = True
    threading.Thread(target=_initialize_trade_manager, daemon=True).start()





@api_app.route("/open_position", methods=["POST"])
def open_position_route():
    """Open a new trade position."""
    if not _ready_event.is_set() or trade_manager is None:
        return jsonify({"error": "not ready"}), 503
    info = request.get_json(force=True)
    POSITIONS.append(info)
    symbol = info.get("symbol")
    side = info.get("side")
    price = float(info.get("price", 0))
    if getattr(trade_manager, "loop", None):
        trade_manager.loop.call_soon_threadsafe(
            asyncio.create_task,
            trade_manager.open_position(symbol, side, price, info),
        )
    else:
        return jsonify({"error": "loop not running"}), 503
    return jsonify({"status": "ok"})


@api_app.route("/positions")
def positions_route():
    return jsonify({"positions": POSITIONS})


@api_app.route("/stats")
def stats_route():
    if not _ready_event.is_set() or trade_manager is None:
        return jsonify({"error": "not ready"}), 503
    stats = trade_manager.get_stats()
    return jsonify({"stats": stats})


@api_app.route("/start")
def start_route():
    if not _ready_event.is_set() or trade_manager is None:
        return jsonify({"error": "not ready"}), 503
    if getattr(trade_manager, "loop", None):
        trade_manager.loop.call_soon_threadsafe(
            asyncio.create_task,
            trade_manager.run(),
        )
        return jsonify({"status": "started"})
    return jsonify({"error": "loop not running"}), 503


@api_app.route("/ping")
def ping():
    return jsonify({"status": "ok"})


@api_app.route("/ready")
def ready() -> tuple:
    """Return 200 once the TradeManager is initialized."""
    if _ready_event.is_set() and trade_manager is not None:
        return jsonify({"status": "ok"})
    return jsonify({"status": "initializing"}), 503




def _resolve_host() -> str:
    """Получить безопасный адрес привязки сервиса.

    Если переменная окружения ``HOST`` не задана, используется ``127.0.0.1`` и
    выводится предупреждение. Запуск на всех интерфейсах (``0.0.0.0`` или ``::``)
    запрещён без явной конфигурации.
    """

    host_env = os.getenv("HOST")
    if host_env is None:
        logger.warning(
            "HOST не установлен, используется 127.0.0.1. Укажите HOST для внешнего доступа",
        )
        return "127.0.0.1"
    try:
        ipaddress.ip_address(host_env)
    except ValueError:
        if not _HOSTNAME_RE.fullmatch(host_env):
            raise InvalidHostError(f"Некорректное значение HOST {host_env}")
    return host_env


if __name__ == "__main__":

    configure_logging()
    setup_multiprocessing()
    load_dotenv()
    try:
        host = _resolve_host()
    except InvalidHostError as exc:
        logger.error("Ошибка конфигурации HOST: %s", exc)
        sys.exit(1)
    port = int(os.getenv("PORT", "8002"))
    logger.info("Запуск сервиса TradeManager на %s:%s", host, port)
    api_app.run(host=host, port=port)<|MERGE_RESOLUTION|>--- conflicted
+++ resolved
@@ -960,11 +960,6 @@
                 df = ohlcv.xs(symbol, level="symbol", drop_level=False)
                 current_ts = df.index.get_level_values("timestamp")[-1]
                 last_checked = position.get("last_checked_ts")
-<<<<<<< HEAD
-                if last_checked == current_ts:
-=======
-                if pd.notna(last_checked) and last_checked >= current_ts:
->>>>>>> 7af0e986
                     return
                 self.positions.loc[
                     pd.IndexSlice[symbol, :], "last_checked_ts"
