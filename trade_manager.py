--- conflicted
+++ resolved
@@ -1628,17 +1628,6 @@
                     [float(prediction), num_positions / max(1, self.max_positions)],
                 ).astype(np.float32)
                 rl_signal = self.rl_agent.predict(symbol, rl_feat)
-<<<<<<< HEAD
-                final = signal
-                if rl_signal == "open_long":
-                    final = "buy"
-                elif rl_signal == "open_short":
-                    final = "sell"
-                elif rl_signal == "close":
-                    final = "close"
-                return (final, float(prediction)) if return_prob else final
-=======
->>>>>>> 62b0ee6d
 
             ema_signal = None
             check = self.evaluate_ema_condition(symbol, "buy")
