--- conflicted
+++ resolved
@@ -698,13 +698,6 @@
                 "highest_price": price if side == "buy" else float("inf"),
                 "lowest_price": price if side == "sell" else 0.0,
                 "breakeven_triggered": False,
-<<<<<<< HEAD
-                # ``pd.NaT`` ensures first risk checks run even if cached data
-                # has timestamps older than the current wall clock time.
-                "last_checked_ts": pd.NaT,
-=======
-                "last_checked_ts": pd.Timestamp.min.tz_localize("UTC"),
->>>>>>> 3a60b084
             }
             # Use an explicit timezone-aware timestamp for the position index
             timestamp = pd.Timestamp.now(tz="UTC")
