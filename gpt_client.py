--- conflicted
+++ resolved
@@ -129,34 +129,10 @@
         for resolved_ip in resolved_ips:
             ip = ip_address(resolved_ip)
             if not (ip.is_loopback or ip.is_private):
-<<<<<<< HEAD
-                if _allow_insecure_url():
-=======
-                if ALLOW_INSECURE_GPT_URL or os.getenv("ALLOW_INSECURE_GPT_URL") == "1":
->>>>>>> 1bef0a04
                     logger.warning(
                         "Using insecure GPT_OSS_API URL: %s (public address)",
                         api_url,
                     )
-<<<<<<< HEAD
-                    break
-                logger.critical("Insecure GPT_OSS_API URL: %s", api_url)
-                raise GPTClientError(
-                    "GPT_OSS_API must use HTTPS, be a private address, or point to localhost",
-                )
-        else:
-            logger.warning(
-                "Using GPT_OSS_API over HTTP with private or localhost address: %s",
-                api_url,
-            )
-=======
-                else:
-                    logger.critical("Insecure GPT_OSS_API URL: %s", api_url)
-                    raise GPTClientError(
-                        "GPT_OSS_API must use HTTPS, be a private address, or point to localhost",
-                    )
-                break
->>>>>>> 1bef0a04
 
     return parsed.hostname, resolved_ips
 
