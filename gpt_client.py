--- conflicted
+++ resolved
@@ -74,17 +74,6 @@
     wait=wait_exponential(min=1, max=10),
     reraise=True,
 )
-<<<<<<< HEAD
-def _post_with_retry(url: str, prompt: str, timeout: float) -> bytes:
-=======
-def _post_with_retry(
-    url: str,
-    prompt: str,
-    timeout: float,
-    hostname: str,
-    allowed_ips: set[str],
-) -> httpx.Response:
->>>>>>> c98f8e42
     """POST helper that retries on network failures."""
     try:
         current_ips = {
@@ -160,13 +149,6 @@
 
     url, timeout, hostname, allowed_ips = _get_api_url_timeout()
     try:
-<<<<<<< HEAD
-        content = _post_with_retry(url, prompt, timeout)
-=======
-        response = _post_with_retry(url, prompt, timeout, hostname, allowed_ips)
-        if len(response.content) > MAX_RESPONSE_BYTES:
-            raise GPTClientError("Response exceeds maximum length")
->>>>>>> c98f8e42
     except httpx.HTTPError as exc:  # pragma: no cover - network errors
         logger.exception("Error querying GPT OSS API: %s", exc)
         raise GPTClientNetworkError("Failed to query GPT OSS API") from exc
@@ -208,33 +190,6 @@
         wait=wait_exponential(min=1, max=10),
         reraise=True,
     )
-<<<<<<< HEAD
-    async def _post() -> bytes:
-=======
-    async def _post() -> httpx.Response:
-        try:
-            current_ips = {
-                info[4][0]
-                for info in socket.getaddrinfo(hostname, None, family=socket.AF_UNSPEC)
-            }
-        except socket.gaierror as exc:
-            logger.error(
-                "Failed to resolve GPT_OSS_API host %s before request: %s",
-                hostname,
-                exc,
-            )
-            raise GPTClientNetworkError("Failed to resolve GPT_OSS_API host") from exc
-
-        if not current_ips & allowed_ips:
-            logger.error(
-                "GPT_OSS_API host IP mismatch: %s resolved to %s, expected %s",
-                hostname,
-                current_ips,
-                allowed_ips,
-            )
-            raise GPTClientNetworkError("GPT_OSS_API host resolution mismatch")
-
->>>>>>> c98f8e42
         async with httpx.AsyncClient(trust_env=False, timeout=timeout) as client:
             async with client.stream("POST", url, json={"prompt": prompt}) as response:
                 response.raise_for_status()
