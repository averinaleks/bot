"""Utilities for interacting with the GPT OSS API.

The API endpoint is configured via the ``GPT_OSS_API`` environment variable.
For security reasons, the URL must either use HTTPS or resolve to a local
or private address (HTTP is allowed only for such addresses).
"""

import logging
import os
import json
import socket
from enum import Enum
from urllib.parse import urlparse, urljoin
from ipaddress import ip_address
import asyncio
import threading
from typing import Any, Coroutine

# NOTE: httpx is imported for exception types only.
import httpx

from pydantic import BaseModel, Field, ValidationError

from bot.utils import retry
# Absolute import ensures the project's own configuration module is used
# instead of any unrelated ``config`` module on the import path.
from bot.config import OFFLINE_MODE
if OFFLINE_MODE:
    from services.offline import OfflineGPT

logger = logging.getLogger("TradingBot")

# Maximum allowed prompt size in bytes
MAX_PROMPT_BYTES = 10000
# Maximum allowed response size in bytes
MAX_RESPONSE_BYTES = 10000
# Maximum number of retries for network requests
MAX_RETRIES = 3


def _allow_insecure_url() -> bool:
    """Return True if insecure GPT_OSS_API URLs are explicitly allowed."""
    return os.getenv("ALLOW_INSECURE_GPT_URL") == "1"

# Backward compatibility: expose module-level flag for tests/legacy code.
ALLOW_INSECURE_GPT_URL = _allow_insecure_url()


def _insecure_allowed() -> bool:
    """Return True if insecure GPT URLs are explicitly permitted."""

    return ALLOW_INSECURE_GPT_URL or os.getenv("ALLOW_INSECURE_GPT_URL") == "1"

class GPTClientError(Exception):
    """Base exception for GPT client errors."""


class GPTClientNetworkError(GPTClientError):
    """Raised when the GPT OSS API cannot be reached."""


class GPTClientJSONError(GPTClientError):
    """Raised when the GPT OSS API returns invalid JSON."""


class GPTClientResponseError(GPTClientError):
    """Raised when the GPT OSS API returns an unexpected structure."""


class SignalAction(str, Enum):
    """Possible trading actions."""

    buy = "buy"
    sell = "sell"
    hold = "hold"


class Signal(BaseModel):
    """Parsed trading signal from GPT output."""

    signal: SignalAction = SignalAction.hold
    tp_mult: float | None = Field(default=None, ge=0, le=10)
    sl_mult: float | None = Field(default=None, ge=0, le=10)


def _truncate_prompt(prompt: str) -> str:
    """Trim *prompt* to :data:`MAX_PROMPT_BYTES` bytes if necessary.

    A warning is logged when truncation happens.
    """

    prompt_bytes = prompt.encode("utf-8")
    if len(prompt_bytes) > MAX_PROMPT_BYTES:
        logger.warning(
            "Prompt exceeds maximum length of %s bytes; truncating",
            MAX_PROMPT_BYTES,
        )
        prompt = prompt_bytes[:MAX_PROMPT_BYTES].decode("utf-8", errors="ignore")
    return prompt


def _validate_api_url(api_url: str) -> tuple[str, set[str]]:
    parsed = urlparse(api_url)
    if not parsed.scheme:
        raise GPTClientError(
            "GPT_OSS_API URL must include a scheme (http or https)"
        )
    if not parsed.hostname:
        raise GPTClientError("GPT_OSS_API URL must include a hostname")

    scheme = parsed.scheme.lower()
    if scheme not in {"http", "https"}:
        raise GPTClientError(
            f"GPT_OSS_API URL scheme {scheme!r} is not supported; use http or https"
        )

    try:
        addr_info = socket.getaddrinfo(
            parsed.hostname, None, family=socket.AF_UNSPEC
        )
        resolved_ips = {info[4][0] for info in addr_info}
    except socket.gaierror as exc:
        if os.getenv("TEST_MODE") == "1":
            resolved_ips = {"127.0.0.1"}
        else:
            logger.error(
                "Failed to resolve GPT_OSS_API host %s: %s", parsed.hostname, exc
            )
            raise GPTClientError(
                f"GPT_OSS_API host {parsed.hostname!r} cannot be resolved"
            ) from exc


    if scheme == "http" and parsed.hostname != "localhost":
        if not _insecure_allowed():
            for resolved_ip in resolved_ips:
                ip = ip_address(resolved_ip)
                if not (ip.is_loopback or ip.is_private):
                    logger.warning(
                        "Using insecure GPT_OSS_API URL: %s (public address)",
                        api_url,
                    )
<<<<<<< HEAD
                    logger.critical("Insecure GPT_OSS_API URL: %s", api_url)
                    raise GPTClientError(
                        "GPT_OSS_API must use HTTPS, be a private address, or point to localhost"
                    )
        else:
            logger.warning(
                "Using insecure GPT_OSS_API URL: %s (explicitly allowed)", api_url
            )
=======
>>>>>>> a5b8f28b

    return parsed.hostname, resolved_ips


async def _fetch_response(
    client: httpx.Client | httpx.AsyncClient,
    prompt: str,
    url: str,
    hostname: str,
    allowed_ips: set[str],
) -> bytes:
    """Resolve hostname, verify IP and return response bytes."""
    try:
        loop = asyncio.get_running_loop()
        current_ips = {
            info[4][0]
            for info in await loop.getaddrinfo(
                hostname, None, family=socket.AF_UNSPEC
            )
        }
    except socket.gaierror as exc:
        if os.getenv("TEST_MODE") == "1":
            current_ips = allowed_ips
        else:
            logger.error(
                "Failed to resolve GPT_OSS_API host %s before request: %s",
                hostname,
                exc,
            )
            raise GPTClientNetworkError("Failed to resolve GPT_OSS_API host") from exc

    if not current_ips & allowed_ips:
        logger.error(
            "GPT_OSS_API host IP mismatch: %s resolved to %s, expected %s",
            hostname,
            current_ips,
            allowed_ips,
        )
        raise GPTClientNetworkError("GPT_OSS_API host resolution mismatch")

    if isinstance(client, httpx.AsyncClient):
        async with client.stream("POST", url, json={"prompt": prompt}) as response:
            response.raise_for_status()
            content_type = response.headers.get("Content-Type", "")
            if not content_type.startswith("application/json"):
                raise GPTClientResponseError("Unexpected Content-Type from GPT OSS API")
            content = bytearray()
            async for chunk in response.aiter_bytes():
                content.extend(chunk)
                if len(content) > MAX_RESPONSE_BYTES:
                    raise GPTClientError("Response exceeds maximum length")
            return bytes(content)
    else:
        with client.stream("POST", url, json={"prompt": prompt}) as response:
            response.raise_for_status()
            content_type = response.headers.get("Content-Type", "")
            if not content_type.startswith("application/json"):
                raise GPTClientResponseError("Unexpected Content-Type from GPT OSS API")
            content = bytearray()
            for chunk in response.iter_bytes():
                content.extend(chunk)
                if len(content) > MAX_RESPONSE_BYTES:
                    raise GPTClientError("Response exceeds maximum length")
            return bytes(content)


def _get_api_url_timeout() -> tuple[str, float, str, set[str]]:
    api_url = os.getenv("GPT_OSS_API")
    if not api_url:
        message = (
            "GPT_OSS_API environment variable is not set. "
            "Set GPT_OSS_API to the base URL of the GPT OSS service, e.g. http://localhost:8003."
        )
        logger.error(message)
        raise GPTClientNetworkError(message)

    hostname, allowed_ips = _validate_api_url(api_url)

    timeout_env = os.getenv("GPT_OSS_TIMEOUT", "5")
    try:
        timeout = float(timeout_env)
        if timeout <= 0:
            logger.warning(
                "Non-positive GPT_OSS_TIMEOUT value %r; defaulting to 5.0",
                timeout_env,
            )
            timeout = 5.0
    except ValueError:
        logger.warning(
            "Invalid GPT_OSS_TIMEOUT value %r; defaulting to 5.0", timeout_env
        )
        timeout = 5.0

    api_url = api_url.rstrip("/")
    url = urljoin(api_url + "/", "v1/completions")
    return url, timeout, hostname, allowed_ips


def _parse_gpt_response(content: bytes) -> str:
    """Parse GPT OSS API JSON *content* and return the first completion text."""
    try:
        data = json.loads(content)
    except ValueError as exc:
        logger.exception("Invalid JSON response from GPT OSS API: %s", exc)
        raise GPTClientJSONError("Invalid JSON response from GPT OSS API") from exc
    try:
        return data["choices"][0]["text"]
    except (KeyError, IndexError, TypeError) as exc:
        logger.warning(
            "Unexpected response structure from GPT OSS API: %s | data: %r",
            exc,
            data,
        )
        raise GPTClientResponseError(
            "Unexpected response structure from GPT OSS API"
        ) from exc


def query_gpt(prompt: str) -> str:
    """Send *prompt* to the GPT OSS API and return the first completion text.

    The API endpoint is read from the ``GPT_OSS_API`` environment variable. If
    it is not set a :class:`GPTClientNetworkError` is raised. Request timeout is
    read from ``GPT_OSS_TIMEOUT`` (seconds, default ``5``). Network errors are
    retried up to MAX_RETRIES times with exponential backoff between one and ten
    seconds before giving up. Prompts longer than :data:`MAX_PROMPT_BYTES` are
    truncated with a warning.
    """
    if OFFLINE_MODE:
        return OfflineGPT.query(prompt)

    prompt = _truncate_prompt(prompt)
    url, timeout, hostname, allowed_ips = _get_api_url_timeout()

    # Maximum time to wait for the asynchronous task considering retries and backoff
    backoff_total = sum(min(2**i, 10) for i in range(MAX_RETRIES - 1))
    max_wait_time = timeout * MAX_RETRIES + backoff_total

    def _run_coro_in_thread(coro: Coroutine[Any, Any, bytes]) -> bytes:
        result: dict[str, Any] = {}

        def runner() -> None:
            try:
                result["value"] = asyncio.run(coro)
            except Exception as exc:  # pragma: no cover - unexpected
                result["error"] = exc

        thread = threading.Thread(target=runner, daemon=True)
        thread.start()
        thread.join(max_wait_time)
        if thread.is_alive():
            raise GPTClientError(
                "Timed out waiting for async task after maximum retries"
            )
        if "error" in result:
            raise result["error"]
        return result["value"]

    @retry(
        MAX_RETRIES,
        lambda attempt: min(2 ** (attempt - 1), 10),
    )
    def _post() -> bytes:
        async def _async_post() -> bytes:
            async with httpx.AsyncClient(timeout=timeout, trust_env=False) as client:
                return await _fetch_response(
                    client, prompt, url, hostname, allowed_ips
                )

        try:
            asyncio.get_running_loop()
        except RuntimeError:
            return asyncio.run(_async_post())
        else:
            return _run_coro_in_thread(_async_post())

    try:
        content = _post()
    except httpx.TimeoutException as exc:  # pragma: no cover - request timeout
        logger.exception("Timed out querying GPT OSS API: %s", exc)
        raise GPTClientNetworkError(
            "GPT OSS API request timed out after maximum retries"
        ) from exc
    except GPTClientError:
        raise
    except httpx.HTTPError as exc:  # pragma: no cover - other network errors
        logger.exception("Error querying GPT OSS API: %s", exc)
        raise GPTClientNetworkError("Failed to query GPT OSS API") from exc
    return _parse_gpt_response(content)


async def query_gpt_async(prompt: str) -> str:
    """Asynchronously send *prompt* to the GPT OSS API and return the first completion text.

    The API endpoint is taken from the ``GPT_OSS_API`` environment variable. If it
    is not set a :class:`GPTClientNetworkError` is raised. Request timeout is read
    from ``GPT_OSS_TIMEOUT`` (seconds, default ``5``). Network errors are retried
    up to MAX_RETRIES times with exponential backoff between one and ten seconds
    before giving up.

    Uses :class:`httpx.AsyncClient` for the HTTP request but mirrors the behaviour of
    :func:`query_gpt` including error handling and environment configuration.
    Prompts longer than :data:`MAX_PROMPT_BYTES` are truncated with a warning.
    """
    if OFFLINE_MODE:
        return await OfflineGPT.query_async(prompt)

    prompt = _truncate_prompt(prompt)
    url, timeout, hostname, allowed_ips = await asyncio.to_thread(
        _get_api_url_timeout
    )

    @retry(
        MAX_RETRIES,
        lambda attempt: min(2 ** (attempt - 1), 10),
    )
    async def _post() -> bytes:
        async with httpx.AsyncClient(trust_env=False, timeout=timeout) as client:
            return await _fetch_response(client, prompt, url, hostname, allowed_ips)

    try:
        content = await _post()
    except httpx.TimeoutException as exc:  # pragma: no cover - request timeout
        logger.exception("Timed out querying GPT OSS API: %s", exc)
        raise GPTClientNetworkError(
            "GPT OSS API request timed out after maximum retries"
        ) from exc
    except GPTClientError:
        raise
    except httpx.HTTPError as exc:  # pragma: no cover - other network errors
        logger.exception("Error querying GPT OSS API: %s", exc)
        raise GPTClientNetworkError("Failed to query GPT OSS API") from exc
    except Exception as exc:  # pragma: no cover - unexpected errors
        logger.exception("Unexpected error querying GPT OSS API: %s", exc)
        raise GPTClientError("Unexpected error querying GPT OSS API") from exc
    return _parse_gpt_response(content)


async def query_gpt_json_async(prompt: str) -> dict:
    """Return JSON parsed from :func:`query_gpt_async` text output."""

    if OFFLINE_MODE:
        return await OfflineGPT.query_json_async(prompt)

    text = await query_gpt_async(prompt)
    try:
        data = json.loads(text)
    except json.JSONDecodeError as exc:
        logger.exception("Invalid JSON from GPT OSS API: %s", exc)
        raise GPTClientJSONError("Invalid JSON response from GPT OSS API") from exc
    if not isinstance(data, dict):
        raise GPTClientResponseError("Unexpected response structure from GPT OSS API")
    required = {"signal", "tp_mult", "sl_mult"}
    if not required.issubset(data):
        missing = sorted(required - set(data))
        logger.error("Missing fields in GPT response: %s", missing)
        return {"signal": "hold"}
    return data


def parse_signal(payload: str) -> Signal:
    """Parse *payload* JSON into a :class:`Signal` instance.

    On any parsing or validation error a default ``hold`` signal is returned and
    a warning is logged.
    """

    try:
        data = json.loads(payload)
        return Signal.model_validate(data)
    except (ValueError, ValidationError, TypeError) as exc:  # pragma: no cover - invalid input
        logger.warning("Failed to parse signal: %s", exc)
        return Signal()<|MERGE_RESOLUTION|>--- conflicted
+++ resolved
@@ -140,17 +140,6 @@
                         "Using insecure GPT_OSS_API URL: %s (public address)",
                         api_url,
                     )
-<<<<<<< HEAD
-                    logger.critical("Insecure GPT_OSS_API URL: %s", api_url)
-                    raise GPTClientError(
-                        "GPT_OSS_API must use HTTPS, be a private address, or point to localhost"
-                    )
-        else:
-            logger.warning(
-                "Using insecure GPT_OSS_API URL: %s (explicitly allowed)", api_url
-            )
-=======
->>>>>>> a5b8f28b
 
     return parsed.hostname, resolved_ips
 
