"""Lightweight stubs for optional heavy dependencies in tests.

When the environment variable ``TEST_MODE`` is set to ``"1"`` this module
injects simplified stand-ins for external libraries such as :mod:`ray` and
``httpx``.  Importing this module has no effect outside of test mode.
"""

from __future__ import annotations

import os
import sys
import types
import logging
from types import ModuleType
from typing import Any, Protocol, cast


class RayModule(Protocol):
    def remote(self, func: Any | None = None, **kwargs: Any) -> Any:
        ...

    def get(self, obj: Any) -> Any:
        ...

    def init(self, *args: Any, **kwargs: Any) -> None:
        ...

    def is_initialized(self) -> bool:
        ...

    def shutdown(self, *args: Any, **kwargs: Any) -> None:
        ...


class HTTPXResponse(Protocol):
    status_code: int

    def json(self) -> Any:
        ...

    @property
    def text(self) -> str:
        ...


class HTTPXModule(Protocol):
    HTTPError: type[Exception]
    Response: type[HTTPXResponse]

    def get(self, url: str, *args: Any, **kwargs: Any) -> HTTPXResponse:
        ...

    def post(self, url: str, *args: Any, **kwargs: Any) -> HTTPXResponse:
        ...

    class AsyncClient:  # pragma: no cover - minimal placeholder
        ...


class PyBitUTModule(Protocol):
    HTTP: type


class PyBitModule(Protocol):
    unified_trading: PyBitUTModule


class A2WSGIModule(Protocol):
    def WSGIMiddleware(self, app: Any) -> Any:
        ...


class UvicornWSGIModule(Protocol):
    def WSGIMiddleware(self, app: Any) -> Any:
        ...


class UvicornMiddlewareModule(Protocol):
    wsgi: UvicornWSGIModule


class UvicornModule(Protocol):
    middleware: UvicornMiddlewareModule


class FlaskWithASGI(Protocol):
    wsgi_app: Any

    @property
    def asgi_app(self) -> Any:  # pragma: no cover - simple property
        ...


IS_TEST_MODE = False


def apply() -> None:
    """Patch heavy dependencies with lightweight stubs in test mode."""
    global IS_TEST_MODE
    IS_TEST_MODE = os.getenv("TEST_MODE") == "1"
    if not IS_TEST_MODE:
        return

    # ------------------------------------------------------------------ Ray
    ray_mod = cast(RayModule, types.ModuleType("ray"))

    class _RayRemoteFunction:
        def __init__(self, func):
            self._function = func

        def remote(self, *args, **kwargs):
            return self._function(*args, **kwargs)

        def options(self, *args, **kwargs):  # pragma: no cover - simple chain
            return self

    def _ray_remote(func=None, **_kwargs):
        if func is None:
            def wrapper(f):
                return _RayRemoteFunction(f)

            return wrapper
        return _RayRemoteFunction(func)

    _ray_state = {"initialized": False}

    def _init(*_a, **_k):
        _ray_state["initialized"] = True

    def _is_initialized() -> bool:
        return _ray_state["initialized"]

    def _shutdown(*_a, **_k):
        _ray_state["initialized"] = False

    setattr(ray_mod, "remote", _ray_remote)
    setattr(ray_mod, "get", lambda x: x)
    setattr(ray_mod, "init", _init)
    setattr(ray_mod, "is_initialized", _is_initialized)
    setattr(ray_mod, "shutdown", _shutdown)
    sys.modules["ray"] = cast(ModuleType, ray_mod)

    # ----------------------------------------------------------------- HTTPX
    try:
        import httpx as _real_httpx  # noqa: F401
    except Exception:
        httpx_mod = cast(HTTPXModule, types.ModuleType("httpx"))

        class _HTTPXResponse:
            def __init__(self, status_code: int = 200, text: str = "", json_data: Any | None = None):
                self.status_code = status_code
                self._text = text
                self._json = json_data

            def json(self) -> Any:
                return self._json

            @property
            def text(self) -> str:
                return self._text

        def _return_response(*_a: Any, **_k: Any) -> _HTTPXResponse:
            return _HTTPXResponse()

        class _AsyncClient:
            """Lightweight stand in for :class:`httpx.AsyncClient`."""

            def __init__(self, *args: Any, **kwargs: Any) -> None:
                self.trust_env = kwargs.get("trust_env", False)

            async def __aenter__(self) -> "_AsyncClient":  # pragma: no cover - simple
                return self

            async def __aexit__(self, exc_type, exc, tb) -> None:  # pragma: no cover - simple
                return None

            async def stream(self, *args: Any, **kwargs: Any):  # pragma: no cover - patched in tests
                raise NotImplementedError

            def close(self) -> None:  # pragma: no cover - simple no-op
                return None

            async def aclose(self) -> None:  # pragma: no cover - simple no-op
                return None
<<<<<<< HEAD
        class _CookieJar(dict):  # pragma: no cover - minimal placeholder
            ...
=======

        class _CookieJar:  # pragma: no cover - minimal placeholder
            ...

>>>>>>> fa833e29
        class _HTTPXClient:  # pragma: no cover - minimal placeholder
            def __init__(self, *args: Any, **kwargs: Any) -> None:
                self.trust_env = kwargs.get("trust_env", False)
                self.cookies = _CookieJar()

            def request(self, *args: Any, **kwargs: Any) -> _HTTPXResponse:
                return _return_response()

            get = post = request

            def close(self) -> None:  # pragma: no cover - simple no-op
                return None

        class _HTTPXBaseTransport:  # pragma: no cover - minimal placeholder
            ...

        class _TimeoutException(Exception):  # pragma: no cover - simple subclass
            ...

        class _ConnectError(Exception):  # pragma: no cover - simple subclass
            ...

        _client_mod = types.SimpleNamespace(
            UseClientDefault=object,  # pragma: no cover - minimal
            USE_CLIENT_DEFAULT=object(),
        )

        setattr(httpx_mod, "Response", _HTTPXResponse)
        setattr(httpx_mod, "get", _return_response)
        setattr(httpx_mod, "post", _return_response)
        setattr(httpx_mod, "AsyncClient", _AsyncClient)
        setattr(httpx_mod, "HTTPError", Exception)
        setattr(httpx_mod, "TimeoutException", _TimeoutException)
        setattr(httpx_mod, "ConnectError", _ConnectError)
        setattr(httpx_mod, "Client", _HTTPXClient)
        setattr(httpx_mod, "BaseTransport", _HTTPXBaseTransport)
        setattr(httpx_mod, "_client", _client_mod)
        sys.modules["httpx"] = cast(ModuleType, httpx_mod)

    # ---------------------------------------------------------------- websockets
    ws_mod = cast(ModuleType, types.ModuleType("websockets"))

    class _WSConnectionClosed(Exception):
        ...

    class _WebSocket:
        async def __aenter__(self) -> "_WebSocket":
            return self

        async def __aexit__(self, exc_type, exc, tb) -> None:  # pragma: no cover - simple
            return None

        async def send(self, *args: Any, **kwargs: Any) -> None:  # pragma: no cover
            return None

        async def recv(self) -> str:  # pragma: no cover - simple default
            return ""

    async def _ws_connect(*_a: Any, **_k: Any) -> _WebSocket:
        return _WebSocket()

    setattr(ws_mod, "connect", _ws_connect)
    setattr(ws_mod, "exceptions", types.SimpleNamespace(ConnectionClosed=_WSConnectionClosed))
    sys.modules["websockets"] = cast(ModuleType, ws_mod)

    # ------------------------------------------------------------------- PyBit
    pybit_mod = cast(PyBitModule, types.ModuleType("pybit"))
    ut_mod = cast(PyBitUTModule, types.ModuleType("unified_trading"))
    setattr(ut_mod, "HTTP", object)
    setattr(pybit_mod, "unified_trading", ut_mod)
    sys.modules["pybit"] = cast(ModuleType, pybit_mod)
    sys.modules["pybit.unified_trading"] = cast(ModuleType, ut_mod)

    # ------------------------------------------------------------------ a2wsgi
    a2wsgi_mod = cast(A2WSGIModule, types.ModuleType("a2wsgi"))
    setattr(a2wsgi_mod, "WSGIMiddleware", lambda app: app)
    sys.modules["a2wsgi"] = cast(ModuleType, a2wsgi_mod)

    # ------------------------------------------------------------------ uvicorn
    uvicorn_mod = cast(UvicornModule, types.ModuleType("uvicorn"))
    setattr(
        uvicorn_mod,
        "middleware",
        types.SimpleNamespace(
            wsgi=types.SimpleNamespace(WSGIMiddleware=lambda app: app)
        ),
    )
    sys.modules["uvicorn"] = cast(ModuleType, uvicorn_mod)

    # ------------------------------------------------------------------- torch
    try:
        import torch  # type: ignore  # pragma: no cover - use real torch if available
    except Exception:
        # If torch is not installed, allow modules to handle its absence
        # individually. The model builder will fall back to lightweight stubs.
        pass

    # ------------------------------------------------------------------- Flask
    try:  # pragma: no cover - best effort
        from flask import Flask as _Flask

        Flask = cast(type[FlaskWithASGI], _Flask)
        if not hasattr(Flask, "asgi_app"):
            setattr(Flask, "asgi_app", property(lambda self: self.wsgi_app))
    except Exception as exc:  # pragma: no cover - best effort
        logging.debug("Failed to patch Flask for ASGI support: %s", exc)


apply()


__all__ = ["IS_TEST_MODE", "apply"]
<|MERGE_RESOLUTION|>--- conflicted
+++ resolved
@@ -182,15 +182,6 @@
 
             async def aclose(self) -> None:  # pragma: no cover - simple no-op
                 return None
-<<<<<<< HEAD
-        class _CookieJar(dict):  # pragma: no cover - minimal placeholder
-            ...
-=======
-
-        class _CookieJar:  # pragma: no cover - minimal placeholder
-            ...
-
->>>>>>> fa833e29
         class _HTTPXClient:  # pragma: no cover - minimal placeholder
             def __init__(self, *args: Any, **kwargs: Any) -> None:
                 self.trust_env = kwargs.get("trust_env", False)
