--- conflicted
+++ resolved
@@ -191,24 +191,6 @@
 
             def close(self) -> None:  # pragma: no cover - simple no-op
                 self.is_closed = True
-<<<<<<< HEAD
-                return None
-
-            async def aclose(self) -> None:  # pragma: no cover - simple no-op
-                self.is_closed = True
-                return None
-
-            async def get(self, *args: Any, **kwargs: Any) -> _HTTPXResponse:
-                if self.is_closed:
-                    raise RuntimeError("Client closed")
-                return _return_response()
-
-        class _CookieJar(dict):  # pragma: no cover - minimal placeholder
-            ...
-=======
-
-            async def aclose(self) -> None:  # pragma: no cover - simple no-op
->>>>>>> 4e477779
         class _HTTPXClient:  # pragma: no cover - minimal placeholder
             def __init__(self, *args: Any, **kwargs: Any) -> None:
                 self.trust_env = kwargs.get("trust_env", False)
