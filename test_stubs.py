"""Lightweight stubs for optional heavy dependencies in tests.

When the environment variable ``TEST_MODE`` is set to ``"1"`` this module
injects simplified stand-ins for external libraries such as :mod:`ray` and
``httpx``.  Importing this module has no effect outside of test mode.
"""

from __future__ import annotations

import os
import sys
import types
import logging
from types import ModuleType
from typing import Any, Protocol, cast


class RayModule(Protocol):
    def remote(self, func: Any | None = None, **kwargs: Any) -> Any:
        ...

    def get(self, obj: Any) -> Any:
        ...

    def init(self, *args: Any, **kwargs: Any) -> None:
        ...

    def is_initialized(self) -> bool:
        ...

    def shutdown(self, *args: Any, **kwargs: Any) -> None:
        ...


class HTTPXResponse(Protocol):
    status_code: int

    def json(self) -> Any:
        ...

    @property
    def text(self) -> str:
        ...


class HTTPXModule(Protocol):
    HTTPError: type[Exception]
    Response: type[HTTPXResponse]

    def get(self, url: str, *args: Any, **kwargs: Any) -> HTTPXResponse:
        ...

    def post(self, url: str, *args: Any, **kwargs: Any) -> HTTPXResponse:
        ...

    class AsyncClient:  # pragma: no cover - minimal placeholder
        ...


class PyBitUTModule(Protocol):
    HTTP: type


class PyBitModule(Protocol):
    unified_trading: PyBitUTModule


class A2WSGIModule(Protocol):
    def WSGIMiddleware(self, app: Any) -> Any:
        ...


class UvicornWSGIModule(Protocol):
    def WSGIMiddleware(self, app: Any) -> Any:
        ...


class UvicornMiddlewareModule(Protocol):
    wsgi: UvicornWSGIModule


class UvicornModule(Protocol):
    middleware: UvicornMiddlewareModule


class FlaskWithASGI(Protocol):
    wsgi_app: Any

    @property
    def asgi_app(self) -> Any:  # pragma: no cover - simple property
        ...


IS_TEST_MODE = False


def apply() -> None:
    """Patch heavy dependencies with lightweight stubs in test mode."""
    global IS_TEST_MODE
    IS_TEST_MODE = os.getenv("TEST_MODE") == "1"
    if not IS_TEST_MODE:
        return

    # ------------------------------------------------------------------ Ray
    ray_mod = cast(RayModule, types.ModuleType("ray"))

    class _RayRemoteFunction:
        def __init__(self, func):
            self._function = func

        def remote(self, *args, **kwargs):
            return self._function(*args, **kwargs)

        def options(self, *args, **kwargs):  # pragma: no cover - simple chain
            return self

    def _ray_remote(func=None, **_kwargs):
        if func is None:
            def wrapper(f):
                return _RayRemoteFunction(f)

            return wrapper
        return _RayRemoteFunction(func)

    _ray_state = {"initialized": False}

    def _init(*_a, **_k):
        _ray_state["initialized"] = True

    def _is_initialized() -> bool:
        return _ray_state["initialized"]

    def _shutdown(*_a, **_k):
        _ray_state["initialized"] = False

    setattr(ray_mod, "remote", _ray_remote)
    setattr(ray_mod, "get", lambda x: x)
    setattr(ray_mod, "init", _init)
    setattr(ray_mod, "is_initialized", _is_initialized)
    setattr(ray_mod, "shutdown", _shutdown)
    sys.modules["ray"] = cast(ModuleType, ray_mod)

    # ----------------------------------------------------------------- HTTPX
    try:
        import httpx as _real_httpx  # noqa: F401
    except Exception:
        httpx_mod = cast(HTTPXModule, types.ModuleType("httpx"))

        class _HTTPXResponse:
            def __init__(self, status_code: int = 200, text: str = "", json_data: Any | None = None):
                self.status_code = status_code
                self._text = text
                self._json = json_data

            def json(self) -> Any:
                return self._json

            @property
            def text(self) -> str:
                return self._text

        def _return_response(*_a: Any, **_k: Any) -> _HTTPXResponse:
            return _HTTPXResponse()

        class _CookieJar(dict):  # pragma: no cover - minimal cookie jar
            ...

        class _AsyncClient:
            """Lightweight stand in for :class:`httpx.AsyncClient`."""

            def __init__(self, *args: Any, **kwargs: Any) -> None:
                self.trust_env = kwargs.get("trust_env", False)
                self.is_closed = False

            async def __aenter__(self) -> "_AsyncClient":  # pragma: no cover - simple
                return self

            async def __aexit__(self, exc_type, exc, tb) -> None:  # pragma: no cover - simple
                await self.aclose()
                return None

            async def stream(self, *args: Any, **kwargs: Any):  # pragma: no cover - patched in tests
                raise NotImplementedError

            async def get(self, *args: Any, **kwargs: Any) -> _HTTPXResponse:
                if self.is_closed:
                    raise RuntimeError("Client closed")
                return _return_response()

            post = get

            def close(self) -> None:  # pragma: no cover - simple no-op
                self.is_closed = True

            async def aclose(self) -> None:  # pragma: no cover - simple no-op
<<<<<<< HEAD
                self.is_closed = True
=======
                return None
>>>>>>> e992351b
        class _HTTPXClient:  # pragma: no cover - minimal placeholder
            def __init__(self, *args: Any, **kwargs: Any) -> None:
                self.trust_env = kwargs.get("trust_env", False)
                self.cookies = _CookieJar()

            def request(self, *args: Any, **kwargs: Any) -> _HTTPXResponse:
                return _return_response()

            get = post = request

            def close(self) -> None:  # pragma: no cover - simple no-op
                return None

        class _HTTPXBaseTransport:  # pragma: no cover - minimal placeholder
            ...

        class _TimeoutException(Exception):  # pragma: no cover - simple subclass
            ...

        class _ConnectError(Exception):  # pragma: no cover - simple subclass
            ...

        _client_mod = types.SimpleNamespace(
            UseClientDefault=object,  # pragma: no cover - minimal
            USE_CLIENT_DEFAULT=object(),
        )

        setattr(httpx_mod, "Response", _HTTPXResponse)
        setattr(httpx_mod, "get", _return_response)
        setattr(httpx_mod, "post", _return_response)
        setattr(httpx_mod, "AsyncClient", _AsyncClient)
        setattr(httpx_mod, "HTTPError", Exception)
        setattr(httpx_mod, "TimeoutException", _TimeoutException)
        setattr(httpx_mod, "ConnectError", _ConnectError)
        setattr(httpx_mod, "Client", _HTTPXClient)
        setattr(httpx_mod, "BaseTransport", _HTTPXBaseTransport)
        setattr(httpx_mod, "_client", _client_mod)
        sys.modules["httpx"] = cast(ModuleType, httpx_mod)

    # ---------------------------------------------------------------- websockets
    ws_mod = cast(ModuleType, types.ModuleType("websockets"))

    class _WSConnectionClosed(Exception):
        ...

    class _WebSocket:
        async def __aenter__(self) -> "_WebSocket":
            return self

        async def __aexit__(self, exc_type, exc, tb) -> None:  # pragma: no cover - simple
            return None

        async def send(self, *args: Any, **kwargs: Any) -> None:  # pragma: no cover
            return None

        async def recv(self) -> str:  # pragma: no cover - simple default
            return ""

    async def _ws_connect(*_a: Any, **_k: Any) -> _WebSocket:
        return _WebSocket()

    setattr(ws_mod, "connect", _ws_connect)
    setattr(ws_mod, "exceptions", types.SimpleNamespace(ConnectionClosed=_WSConnectionClosed))
    sys.modules["websockets"] = cast(ModuleType, ws_mod)

    # ------------------------------------------------------------------- PyBit
    pybit_mod = cast(PyBitModule, types.ModuleType("pybit"))
    ut_mod = cast(PyBitUTModule, types.ModuleType("unified_trading"))
    setattr(ut_mod, "HTTP", object)
    setattr(pybit_mod, "unified_trading", ut_mod)
    sys.modules["pybit"] = cast(ModuleType, pybit_mod)
    sys.modules["pybit.unified_trading"] = cast(ModuleType, ut_mod)

    # ------------------------------------------------------------------ a2wsgi
    a2wsgi_mod = cast(A2WSGIModule, types.ModuleType("a2wsgi"))
    setattr(a2wsgi_mod, "WSGIMiddleware", lambda app: app)
    sys.modules["a2wsgi"] = cast(ModuleType, a2wsgi_mod)

    # ------------------------------------------------------------------ uvicorn
    uvicorn_mod = cast(UvicornModule, types.ModuleType("uvicorn"))
    setattr(
        uvicorn_mod,
        "middleware",
        types.SimpleNamespace(
            wsgi=types.SimpleNamespace(WSGIMiddleware=lambda app: app)
        ),
    )
    sys.modules["uvicorn"] = cast(ModuleType, uvicorn_mod)

    # ------------------------------------------------------------------- torch
    try:
        import torch  # type: ignore  # pragma: no cover - use real torch if available
    except Exception:
        # If torch is not installed, allow modules to handle its absence
        # individually. The model builder will fall back to lightweight stubs.
        pass

    # ------------------------------------------------------------------- Flask
    try:  # pragma: no cover - best effort
        from flask import Flask as _Flask

        Flask = cast(type[FlaskWithASGI], _Flask)
        if not hasattr(Flask, "asgi_app"):
            setattr(Flask, "asgi_app", property(lambda self: self.wsgi_app))
    except Exception as exc:  # pragma: no cover - best effort
        logging.debug("Failed to patch Flask for ASGI support: %s", exc)


apply()


__all__ = ["IS_TEST_MODE", "apply"]
<|MERGE_RESOLUTION|>--- conflicted
+++ resolved
@@ -193,11 +193,6 @@
                 self.is_closed = True
 
             async def aclose(self) -> None:  # pragma: no cover - simple no-op
-<<<<<<< HEAD
-                self.is_closed = True
-=======
-                return None
->>>>>>> e992351b
         class _HTTPXClient:  # pragma: no cover - minimal placeholder
             def __init__(self, *args: Any, **kwargs: Any) -> None:
                 self.trust_env = kwargs.get("trust_env", False)
