"""Lightweight stubs for optional heavy dependencies in tests.

When the environment variable ``TEST_MODE`` is set to ``"1"`` this module
injects simplified stand-ins for external libraries such as :mod:`ray` and
``httpx``.  Importing this module has no effect outside of test mode.
"""

from __future__ import annotations

import os
import sys
import types
import logging
from types import ModuleType
from typing import Any, Protocol, cast


class RayModule(Protocol):
    def remote(self, func: Any | None = None, **kwargs: Any) -> Any:
        ...

    def get(self, obj: Any) -> Any:
        ...

    def init(self, *args: Any, **kwargs: Any) -> None:
        ...

    def is_initialized(self) -> bool:
        ...

    def shutdown(self, *args: Any, **kwargs: Any) -> None:
        ...


class HTTPXResponse(Protocol):
    status_code: int

    def json(self) -> Any:
        ...

    @property
    def text(self) -> str:
        ...


class HTTPXModule(Protocol):
    HTTPError: type[Exception]
    Response: type[HTTPXResponse]

    def get(self, url: str, *args: Any, **kwargs: Any) -> HTTPXResponse:
        ...

    def post(self, url: str, *args: Any, **kwargs: Any) -> HTTPXResponse:
        ...

    class AsyncClient:  # pragma: no cover - minimal placeholder
        ...


class PyBitUTModule(Protocol):
    HTTP: type


class PyBitModule(Protocol):
    unified_trading: PyBitUTModule


class A2WSGIModule(Protocol):
    def WSGIMiddleware(self, app: Any) -> Any:
        ...


class UvicornWSGIModule(Protocol):
    def WSGIMiddleware(self, app: Any) -> Any:
        ...


class UvicornMiddlewareModule(Protocol):
    wsgi: UvicornWSGIModule


class UvicornModule(Protocol):
    middleware: UvicornMiddlewareModule


class FlaskWithASGI(Protocol):
    wsgi_app: Any

    @property
    def asgi_app(self) -> Any:  # pragma: no cover - simple property
        ...


IS_TEST_MODE = False


def apply() -> None:
    """Patch heavy dependencies with lightweight stubs in test mode."""
    global IS_TEST_MODE
    IS_TEST_MODE = os.getenv("TEST_MODE") == "1"
    if not IS_TEST_MODE:
        return

    # ------------------------------------------------------------------ Ray
    ray_mod = cast(RayModule, types.ModuleType("ray"))

    class _RayRemoteFunction:
        def __init__(self, func):
            self._function = func

        def remote(self, *args, **kwargs):
            return self._function(*args, **kwargs)

        def options(self, *args, **kwargs):  # pragma: no cover - simple chain
            return self

    def _ray_remote(func=None, **_kwargs):
        if func is None:
            def wrapper(f):
                return _RayRemoteFunction(f)

            return wrapper
        return _RayRemoteFunction(func)

    _ray_state = {"initialized": False}

    def _init(*_a, **_k):
        _ray_state["initialized"] = True

    def _is_initialized() -> bool:
        return _ray_state["initialized"]

    def _shutdown(*_a, **_k):
        _ray_state["initialized"] = False

    setattr(ray_mod, "remote", _ray_remote)
    setattr(ray_mod, "get", lambda x: x)
    setattr(ray_mod, "init", _init)
    setattr(ray_mod, "is_initialized", _is_initialized)
    setattr(ray_mod, "shutdown", _shutdown)
    sys.modules["ray"] = cast(ModuleType, ray_mod)

    # ----------------------------------------------------------------- HTTPX
    try:
        import httpx as _real_httpx  # noqa: F401
    except Exception:
        httpx_mod = cast(HTTPXModule, types.ModuleType("httpx"))

        class _HTTPXResponse:
            def __init__(self, status_code: int = 200, text: str = "", json_data: Any | None = None):
                self.status_code = status_code
                self._text = text
                self._json = json_data

            def json(self) -> Any:
                return self._json

            @property
            def text(self) -> str:
                return self._text

        def _return_response(*_a: Any, **_k: Any) -> _HTTPXResponse:
            return _HTTPXResponse()

        class _AsyncClient:
            """Lightweight stand in for :class:`httpx.AsyncClient`."""

            def __init__(self, *args: Any, **kwargs: Any) -> None:
                self.trust_env = kwargs.get("trust_env", False)

            async def __aenter__(self) -> "_AsyncClient":  # pragma: no cover - simple
                return self

            async def __aexit__(self, exc_type, exc, tb) -> None:  # pragma: no cover - simple
                return None

            async def stream(self, *args: Any, **kwargs: Any):  # pragma: no cover - patched in tests
                raise NotImplementedError

            def close(self) -> None:  # pragma: no cover - simple no-op
                return None

            async def aclose(self) -> None:  # pragma: no cover - simple no-op
<<<<<<< HEAD
                 return None
=======
                return None

        class _CookieJar:
            def __init__(self) -> None:
                self._cookies: dict[str, str] = {}

            def set(self, name: str, value: str) -> None:
                self._cookies[name] = value

            def get(self, name: str, default: str | None = None) -> str | None:
                return self._cookies.get(name, default)
>>>>>>> ca05ccb3

        class _HTTPXClient:  # pragma: no cover - minimal placeholder
            def __init__(self, *args: Any, **kwargs: Any) -> None:
                self.trust_env = kwargs.get("trust_env", False)
                self.cookies = _CookieJar()

            def request(self, *args: Any, **kwargs: Any) -> _HTTPXResponse:
                return _return_response()

            get = post = request

            def close(self) -> None:  # pragma: no cover - simple no-op
                return None

        class _HTTPXBaseTransport:  # pragma: no cover - minimal placeholder
            ...

        class _TimeoutException(Exception):  # pragma: no cover - simple subclass
            ...

        class _ConnectError(Exception):  # pragma: no cover - simple subclass
            ...

        _client_mod = types.SimpleNamespace(
            UseClientDefault=object,  # pragma: no cover - minimal
            USE_CLIENT_DEFAULT=object(),
        )

        setattr(httpx_mod, "Response", _HTTPXResponse)
        setattr(httpx_mod, "get", _return_response)
        setattr(httpx_mod, "post", _return_response)
        setattr(httpx_mod, "AsyncClient", _AsyncClient)
        setattr(httpx_mod, "HTTPError", Exception)
        setattr(httpx_mod, "TimeoutException", _TimeoutException)
        setattr(httpx_mod, "ConnectError", _ConnectError)
        setattr(httpx_mod, "Client", _HTTPXClient)
        setattr(httpx_mod, "BaseTransport", _HTTPXBaseTransport)
        setattr(httpx_mod, "_client", _client_mod)
        sys.modules["httpx"] = cast(ModuleType, httpx_mod)

    # ---------------------------------------------------------------- websockets
    ws_mod = cast(ModuleType, types.ModuleType("websockets"))

    class _WSConnectionClosed(Exception):
        ...

    class _WebSocket:
        async def __aenter__(self) -> "_WebSocket":
            return self

        async def __aexit__(self, exc_type, exc, tb) -> None:  # pragma: no cover - simple
            return None

        async def send(self, *args: Any, **kwargs: Any) -> None:  # pragma: no cover
            return None

        async def recv(self) -> str:  # pragma: no cover - simple default
            return ""

    async def _ws_connect(*_a: Any, **_k: Any) -> _WebSocket:
        return _WebSocket()

    setattr(ws_mod, "connect", _ws_connect)
    setattr(ws_mod, "exceptions", types.SimpleNamespace(ConnectionClosed=_WSConnectionClosed))
    sys.modules["websockets"] = cast(ModuleType, ws_mod)

    # ------------------------------------------------------------------- PyBit
    pybit_mod = cast(PyBitModule, types.ModuleType("pybit"))
    ut_mod = cast(PyBitUTModule, types.ModuleType("unified_trading"))
    setattr(ut_mod, "HTTP", object)
    setattr(pybit_mod, "unified_trading", ut_mod)
    sys.modules["pybit"] = cast(ModuleType, pybit_mod)
    sys.modules["pybit.unified_trading"] = cast(ModuleType, ut_mod)

    # ------------------------------------------------------------------ a2wsgi
    a2wsgi_mod = cast(A2WSGIModule, types.ModuleType("a2wsgi"))
    setattr(a2wsgi_mod, "WSGIMiddleware", lambda app: app)
    sys.modules["a2wsgi"] = cast(ModuleType, a2wsgi_mod)

    # ------------------------------------------------------------------ uvicorn
    uvicorn_mod = cast(UvicornModule, types.ModuleType("uvicorn"))
    setattr(
        uvicorn_mod,
        "middleware",
        types.SimpleNamespace(
            wsgi=types.SimpleNamespace(WSGIMiddleware=lambda app: app)
        ),
    )
    sys.modules["uvicorn"] = cast(ModuleType, uvicorn_mod)

    # ------------------------------------------------------------------- torch
    try:
        import torch  # type: ignore  # pragma: no cover - use real torch if available
    except Exception:
        # If torch is not installed, allow modules to handle its absence
        # individually. The model builder will fall back to lightweight stubs.
        pass

    # ------------------------------------------------------------------- Flask
    try:  # pragma: no cover - best effort
        from flask import Flask as _Flask

        Flask = cast(type[FlaskWithASGI], _Flask)
        if not hasattr(Flask, "asgi_app"):
            setattr(Flask, "asgi_app", property(lambda self: self.wsgi_app))
    except Exception as exc:  # pragma: no cover - best effort
        logging.debug("Failed to patch Flask for ASGI support: %s", exc)


apply()


__all__ = ["IS_TEST_MODE", "apply"]
<|MERGE_RESOLUTION|>--- conflicted
+++ resolved
@@ -181,21 +181,6 @@
                 return None
 
             async def aclose(self) -> None:  # pragma: no cover - simple no-op
-<<<<<<< HEAD
-                 return None
-=======
-                return None
-
-        class _CookieJar:
-            def __init__(self) -> None:
-                self._cookies: dict[str, str] = {}
-
-            def set(self, name: str, value: str) -> None:
-                self._cookies[name] = value
-
-            def get(self, name: str, default: str | None = None) -> str | None:
-                return self._cookies.get(name, default)
->>>>>>> ca05ccb3
 
         class _HTTPXClient:  # pragma: no cover - minimal placeholder
             def __init__(self, *args: Any, **kwargs: Any) -> None:
