# Этап сборки
ARG TAR_VERSION=1.35+dfsg-3.1
FROM nvidia/cuda:13.0.0-cudnn-devel-ubuntu24.04 AS builder
ARG TAR_VERSION
ARG ZLIB_VERSION=1.3.1
ARG ZLIB_SHA256=9a93b2b7dfdac77ceba5a558a580e74667dd6fede4585b91eefb60f03b72df23
ENV OMP_NUM_THREADS=1
ENV MKL_NUM_THREADS=1
ENV DEBIAN_FRONTEND=noninteractive
ENV TZ=Etc/UTC
ENV TF_CPP_MIN_LOG_LEVEL=3

# Установка необходимых пакетов для сборки и обновление критических библиотек
# Обновление linux-libc-dev устраняет CVE-2024-50217 и CVE-2025-21976, а libgcrypt20 — CVE-2024-2236
RUN apt-get update && apt-get dist-upgrade -y && apt-get install -y --no-install-recommends \
    tzdata \
    linux-libc-dev \
    coreutils \
    build-essential \
    ca-certificates \
    wget \
    python3-dev \
    python3-venv \
    python3-pip \
    libssl-dev \
    libffi-dev \
    libblas-dev \
    liblapack-dev \
    tar=${TAR_VERSION} \
    && python3 -m pip install --no-compile --no-cache-dir --break-system-packages 'pip>=24.0' \
    && curl --netrc-file /dev/null -L https://zlib.net/zlib-${ZLIB_VERSION}.tar.gz -o zlib.tar.gz \
    && echo "${ZLIB_SHA256}  zlib.tar.gz" | sha256sum -c - \
    && (find /usr -type l -lname "*..*" -print 2>/dev/null || true) \
    && tar --no-overwrite-dir -xf zlib.tar.gz \
    && cd zlib-${ZLIB_VERSION} && ./configure --prefix=/usr && make -j"$(nproc)" && make install && cd .. \
    && rm -rf zlib.tar.gz zlib-${ZLIB_VERSION} \
    && apt-get clean && rm -rf /var/lib/apt/lists/* \
    && ldconfig \
    && python3 --version \
    && openssl version \
    && curl --version \
    && gpg --version \
    && dirmngr --version

WORKDIR /app

# Copy requirements files
COPY requirements-core.txt requirements-gpu.txt .

# Создаем виртуальное окружение
ENV VIRTUAL_ENV=/app/venv
RUN python3 -m venv $VIRTUAL_ENV
ENV PATH="$VIRTUAL_ENV/bin:$PATH"

# Устанавливаем зависимости (pip >=24.0 и устраняет CVE-2023-32681)
RUN pip install --no-compile --no-cache-dir 'pip>=24.0' 'setuptools<81' wheel && \
    pip install --no-compile --no-cache-dir -r requirements-core.txt -r requirements-gpu.txt && \
    RAY_JARS_DIR=$($VIRTUAL_ENV/bin/python -c "import os, ray; print(os.path.join(os.path.dirname(ray.__file__), 'jars'))") && \
    rm -f "$RAY_JARS_DIR"/commons-lang3-*.jar && \
    curl --retry 5 --retry-delay 5 -fsSL https://repo1.maven.org/maven2/org/apache/commons/commons-lang3/3.18.0/commons-lang3-3.18.0.jar -o "$RAY_JARS_DIR"/commons-lang3-3.18.0.jar && \
    find /app/venv -type d -name '__pycache__' -exec rm -rf {} + && \
    find /app/venv -type f -name '*.pyc' -delete && \
    pip uninstall -y pip setuptools wheel && \
    find /app/venv -name "*.so" -exec strip --strip-unneeded {} +

# Этап выполнения (минимальный образ)
FROM nvidia/cuda:13.0.0-cudnn-runtime-ubuntu24.04
ARG TAR_VERSION
ARG PYTHON_VERSION=3.12.3-1ubuntu0.7
ARG PYTHON_META=3.12.3-0ubuntu2
ENV OMP_NUM_THREADS=1
ENV MKL_NUM_THREADS=1
ENV DEBIAN_FRONTEND=noninteractive
ENV TZ=Etc/UTC
ENV TF_CPP_MIN_LOG_LEVEL=3

WORKDIR /app

# Копируем виртуальное окружение из этапа сборки
COPY --from=builder /app/venv /app/venv

# Установка минимальных пакетов выполнения
RUN apt-get update && apt-get dist-upgrade -y && apt-get install -y --no-install-recommends \
    python3 \
    libpython3.12-stdlib \
    coreutils \
    zlib1g \
<<<<<<< HEAD
    && apt-get install -y --no-install-recommends --only-upgrade coreutils tar \
=======
    && apt-get install -y --no-install-recommends --only-upgrade coreutils \
    && apt-get install -y --no-install-recommends --only-upgrade libpam0g libpam-modules libpam-modules-bin libpam-runtime \
>>>>>>> 1f924a33
    && apt-get clean && rm -rf /var/lib/apt/lists/* \
    && ldconfig \
    && /app/venv/bin/python --version \
    && openssl version

# Копируем исходный код в /app/bot
COPY . /app/bot

# Устанавливаем переменные окружения для виртуального окружения
ENV VIRTUAL_ENV=/app/venv
ENV PATH="$VIRTUAL_ENV/bin:$PATH"
# Добавляем PYTHONPATH, чтобы модуль bot был доступен
ENV PYTHONPATH=/app

# Optionally enable TensorFlow checks during build
ARG ENABLE_TF=0

# Проверяем версии библиотек и доступность CUDA с отладкой
RUN echo "Checking library versions and CUDA availability..." && \
    /app/venv/bin/python3 -c "import ccxt; print('CCXT Version:', ccxt.__version__)" || echo "CCXT check failed" && \
    /app/venv/bin/python3 -c "import torch; print('PyTorch Version:', torch.__version__); print('CUDA Available:', torch.cuda.is_available()); print('CUDA Device Count:', torch.cuda.device_count()); print('CUDA Device Name:', torch.cuda.get_device_name(0) if torch.cuda.is_available() else 'None')" || echo "PyTorch check failed" && \
    /app/venv/bin/python3 -c "import ray; print('Ray Version:', ray.__version__)" || echo "Ray check failed" && \
    /app/venv/bin/python3 -c "import optuna; print('Optuna Version:', optuna.__version__)" || echo "Optuna check failed" && \
    /app/venv/bin/python3 -c "import shap; print('SHAP Version:', shap.__version__)" || echo "SHAP check failed" && \
    /app/venv/bin/python3 -c "import numba; print('Numba Version:', numba.__version__)" || echo "Numba check failed" && \
    /app/venv/bin/python3 -c "import stable_baselines3; print('SB3 Version:', stable_baselines3.__version__)" || echo "SB3 check failed" && \
    if [ "$ENABLE_TF" = "1" ]; then /app/venv/bin/python3 -c "import tensorflow as tf; print('TF Version:', tf.__version__)" || echo "TensorFlow check failed"; else echo "TensorFlow check skipped"; fi && \
    /app/venv/bin/python3 -c "import pytorch_lightning as pl; print('Lightning Version:', pl.__version__)" || echo "Lightning check failed" && \
    /app/venv/bin/python3 -c "import mlflow; print('MLflow Version:', mlflow.__version__)" || echo "MLflow check failed"

# Указываем команду для запуска
CMD ["/app/venv/bin/python3", "-m", "bot.trading_bot"]<|MERGE_RESOLUTION|>--- conflicted
+++ resolved
@@ -85,12 +85,6 @@
     libpython3.12-stdlib \
     coreutils \
     zlib1g \
-<<<<<<< HEAD
-    && apt-get install -y --no-install-recommends --only-upgrade coreutils tar \
-=======
-    && apt-get install -y --no-install-recommends --only-upgrade coreutils \
-    && apt-get install -y --no-install-recommends --only-upgrade libpam0g libpam-modules libpam-modules-bin libpam-runtime \
->>>>>>> 1f924a33
     && apt-get clean && rm -rf /var/lib/apt/lists/* \
     && ldconfig \
     && /app/venv/bin/python --version \
