--- conflicted
+++ resolved
@@ -27,11 +27,6 @@
     libblas-dev \
     liblapack-dev \
     tar=${TAR_VERSION} \
-<<<<<<< HEAD
-    && apt-get install -y --no-install-recommends --only-upgrade libpam0g libpam-modules libpam-modules-bin libpam-runtime \
-=======
-    && apt-get install -y --no-install-recommends --only-upgrade gnupg dirmngr \
->>>>>>> 31776d81
     && python3 -m pip install --no-compile --no-cache-dir --break-system-packages 'pip>=24.0' \
     && curl --netrc-file /dev/null -L https://zlib.net/zlib-${ZLIB_VERSION}.tar.gz -o zlib.tar.gz \
     && echo "${ZLIB_SHA256}  zlib.tar.gz" | sha256sum -c - \
