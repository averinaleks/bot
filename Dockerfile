--- conflicted
+++ resolved
@@ -97,19 +97,6 @@
     && openssl version
 
 # Копируем исходный код в /app/bot
-<<<<<<< HEAD
-RUN apt-get update && apt-get install -y git \
-    && wget -q https://archive.ubuntu.com/ubuntu/pool/main/c/curl/libcurl4t64_8.9.1-2ubuntu2.2_amd64.deb \
-    && wget -q https://archive.ubuntu.com/ubuntu/pool/main/c/curl/curl_8.9.1-2ubuntu2.2_amd64.deb \
-    && apt-get install -y ./libcurl4t64_8.9.1-2ubuntu2.2_amd64.deb ./curl_8.9.1-2ubuntu2.2_amd64.deb \
-    && rm -f libcurl4t64_8.9.1-2ubuntu2.2_amd64.deb curl_8.9.1-2ubuntu2.2_amd64.deb \
-    && apt-get clean && rm -rf /var/lib/apt/lists/* \
-    && ldconfig \
-    && curl --version
-=======
-RUN apt-get update && apt-get install -y git=1:2.43.0-1ubuntu7.3 curl \
-    && apt-get clean && rm -rf /var/lib/apt/lists/*
->>>>>>> 9a4355cb
 COPY . /app/bot
 
 # Устанавливаем переменные окружения для виртуального окружения
